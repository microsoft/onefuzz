--- conflicted
+++ resolved
@@ -109,60 +109,8 @@
                     "title": "Account",
                     "type": "string"
                 },
-<<<<<<< HEAD
                 "container": {
                     "title": "Container",
-=======
-                "target_env": {
-                    "title": "Target Env",
-                    "type": "object",
-                    "additionalProperties": {
-                        "type": "string"
-                    }
-                },
-                "target_options": {
-                    "title": "Target Options",
-                    "type": "array",
-                    "items": {
-                        "type": "string"
-                    }
-                },
-                "target_workers": {
-                    "title": "Target Workers",
-                    "type": "integer"
-                },
-                "target_options_merge": {
-                    "title": "Target Options Merge",
-                    "type": "boolean"
-                },
-                "check_asan_log": {
-                    "title": "Check Asan Log",
-                    "type": "boolean"
-                },
-                "check_debugger": {
-                    "title": "Check Debugger",
-                    "default": true,
-                    "type": "boolean"
-                },
-                "check_retry_count": {
-                    "title": "Check Retry Count",
-                    "type": "integer"
-                },
-                "check_fuzzer_help": {
-                    "title": "Check Fuzzer Help",
-                    "type": "boolean"
-                },
-                "expect_crash_on_failure": {
-                    "title": "Expect Crash On Failure",
-                    "type": "boolean"
-                },
-                "rename_output": {
-                    "title": "Rename Output",
-                    "type": "boolean"
-                },
-                "supervisor_exe": {
-                    "title": "Supervisor Exe",
->>>>>>> 6aa7d5f6
                     "type": "string"
                 },
                 "name": {
@@ -345,22 +293,9 @@
                     "title": "Build",
                     "type": "string"
                 },
-<<<<<<< HEAD
                 "duration": {
                     "title": "Duration",
                     "type": "integer"
-=======
-                "debug": {
-                    "title": "Debug",
-                    "type": "array",
-                    "items": {
-                        "$ref": "#/definitions/TaskDebugFlag"
-                    }
-                },
-                "colocate": {
-                    "title": "Colocate",
-                    "type": "boolean"
->>>>>>> 6aa7d5f6
                 }
             },
             "required": [
@@ -1303,6 +1238,14 @@
                     "title": "Check Retry Count",
                     "type": "integer"
                 },
+                "check_fuzzer_help": {
+                    "title": "Check Fuzzer Help",
+                    "type": "boolean"
+                },
+                "expect_crash_on_failure": {
+                    "title": "Expect Crash On Failure",
+                    "type": "boolean"
+                },
                 "rename_output": {
                     "title": "Rename Output",
                     "type": "boolean"
@@ -1526,6 +1469,10 @@
                     "items": {
                         "$ref": "#/definitions/TaskDebugFlag"
                     }
+                },
+                "colocate": {
+                    "title": "Colocate",
+                    "type": "boolean"
                 }
             },
             "required": [
