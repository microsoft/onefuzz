--- conflicted
+++ resolved
@@ -476,11 +476,13 @@
                 "libfuzzer_coverage",
                 "libfuzzer_crash_report",
                 "libfuzzer_merge",
+                "libfuzzer_regression",
                 "generic_analysis",
                 "generic_supervisor",
                 "generic_merge",
                 "generic_generator",
-                "generic_crash_report"
+                "generic_crash_report",
+                "generic_regression"
             ],
             "title": "TaskType"
         },
@@ -4452,7 +4454,27 @@
             "title": "JobConfig",
             "type": "object"
         },
-<<<<<<< HEAD
+        "JobTaskStopped": {
+            "properties": {
+                "error": {
+                    "$ref": "#/definitions/Error"
+                },
+                "task_id": {
+                    "format": "uuid",
+                    "title": "Task Id",
+                    "type": "string"
+                },
+                "task_type": {
+                    "$ref": "#/definitions/TaskType"
+                }
+            },
+            "required": [
+                "task_id",
+                "task_type"
+            ],
+            "title": "JobTaskStopped",
+            "type": "object"
+        },
         "NoReproReport": {
             "properties": {
                 "error": {
@@ -4474,19 +4496,12 @@
                     "format": "uuid",
                     "title": "Job Id",
                     "type": "string"
-=======
-        "JobTaskStopped": {
-            "properties": {
-                "error": {
-                    "$ref": "#/definitions/Error"
->>>>>>> 0a3812d8
                 },
                 "task_id": {
                     "format": "uuid",
                     "title": "Task Id",
                     "type": "string"
                 },
-<<<<<<< HEAD
                 "tries": {
                     "title": "Tries",
                     "type": "integer"
@@ -4500,17 +4515,6 @@
                 "tries"
             ],
             "title": "NoReproReport",
-=======
-                "task_type": {
-                    "$ref": "#/definitions/TaskType"
-                }
-            },
-            "required": [
-                "task_id",
-                "task_type"
-            ],
-            "title": "JobTaskStopped",
->>>>>>> 0a3812d8
             "type": "object"
         },
         "NodeState": {
