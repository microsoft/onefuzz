# Webhook Events

This document describes the basic webhook event subscriptions available in OneFuzz

## Payload

Each event will be submitted via HTTP POST to the user provided URL.

### Example

```json
{
    "event": {
        "ping_id": "00000000-0000-0000-0000-000000000000"
    },
    "event_id": "00000000-0000-0000-0000-000000000000",
    "event_type": "ping",
    "instance_id": "00000000-0000-0000-0000-000000000000",
    "instance_name": "example",
    "webhook_id": "00000000-0000-0000-0000-000000000000"
}
```

## Event Types (EventType)

* [crash_reported](#crash_reported)
* [file_added](#file_added)
* [instance_config_updated](#instance_config_updated)
* [job_created](#job_created)
* [job_stopped](#job_stopped)
* [node_created](#node_created)
* [node_deleted](#node_deleted)
* [node_heartbeat](#node_heartbeat)
* [node_state_updated](#node_state_updated)
* [ping](#ping)
* [pool_created](#pool_created)
* [pool_deleted](#pool_deleted)
* [proxy_created](#proxy_created)
* [proxy_deleted](#proxy_deleted)
* [proxy_failed](#proxy_failed)
* [proxy_state_updated](#proxy_state_updated)
* [regression_reported](#regression_reported)
* [scaleset_created](#scaleset_created)
* [scaleset_deleted](#scaleset_deleted)
* [scaleset_failed](#scaleset_failed)
* [scaleset_resize_scheduled](#scaleset_resize_scheduled)
* [scaleset_state_updated](#scaleset_state_updated)
* [task_created](#task_created)
* [task_failed](#task_failed)
* [task_heartbeat](#task_heartbeat)
* [task_state_updated](#task_state_updated)
* [task_stopped](#task_stopped)

### crash_reported

#### Example

```json
{
    "container": "container-name",
    "filename": "example.json",
    "report": {
        "asan_log": "example asan log",
        "call_stack": [
            "#0 line",
            "#1 line",
            "#2 line"
        ],
        "call_stack_sha256": "0000000000000000000000000000000000000000000000000000000000000000",
        "crash_site": "example crash site",
        "crash_type": "example crash report type",
        "executable": "fuzz.exe",
        "input_blob": {
            "account": "contoso-storage-account",
            "container": "crashes",
            "name": "input.txt"
        },
        "input_sha256": "e3b0c44298fc1c149afbf4c8996fb92427ae41e4649b934ca495991b7852b855",
        "job_id": "00000000-0000-0000-0000-000000000000",
        "scariness_description": "example-scariness",
        "scariness_score": 10,
        "task_id": "00000000-0000-0000-0000-000000000000"
    }
}
```

#### Schema

```json
{
    "definitions": {
        "BlobRef": {
            "properties": {
                "account": {
                    "title": "Account",
                    "type": "string"
                },
                "container": {
                    "title": "Container",
                    "type": "string"
                },
                "name": {
                    "title": "Name",
                    "type": "string"
                }
            },
            "required": [
                "account",
                "container",
                "name"
            ],
            "title": "BlobRef",
            "type": "object"
        },
        "ContainerType": {
            "description": "An enumeration.",
            "enum": [
                "analysis",
                "coverage",
                "crashes",
                "inputs",
                "no_repro",
                "readonly_inputs",
                "reports",
                "setup",
                "tools",
                "unique_inputs",
                "unique_reports",
                "regression_reports"
            ],
            "title": "ContainerType"
        },
        "Report": {
            "properties": {
                "asan_log": {
                    "title": "Asan Log",
                    "type": "string"
                },
                "call_stack": {
                    "items": {
                        "type": "string"
                    },
                    "title": "Call Stack",
                    "type": "array"
                },
                "call_stack_sha256": {
                    "title": "Call Stack Sha256",
                    "type": "string"
                },
                "crash_site": {
                    "title": "Crash Site",
                    "type": "string"
                },
                "crash_type": {
                    "title": "Crash Type",
                    "type": "string"
                },
                "executable": {
                    "title": "Executable",
                    "type": "string"
                },
                "input_blob": {
                    "$ref": "#/definitions/BlobRef"
                },
                "input_sha256": {
                    "title": "Input Sha256",
                    "type": "string"
                },
                "input_url": {
                    "title": "Input Url",
                    "type": "string"
                },
                "job_id": {
                    "format": "uuid",
                    "title": "Job Id",
                    "type": "string"
                },
                "minimized_stack": {
                    "items": {
                        "type": "string"
                    },
                    "title": "Minimized Stack",
                    "type": "array"
                },
                "minimized_stack_function_lines": {
                    "items": {
                        "type": "string"
                    },
                    "title": "Minimized Stack Function Lines",
                    "type": "array"
                },
                "minimized_stack_function_lines_sha256": {
                    "title": "Minimized Stack Function Lines Sha256",
                    "type": "string"
                },
                "minimized_stack_function_names": {
                    "items": {
                        "type": "string"
                    },
                    "title": "Minimized Stack Function Names",
                    "type": "array"
                },
                "minimized_stack_function_names_sha256": {
                    "title": "Minimized Stack Function Names Sha256",
                    "type": "string"
                },
                "minimized_stack_sha256": {
                    "title": "Minimized Stack Sha256",
                    "type": "string"
                },
                "scariness_description": {
                    "title": "Scariness Description",
                    "type": "string"
                },
                "scariness_score": {
                    "title": "Scariness Score",
                    "type": "integer"
                },
                "task_id": {
                    "format": "uuid",
                    "title": "Task Id",
                    "type": "string"
                }
            },
            "required": [
                "executable",
                "crash_type",
                "crash_site",
                "call_stack",
                "call_stack_sha256",
                "input_sha256",
                "task_id",
                "job_id"
            ],
            "title": "Report",
            "type": "object"
        },
        "StatsFormat": {
            "description": "An enumeration.",
            "enum": [
                "AFL"
            ],
            "title": "StatsFormat"
        },
        "TaskConfig": {
            "properties": {
                "colocate": {
                    "title": "Colocate",
                    "type": "boolean"
                },
                "containers": {
                    "items": {
                        "$ref": "#/definitions/TaskContainers"
                    },
                    "title": "Containers",
                    "type": "array"
                },
                "debug": {
                    "items": {
                        "$ref": "#/definitions/TaskDebugFlag"
                    },
                    "type": "array"
                },
                "job_id": {
                    "format": "uuid",
                    "title": "Job Id",
                    "type": "string"
                },
                "pool": {
                    "$ref": "#/definitions/TaskPool"
                },
                "prereq_tasks": {
                    "items": {
                        "format": "uuid",
                        "type": "string"
                    },
                    "title": "Prereq Tasks",
                    "type": "array"
                },
                "tags": {
                    "additionalProperties": {
                        "type": "string"
                    },
                    "title": "Tags",
                    "type": "object"
                },
                "task": {
                    "$ref": "#/definitions/TaskDetails"
                },
                "vm": {
                    "$ref": "#/definitions/TaskVm"
                }
            },
            "required": [
                "job_id",
                "task",
                "containers",
                "tags"
            ],
            "title": "TaskConfig",
            "type": "object"
        },
        "TaskContainers": {
            "properties": {
                "name": {
                    "title": "Name",
                    "type": "string"
                },
                "type": {
                    "$ref": "#/definitions/ContainerType"
                }
            },
            "required": [
                "type",
                "name"
            ],
            "title": "TaskContainers",
            "type": "object"
        },
        "TaskDebugFlag": {
            "description": "An enumeration.",
            "enum": [
                "keep_node_on_failure",
                "keep_node_on_completion"
            ],
            "title": "TaskDebugFlag"
        },
        "TaskDetails": {
            "properties": {
                "analyzer_env": {
                    "additionalProperties": {
                        "type": "string"
                    },
                    "title": "Analyzer Env",
                    "type": "object"
                },
                "analyzer_exe": {
                    "title": "Analyzer Exe",
                    "type": "string"
                },
                "analyzer_options": {
                    "items": {
                        "type": "string"
                    },
                    "title": "Analyzer Options",
                    "type": "array"
                },
                "check_asan_log": {
                    "title": "Check Asan Log",
                    "type": "boolean"
                },
                "check_debugger": {
                    "default": true,
                    "title": "Check Debugger",
                    "type": "boolean"
                },
                "check_fuzzer_help": {
                    "title": "Check Fuzzer Help",
                    "type": "boolean"
                },
                "check_retry_count": {
                    "minimum": 0,
                    "title": "Check Retry Count",
                    "type": "integer"
                },
                "coverage_filter": {
                    "title": "Coverage Filter",
                    "type": "string"
                },
                "duration": {
                    "maximum": 168,
                    "minimum": 1,
                    "title": "Duration",
                    "type": "integer"
                },
                "ensemble_sync_delay": {
                    "title": "Ensemble Sync Delay",
                    "type": "integer"
                },
                "expect_crash_on_failure": {
                    "title": "Expect Crash On Failure",
                    "type": "boolean"
                },
                "generator_env": {
                    "additionalProperties": {
                        "type": "string"
                    },
                    "title": "Generator Env",
                    "type": "object"
                },
                "generator_exe": {
                    "title": "Generator Exe",
                    "type": "string"
                },
                "generator_options": {
                    "items": {
                        "type": "string"
                    },
                    "title": "Generator Options",
                    "type": "array"
                },
                "minimized_stack_depth": {
                    "title": "Minimized Stack Depth",
                    "type": "integer"
                },
                "preserve_existing_outputs": {
                    "title": "Preserve Existing Outputs",
                    "type": "boolean"
                },
                "reboot_after_setup": {
                    "title": "Reboot After Setup",
                    "type": "boolean"
                },
                "rename_output": {
                    "title": "Rename Output",
                    "type": "boolean"
                },
                "report_list": {
                    "items": {
                        "type": "string"
                    },
                    "title": "Report List",
                    "type": "array"
                },
                "stats_file": {
                    "title": "Stats File",
                    "type": "string"
                },
                "stats_format": {
                    "$ref": "#/definitions/StatsFormat"
                },
                "supervisor_env": {
                    "additionalProperties": {
                        "type": "string"
                    },
                    "title": "Supervisor Env",
                    "type": "object"
                },
                "supervisor_exe": {
                    "title": "Supervisor Exe",
                    "type": "string"
                },
                "supervisor_input_marker": {
                    "title": "Supervisor Input Marker",
                    "type": "string"
                },
                "supervisor_options": {
                    "items": {
                        "type": "string"
                    },
                    "title": "Supervisor Options",
                    "type": "array"
                },
                "target_env": {
                    "additionalProperties": {
                        "type": "string"
                    },
                    "title": "Target Env",
                    "type": "object"
                },
                "target_exe": {
                    "title": "Target Exe",
                    "type": "string"
                },
                "target_options": {
                    "items": {
                        "type": "string"
                    },
                    "title": "Target Options",
                    "type": "array"
                },
                "target_options_merge": {
                    "title": "Target Options Merge",
                    "type": "boolean"
                },
                "target_timeout": {
                    "minimum": 1,
                    "title": "Target Timeout",
                    "type": "integer"
                },
                "target_workers": {
                    "title": "Target Workers",
                    "type": "integer"
                },
                "type": {
                    "$ref": "#/definitions/TaskType"
                },
                "wait_for_files": {
                    "$ref": "#/definitions/ContainerType"
                }
            },
            "required": [
                "type",
                "duration"
            ],
            "title": "TaskDetails",
            "type": "object"
        },
        "TaskPool": {
            "properties": {
                "count": {
                    "title": "Count",
                    "type": "integer"
                },
                "pool_name": {
                    "title": "Pool Name",
                    "type": "string"
                }
            },
            "required": [
                "count",
                "pool_name"
            ],
            "title": "TaskPool",
            "type": "object"
        },
        "TaskType": {
            "description": "An enumeration.",
            "enum": [
                "coverage",
                "libfuzzer_fuzz",
                "libfuzzer_coverage",
                "libfuzzer_crash_report",
                "libfuzzer_merge",
                "libfuzzer_regression",
                "generic_analysis",
                "generic_supervisor",
                "generic_merge",
                "generic_generator",
                "generic_crash_report",
                "generic_regression"
            ],
            "title": "TaskType"
        },
        "TaskVm": {
            "properties": {
                "count": {
                    "default": 1,
                    "minimum": 0,
                    "title": "Count",
                    "type": "integer"
                },
                "image": {
                    "title": "Image",
                    "type": "string"
                },
                "reboot_after_setup": {
                    "title": "Reboot After Setup",
                    "type": "boolean"
                },
                "region": {
                    "title": "Region",
                    "type": "string"
                },
                "sku": {
                    "title": "Sku",
                    "type": "string"
                },
                "spot_instances": {
                    "default": false,
                    "title": "Spot Instances",
                    "type": "boolean"
                }
            },
            "required": [
                "region",
                "sku",
                "image"
            ],
            "title": "TaskVm",
            "type": "object"
        }
    },
    "properties": {
        "container": {
            "title": "Container",
            "type": "string"
        },
        "filename": {
            "title": "Filename",
            "type": "string"
        },
        "report": {
            "$ref": "#/definitions/Report"
        },
        "task_config": {
            "$ref": "#/definitions/TaskConfig"
        }
    },
    "required": [
        "report",
        "container",
        "filename"
    ],
    "title": "EventCrashReported",
    "type": "object"
}
```

### file_added

#### Example

```json
{
    "container": "container-name",
    "filename": "example.txt"
}
```

#### Schema

```json
{
    "properties": {
        "container": {
            "title": "Container",
            "type": "string"
        },
        "filename": {
            "title": "Filename",
            "type": "string"
        }
    },
    "required": [
        "container",
        "filename"
    ],
    "title": "EventFileAdded",
    "type": "object"
}
```

### instance_config_updated

#### Example

```json
{
    "config": {
        "admins": [
            "00000000-0000-0000-0000-000000000000"
        ],
        "allow_pool_management": true
    }
}
```

#### Schema

```json
{
    "definitions": {
        "InstanceConfig": {
            "properties": {
                "admins": {
                    "items": {
                        "format": "uuid",
                        "type": "string"
                    },
                    "title": "Admins",
                    "type": "array"
                },
                "allow_pool_management": {
                    "default": true,
                    "title": "Allow Pool Management",
                    "type": "boolean"
                }
            },
            "title": "InstanceConfig",
            "type": "object"
        }
    },
    "properties": {
        "config": {
            "$ref": "#/definitions/InstanceConfig"
        }
    },
    "required": [
        "config"
    ],
    "title": "EventInstanceConfigUpdated",
    "type": "object"
}
```

### job_created

#### Example

```json
{
    "config": {
        "build": "build 1",
        "duration": 24,
        "name": "example name",
        "project": "example project"
    },
    "job_id": "00000000-0000-0000-0000-000000000000"
}
```

#### Schema

```json
{
    "definitions": {
        "JobConfig": {
            "properties": {
                "build": {
                    "title": "Build",
                    "type": "string"
                },
                "duration": {
                    "maximum": 168,
                    "minimum": 1,
                    "title": "Duration",
                    "type": "integer"
                },
                "name": {
                    "title": "Name",
                    "type": "string"
                },
                "project": {
                    "title": "Project",
                    "type": "string"
                }
            },
            "required": [
                "project",
                "name",
                "build",
                "duration"
            ],
            "title": "JobConfig",
            "type": "object"
        },
        "UserInfo": {
            "properties": {
                "application_id": {
                    "format": "uuid",
                    "title": "Application Id",
                    "type": "string"
                },
                "object_id": {
                    "format": "uuid",
                    "title": "Object Id",
                    "type": "string"
                },
                "upn": {
                    "title": "Upn",
                    "type": "string"
                }
            },
            "title": "UserInfo",
            "type": "object"
        }
    },
    "properties": {
        "config": {
            "$ref": "#/definitions/JobConfig"
        },
        "job_id": {
            "format": "uuid",
            "title": "Job Id",
            "type": "string"
        },
        "user_info": {
            "$ref": "#/definitions/UserInfo"
        }
    },
    "required": [
        "job_id",
        "config"
    ],
    "title": "EventJobCreated",
    "type": "object"
}
```

### job_stopped

#### Example

```json
{
    "config": {
        "build": "build 1",
        "duration": 24,
        "name": "example name",
        "project": "example project"
    },
    "job_id": "00000000-0000-0000-0000-000000000000",
    "task_info": [
        {
            "error": {
                "code": 468,
                "errors": [
                    "example error message"
                ]
            },
            "task_id": "00000000-0000-0000-0000-000000000000",
            "task_type": "libfuzzer_fuzz"
        },
        {
            "task_id": "00000000-0000-0000-0000-000000000001",
            "task_type": "libfuzzer_coverage"
        }
    ]
}
```

#### Schema

```json
{
    "definitions": {
        "Error": {
            "properties": {
                "code": {
                    "$ref": "#/definitions/ErrorCode"
                },
                "errors": {
                    "items": {
                        "type": "string"
                    },
                    "title": "Errors",
                    "type": "array"
                }
            },
            "required": [
                "code",
                "errors"
            ],
            "title": "Error",
            "type": "object"
        },
        "ErrorCode": {
            "description": "An enumeration.",
            "enum": [
                450,
                451,
                452,
                453,
                454,
                455,
                456,
                457,
                458,
                459,
                460,
                461,
                462,
                463,
                464,
                465,
                467,
                468,
                469,
                470,
                471,
                472
            ],
            "title": "ErrorCode"
        },
        "JobConfig": {
            "properties": {
                "build": {
                    "title": "Build",
                    "type": "string"
                },
                "duration": {
                    "maximum": 168,
                    "minimum": 1,
                    "title": "Duration",
                    "type": "integer"
                },
                "name": {
                    "title": "Name",
                    "type": "string"
                },
                "project": {
                    "title": "Project",
                    "type": "string"
                }
            },
            "required": [
                "project",
                "name",
                "build",
                "duration"
            ],
            "title": "JobConfig",
            "type": "object"
        },
        "JobTaskStopped": {
            "properties": {
                "error": {
                    "$ref": "#/definitions/Error"
                },
                "task_id": {
                    "format": "uuid",
                    "title": "Task Id",
                    "type": "string"
                },
                "task_type": {
                    "$ref": "#/definitions/TaskType"
                }
            },
            "required": [
                "task_id",
                "task_type"
            ],
            "title": "JobTaskStopped",
            "type": "object"
        },
        "TaskType": {
            "description": "An enumeration.",
            "enum": [
                "coverage",
                "libfuzzer_fuzz",
                "libfuzzer_coverage",
                "libfuzzer_crash_report",
                "libfuzzer_merge",
                "libfuzzer_regression",
                "generic_analysis",
                "generic_supervisor",
                "generic_merge",
                "generic_generator",
                "generic_crash_report",
                "generic_regression"
            ],
            "title": "TaskType"
        },
        "UserInfo": {
            "properties": {
                "application_id": {
                    "format": "uuid",
                    "title": "Application Id",
                    "type": "string"
                },
                "object_id": {
                    "format": "uuid",
                    "title": "Object Id",
                    "type": "string"
                },
                "upn": {
                    "title": "Upn",
                    "type": "string"
                }
            },
            "title": "UserInfo",
            "type": "object"
        }
    },
    "properties": {
        "config": {
            "$ref": "#/definitions/JobConfig"
        },
        "job_id": {
            "format": "uuid",
            "title": "Job Id",
            "type": "string"
        },
        "task_info": {
            "items": {
                "$ref": "#/definitions/JobTaskStopped"
            },
            "title": "Task Info",
            "type": "array"
        },
        "user_info": {
            "$ref": "#/definitions/UserInfo"
        }
    },
    "required": [
        "job_id",
        "config"
    ],
    "title": "EventJobStopped",
    "type": "object"
}
```

### node_created

#### Example

```json
{
    "machine_id": "00000000-0000-0000-0000-000000000000",
    "pool_name": "example"
}
```

#### Schema

```json
{
    "properties": {
        "machine_id": {
            "format": "uuid",
            "title": "Machine Id",
            "type": "string"
        },
        "pool_name": {
            "title": "Pool Name",
            "type": "string"
        },
        "scaleset_id": {
            "format": "uuid",
            "title": "Scaleset Id",
            "type": "string"
        }
    },
    "required": [
        "machine_id",
        "pool_name"
    ],
    "title": "EventNodeCreated",
    "type": "object"
}
```

### node_deleted

#### Example

```json
{
    "machine_id": "00000000-0000-0000-0000-000000000000",
    "pool_name": "example"
}
```

#### Schema

```json
{
    "properties": {
        "machine_id": {
            "format": "uuid",
            "title": "Machine Id",
            "type": "string"
        },
        "pool_name": {
            "title": "Pool Name",
            "type": "string"
        },
        "scaleset_id": {
            "format": "uuid",
            "title": "Scaleset Id",
            "type": "string"
        }
    },
    "required": [
        "machine_id",
        "pool_name"
    ],
    "title": "EventNodeDeleted",
    "type": "object"
}
```

### node_heartbeat

#### Example

```json
{
    "machine_id": "00000000-0000-0000-0000-000000000000",
    "pool_name": "example"
}
```

#### Schema

```json
{
    "properties": {
        "machine_id": {
            "format": "uuid",
            "title": "Machine Id",
            "type": "string"
        },
        "pool_name": {
            "title": "Pool Name",
            "type": "string"
        },
        "scaleset_id": {
            "format": "uuid",
            "title": "Scaleset Id",
            "type": "string"
        }
    },
    "required": [
        "machine_id",
        "pool_name"
    ],
    "title": "EventNodeHeartbeat",
    "type": "object"
}
```

### node_state_updated

#### Example

```json
{
    "machine_id": "00000000-0000-0000-0000-000000000000",
    "pool_name": "example",
    "state": "setting_up"
}
```

#### Schema

```json
{
    "definitions": {
        "NodeState": {
            "description": "An enumeration.",
            "enum": [
                "init",
                "free",
                "setting_up",
                "rebooting",
                "ready",
                "busy",
                "done",
                "shutdown",
                "halt"
            ],
            "title": "NodeState"
        }
    },
    "properties": {
        "machine_id": {
            "format": "uuid",
            "title": "Machine Id",
            "type": "string"
        },
        "pool_name": {
            "title": "Pool Name",
            "type": "string"
        },
        "scaleset_id": {
            "format": "uuid",
            "title": "Scaleset Id",
            "type": "string"
        },
        "state": {
            "$ref": "#/definitions/NodeState"
        }
    },
    "required": [
        "machine_id",
        "pool_name",
        "state"
    ],
    "title": "EventNodeStateUpdated",
    "type": "object"
}
```

### ping

#### Example

```json
{
    "ping_id": "00000000-0000-0000-0000-000000000000"
}
```

#### Schema

```json
{
    "properties": {
        "ping_id": {
            "format": "uuid",
            "title": "Ping Id",
            "type": "string"
        }
    },
    "required": [
        "ping_id"
    ],
    "title": "EventPing",
    "type": "object"
}
```

### pool_created

#### Example

```json
{
    "arch": "x86_64",
    "managed": true,
    "os": "linux",
    "pool_name": "example"
}
```

#### Schema

```json
{
    "definitions": {
        "Architecture": {
            "description": "An enumeration.",
            "enum": [
                "x86_64"
            ],
            "title": "Architecture"
        },
        "AutoScaleConfig": {
            "properties": {
                "ephemeral_os_disks": {
                    "default": false,
                    "title": "Ephemeral Os Disks",
                    "type": "boolean"
                },
                "image": {
                    "title": "Image",
                    "type": "string"
                },
                "max_size": {
                    "default": 1000,
                    "maximum": 1000,
                    "minimum": 0,
                    "title": "Max Size",
                    "type": "integer"
                },
                "min_size": {
<<<<<<< HEAD
=======
                    "default": 0,
                    "maximum": 1000,
                    "minimum": 0,
>>>>>>> fa40b769
                    "title": "Min Size",
                    "type": "integer"
                },
                "region": {
                    "title": "Region",
                    "type": "string"
                },
                "spot_instances": {
                    "default": false,
                    "title": "Spot Instances",
                    "type": "boolean"
                },
                "vm_sku": {
                    "title": "Vm Sku",
                    "type": "string"
                }
            },
            "required": [
                "image",
                "vm_sku"
            ],
            "title": "AutoScaleConfig",
            "type": "object"
        },
        "OS": {
            "description": "An enumeration.",
            "enum": [
                "windows",
                "linux"
            ],
            "title": "OS"
        }
    },
    "properties": {
        "arch": {
            "$ref": "#/definitions/Architecture"
        },
        "autoscale": {
            "$ref": "#/definitions/AutoScaleConfig"
        },
        "managed": {
            "title": "Managed",
            "type": "boolean"
        },
        "os": {
            "$ref": "#/definitions/OS"
        },
        "pool_name": {
            "title": "Pool Name",
            "type": "string"
        }
    },
    "required": [
        "pool_name",
        "os",
        "arch",
        "managed"
    ],
    "title": "EventPoolCreated",
    "type": "object"
}
```

### pool_deleted

#### Example

```json
{
    "pool_name": "example"
}
```

#### Schema

```json
{
    "properties": {
        "pool_name": {
            "title": "Pool Name",
            "type": "string"
        }
    },
    "required": [
        "pool_name"
    ],
    "title": "EventPoolDeleted",
    "type": "object"
}
```

### proxy_created

#### Example

```json
{
    "proxy_id": "00000000-0000-0000-0000-000000000000",
    "region": "eastus"
}
```

#### Schema

```json
{
    "properties": {
        "proxy_id": {
            "format": "uuid",
            "title": "Proxy Id",
            "type": "string"
        },
        "region": {
            "title": "Region",
            "type": "string"
        }
    },
    "required": [
        "region"
    ],
    "title": "EventProxyCreated",
    "type": "object"
}
```

### proxy_deleted

#### Example

```json
{
    "proxy_id": "00000000-0000-0000-0000-000000000000",
    "region": "eastus"
}
```

#### Schema

```json
{
    "properties": {
        "proxy_id": {
            "format": "uuid",
            "title": "Proxy Id",
            "type": "string"
        },
        "region": {
            "title": "Region",
            "type": "string"
        }
    },
    "required": [
        "region"
    ],
    "title": "EventProxyDeleted",
    "type": "object"
}
```

### proxy_failed

#### Example

```json
{
    "error": {
        "code": 472,
        "errors": [
            "example error message"
        ]
    },
    "proxy_id": "00000000-0000-0000-0000-000000000000",
    "region": "eastus"
}
```

#### Schema

```json
{
    "definitions": {
        "Error": {
            "properties": {
                "code": {
                    "$ref": "#/definitions/ErrorCode"
                },
                "errors": {
                    "items": {
                        "type": "string"
                    },
                    "title": "Errors",
                    "type": "array"
                }
            },
            "required": [
                "code",
                "errors"
            ],
            "title": "Error",
            "type": "object"
        },
        "ErrorCode": {
            "description": "An enumeration.",
            "enum": [
                450,
                451,
                452,
                453,
                454,
                455,
                456,
                457,
                458,
                459,
                460,
                461,
                462,
                463,
                464,
                465,
                467,
                468,
                469,
                470,
                471,
                472
            ],
            "title": "ErrorCode"
        }
    },
    "properties": {
        "error": {
            "$ref": "#/definitions/Error"
        },
        "proxy_id": {
            "format": "uuid",
            "title": "Proxy Id",
            "type": "string"
        },
        "region": {
            "title": "Region",
            "type": "string"
        }
    },
    "required": [
        "region",
        "error"
    ],
    "title": "EventProxyFailed",
    "type": "object"
}
```

### proxy_state_updated

#### Example

```json
{
    "proxy_id": "00000000-0000-0000-0000-000000000000",
    "region": "eastus",
    "state": "init"
}
```

#### Schema

```json
{
    "definitions": {
        "VmState": {
            "description": "An enumeration.",
            "enum": [
                "init",
                "extensions_launch",
                "extensions_failed",
                "vm_allocation_failed",
                "running",
                "stopping",
                "stopped"
            ],
            "title": "VmState"
        }
    },
    "properties": {
        "proxy_id": {
            "format": "uuid",
            "title": "Proxy Id",
            "type": "string"
        },
        "region": {
            "title": "Region",
            "type": "string"
        },
        "state": {
            "$ref": "#/definitions/VmState"
        }
    },
    "required": [
        "region",
        "proxy_id",
        "state"
    ],
    "title": "EventProxyStateUpdated",
    "type": "object"
}
```

### regression_reported

#### Example

```json
{
    "container": "container-name",
    "filename": "example.json",
    "regression_report": {
        "crash_test_result": {
            "crash_report": {
                "asan_log": "example asan log",
                "call_stack": [
                    "#0 line",
                    "#1 line",
                    "#2 line"
                ],
                "call_stack_sha256": "0000000000000000000000000000000000000000000000000000000000000000",
                "crash_site": "example crash site",
                "crash_type": "example crash report type",
                "executable": "fuzz.exe",
                "input_blob": {
                    "account": "contoso-storage-account",
                    "container": "crashes",
                    "name": "input.txt"
                },
                "input_sha256": "e3b0c44298fc1c149afbf4c8996fb92427ae41e4649b934ca495991b7852b855",
                "job_id": "00000000-0000-0000-0000-000000000000",
                "scariness_description": "example-scariness",
                "scariness_score": 10,
                "task_id": "00000000-0000-0000-0000-000000000000"
            }
        },
        "original_crash_test_result": {
            "crash_report": {
                "asan_log": "example asan log",
                "call_stack": [
                    "#0 line",
                    "#1 line",
                    "#2 line"
                ],
                "call_stack_sha256": "0000000000000000000000000000000000000000000000000000000000000000",
                "crash_site": "example crash site",
                "crash_type": "example crash report type",
                "executable": "fuzz.exe",
                "input_blob": {
                    "account": "contoso-storage-account",
                    "container": "crashes",
                    "name": "input.txt"
                },
                "input_sha256": "e3b0c44298fc1c149afbf4c8996fb92427ae41e4649b934ca495991b7852b855",
                "job_id": "00000000-0000-0000-0000-000000000000",
                "scariness_description": "example-scariness",
                "scariness_score": 10,
                "task_id": "00000000-0000-0000-0000-000000000000"
            }
        }
    }
}
```

#### Schema

```json
{
    "definitions": {
        "BlobRef": {
            "properties": {
                "account": {
                    "title": "Account",
                    "type": "string"
                },
                "container": {
                    "title": "Container",
                    "type": "string"
                },
                "name": {
                    "title": "Name",
                    "type": "string"
                }
            },
            "required": [
                "account",
                "container",
                "name"
            ],
            "title": "BlobRef",
            "type": "object"
        },
        "ContainerType": {
            "description": "An enumeration.",
            "enum": [
                "analysis",
                "coverage",
                "crashes",
                "inputs",
                "no_repro",
                "readonly_inputs",
                "reports",
                "setup",
                "tools",
                "unique_inputs",
                "unique_reports",
                "regression_reports"
            ],
            "title": "ContainerType"
        },
        "CrashTestResult": {
            "properties": {
                "crash_report": {
                    "$ref": "#/definitions/Report"
                },
                "no_repro": {
                    "$ref": "#/definitions/NoReproReport"
                }
            },
            "title": "CrashTestResult",
            "type": "object"
        },
        "NoReproReport": {
            "properties": {
                "error": {
                    "title": "Error",
                    "type": "string"
                },
                "executable": {
                    "title": "Executable",
                    "type": "string"
                },
                "input_blob": {
                    "$ref": "#/definitions/BlobRef"
                },
                "input_sha256": {
                    "title": "Input Sha256",
                    "type": "string"
                },
                "job_id": {
                    "format": "uuid",
                    "title": "Job Id",
                    "type": "string"
                },
                "task_id": {
                    "format": "uuid",
                    "title": "Task Id",
                    "type": "string"
                },
                "tries": {
                    "title": "Tries",
                    "type": "integer"
                }
            },
            "required": [
                "input_sha256",
                "executable",
                "task_id",
                "job_id",
                "tries"
            ],
            "title": "NoReproReport",
            "type": "object"
        },
        "RegressionReport": {
            "properties": {
                "crash_test_result": {
                    "$ref": "#/definitions/CrashTestResult"
                },
                "original_crash_test_result": {
                    "$ref": "#/definitions/CrashTestResult"
                }
            },
            "required": [
                "crash_test_result"
            ],
            "title": "RegressionReport",
            "type": "object"
        },
        "Report": {
            "properties": {
                "asan_log": {
                    "title": "Asan Log",
                    "type": "string"
                },
                "call_stack": {
                    "items": {
                        "type": "string"
                    },
                    "title": "Call Stack",
                    "type": "array"
                },
                "call_stack_sha256": {
                    "title": "Call Stack Sha256",
                    "type": "string"
                },
                "crash_site": {
                    "title": "Crash Site",
                    "type": "string"
                },
                "crash_type": {
                    "title": "Crash Type",
                    "type": "string"
                },
                "executable": {
                    "title": "Executable",
                    "type": "string"
                },
                "input_blob": {
                    "$ref": "#/definitions/BlobRef"
                },
                "input_sha256": {
                    "title": "Input Sha256",
                    "type": "string"
                },
                "input_url": {
                    "title": "Input Url",
                    "type": "string"
                },
                "job_id": {
                    "format": "uuid",
                    "title": "Job Id",
                    "type": "string"
                },
                "minimized_stack": {
                    "items": {
                        "type": "string"
                    },
                    "title": "Minimized Stack",
                    "type": "array"
                },
                "minimized_stack_function_lines": {
                    "items": {
                        "type": "string"
                    },
                    "title": "Minimized Stack Function Lines",
                    "type": "array"
                },
                "minimized_stack_function_lines_sha256": {
                    "title": "Minimized Stack Function Lines Sha256",
                    "type": "string"
                },
                "minimized_stack_function_names": {
                    "items": {
                        "type": "string"
                    },
                    "title": "Minimized Stack Function Names",
                    "type": "array"
                },
                "minimized_stack_function_names_sha256": {
                    "title": "Minimized Stack Function Names Sha256",
                    "type": "string"
                },
                "minimized_stack_sha256": {
                    "title": "Minimized Stack Sha256",
                    "type": "string"
                },
                "scariness_description": {
                    "title": "Scariness Description",
                    "type": "string"
                },
                "scariness_score": {
                    "title": "Scariness Score",
                    "type": "integer"
                },
                "task_id": {
                    "format": "uuid",
                    "title": "Task Id",
                    "type": "string"
                }
            },
            "required": [
                "executable",
                "crash_type",
                "crash_site",
                "call_stack",
                "call_stack_sha256",
                "input_sha256",
                "task_id",
                "job_id"
            ],
            "title": "Report",
            "type": "object"
        },
        "StatsFormat": {
            "description": "An enumeration.",
            "enum": [
                "AFL"
            ],
            "title": "StatsFormat"
        },
        "TaskConfig": {
            "properties": {
                "colocate": {
                    "title": "Colocate",
                    "type": "boolean"
                },
                "containers": {
                    "items": {
                        "$ref": "#/definitions/TaskContainers"
                    },
                    "title": "Containers",
                    "type": "array"
                },
                "debug": {
                    "items": {
                        "$ref": "#/definitions/TaskDebugFlag"
                    },
                    "type": "array"
                },
                "job_id": {
                    "format": "uuid",
                    "title": "Job Id",
                    "type": "string"
                },
                "pool": {
                    "$ref": "#/definitions/TaskPool"
                },
                "prereq_tasks": {
                    "items": {
                        "format": "uuid",
                        "type": "string"
                    },
                    "title": "Prereq Tasks",
                    "type": "array"
                },
                "tags": {
                    "additionalProperties": {
                        "type": "string"
                    },
                    "title": "Tags",
                    "type": "object"
                },
                "task": {
                    "$ref": "#/definitions/TaskDetails"
                },
                "vm": {
                    "$ref": "#/definitions/TaskVm"
                }
            },
            "required": [
                "job_id",
                "task",
                "containers",
                "tags"
            ],
            "title": "TaskConfig",
            "type": "object"
        },
        "TaskContainers": {
            "properties": {
                "name": {
                    "title": "Name",
                    "type": "string"
                },
                "type": {
                    "$ref": "#/definitions/ContainerType"
                }
            },
            "required": [
                "type",
                "name"
            ],
            "title": "TaskContainers",
            "type": "object"
        },
        "TaskDebugFlag": {
            "description": "An enumeration.",
            "enum": [
                "keep_node_on_failure",
                "keep_node_on_completion"
            ],
            "title": "TaskDebugFlag"
        },
        "TaskDetails": {
            "properties": {
                "analyzer_env": {
                    "additionalProperties": {
                        "type": "string"
                    },
                    "title": "Analyzer Env",
                    "type": "object"
                },
                "analyzer_exe": {
                    "title": "Analyzer Exe",
                    "type": "string"
                },
                "analyzer_options": {
                    "items": {
                        "type": "string"
                    },
                    "title": "Analyzer Options",
                    "type": "array"
                },
                "check_asan_log": {
                    "title": "Check Asan Log",
                    "type": "boolean"
                },
                "check_debugger": {
                    "default": true,
                    "title": "Check Debugger",
                    "type": "boolean"
                },
                "check_fuzzer_help": {
                    "title": "Check Fuzzer Help",
                    "type": "boolean"
                },
                "check_retry_count": {
                    "minimum": 0,
                    "title": "Check Retry Count",
                    "type": "integer"
                },
                "coverage_filter": {
                    "title": "Coverage Filter",
                    "type": "string"
                },
                "duration": {
                    "maximum": 168,
                    "minimum": 1,
                    "title": "Duration",
                    "type": "integer"
                },
                "ensemble_sync_delay": {
                    "title": "Ensemble Sync Delay",
                    "type": "integer"
                },
                "expect_crash_on_failure": {
                    "title": "Expect Crash On Failure",
                    "type": "boolean"
                },
                "generator_env": {
                    "additionalProperties": {
                        "type": "string"
                    },
                    "title": "Generator Env",
                    "type": "object"
                },
                "generator_exe": {
                    "title": "Generator Exe",
                    "type": "string"
                },
                "generator_options": {
                    "items": {
                        "type": "string"
                    },
                    "title": "Generator Options",
                    "type": "array"
                },
                "minimized_stack_depth": {
                    "title": "Minimized Stack Depth",
                    "type": "integer"
                },
                "preserve_existing_outputs": {
                    "title": "Preserve Existing Outputs",
                    "type": "boolean"
                },
                "reboot_after_setup": {
                    "title": "Reboot After Setup",
                    "type": "boolean"
                },
                "rename_output": {
                    "title": "Rename Output",
                    "type": "boolean"
                },
                "report_list": {
                    "items": {
                        "type": "string"
                    },
                    "title": "Report List",
                    "type": "array"
                },
                "stats_file": {
                    "title": "Stats File",
                    "type": "string"
                },
                "stats_format": {
                    "$ref": "#/definitions/StatsFormat"
                },
                "supervisor_env": {
                    "additionalProperties": {
                        "type": "string"
                    },
                    "title": "Supervisor Env",
                    "type": "object"
                },
                "supervisor_exe": {
                    "title": "Supervisor Exe",
                    "type": "string"
                },
                "supervisor_input_marker": {
                    "title": "Supervisor Input Marker",
                    "type": "string"
                },
                "supervisor_options": {
                    "items": {
                        "type": "string"
                    },
                    "title": "Supervisor Options",
                    "type": "array"
                },
                "target_env": {
                    "additionalProperties": {
                        "type": "string"
                    },
                    "title": "Target Env",
                    "type": "object"
                },
                "target_exe": {
                    "title": "Target Exe",
                    "type": "string"
                },
                "target_options": {
                    "items": {
                        "type": "string"
                    },
                    "title": "Target Options",
                    "type": "array"
                },
                "target_options_merge": {
                    "title": "Target Options Merge",
                    "type": "boolean"
                },
                "target_timeout": {
                    "minimum": 1,
                    "title": "Target Timeout",
                    "type": "integer"
                },
                "target_workers": {
                    "title": "Target Workers",
                    "type": "integer"
                },
                "type": {
                    "$ref": "#/definitions/TaskType"
                },
                "wait_for_files": {
                    "$ref": "#/definitions/ContainerType"
                }
            },
            "required": [
                "type",
                "duration"
            ],
            "title": "TaskDetails",
            "type": "object"
        },
        "TaskPool": {
            "properties": {
                "count": {
                    "title": "Count",
                    "type": "integer"
                },
                "pool_name": {
                    "title": "Pool Name",
                    "type": "string"
                }
            },
            "required": [
                "count",
                "pool_name"
            ],
            "title": "TaskPool",
            "type": "object"
        },
        "TaskType": {
            "description": "An enumeration.",
            "enum": [
                "coverage",
                "libfuzzer_fuzz",
                "libfuzzer_coverage",
                "libfuzzer_crash_report",
                "libfuzzer_merge",
                "libfuzzer_regression",
                "generic_analysis",
                "generic_supervisor",
                "generic_merge",
                "generic_generator",
                "generic_crash_report",
                "generic_regression"
            ],
            "title": "TaskType"
        },
        "TaskVm": {
            "properties": {
                "count": {
                    "default": 1,
                    "minimum": 0,
                    "title": "Count",
                    "type": "integer"
                },
                "image": {
                    "title": "Image",
                    "type": "string"
                },
                "reboot_after_setup": {
                    "title": "Reboot After Setup",
                    "type": "boolean"
                },
                "region": {
                    "title": "Region",
                    "type": "string"
                },
                "sku": {
                    "title": "Sku",
                    "type": "string"
                },
                "spot_instances": {
                    "default": false,
                    "title": "Spot Instances",
                    "type": "boolean"
                }
            },
            "required": [
                "region",
                "sku",
                "image"
            ],
            "title": "TaskVm",
            "type": "object"
        }
    },
    "properties": {
        "container": {
            "title": "Container",
            "type": "string"
        },
        "filename": {
            "title": "Filename",
            "type": "string"
        },
        "regression_report": {
            "$ref": "#/definitions/RegressionReport"
        },
        "task_config": {
            "$ref": "#/definitions/TaskConfig"
        }
    },
    "required": [
        "regression_report",
        "container",
        "filename"
    ],
    "title": "EventRegressionReported",
    "type": "object"
}
```

### scaleset_created

#### Example

```json
{
    "image": "Canonical:UbuntuServer:18.04-LTS:latest",
    "pool_name": "example",
    "region": "eastus",
    "scaleset_id": "00000000-0000-0000-0000-000000000000",
    "size": 10,
    "vm_sku": "Standard_D2s_v3"
}
```

#### Schema

```json
{
    "properties": {
        "image": {
            "title": "Image",
            "type": "string"
        },
        "pool_name": {
            "title": "Pool Name",
            "type": "string"
        },
        "region": {
            "title": "Region",
            "type": "string"
        },
        "scaleset_id": {
            "format": "uuid",
            "title": "Scaleset Id",
            "type": "string"
        },
        "size": {
            "title": "Size",
            "type": "integer"
        },
        "vm_sku": {
            "title": "Vm Sku",
            "type": "string"
        }
    },
    "required": [
        "scaleset_id",
        "pool_name",
        "vm_sku",
        "image",
        "region",
        "size"
    ],
    "title": "EventScalesetCreated",
    "type": "object"
}
```

### scaleset_deleted

#### Example

```json
{
    "pool_name": "example",
    "scaleset_id": "00000000-0000-0000-0000-000000000000"
}
```

#### Schema

```json
{
    "properties": {
        "pool_name": {
            "title": "Pool Name",
            "type": "string"
        },
        "scaleset_id": {
            "format": "uuid",
            "title": "Scaleset Id",
            "type": "string"
        }
    },
    "required": [
        "scaleset_id",
        "pool_name"
    ],
    "title": "EventScalesetDeleted",
    "type": "object"
}
```

### scaleset_failed

#### Example

```json
{
    "error": {
        "code": 456,
        "errors": [
            "example error message"
        ]
    },
    "pool_name": "example",
    "scaleset_id": "00000000-0000-0000-0000-000000000000"
}
```

#### Schema

```json
{
    "definitions": {
        "Error": {
            "properties": {
                "code": {
                    "$ref": "#/definitions/ErrorCode"
                },
                "errors": {
                    "items": {
                        "type": "string"
                    },
                    "title": "Errors",
                    "type": "array"
                }
            },
            "required": [
                "code",
                "errors"
            ],
            "title": "Error",
            "type": "object"
        },
        "ErrorCode": {
            "description": "An enumeration.",
            "enum": [
                450,
                451,
                452,
                453,
                454,
                455,
                456,
                457,
                458,
                459,
                460,
                461,
                462,
                463,
                464,
                465,
                467,
                468,
                469,
                470,
                471,
                472
            ],
            "title": "ErrorCode"
        }
    },
    "properties": {
        "error": {
            "$ref": "#/definitions/Error"
        },
        "pool_name": {
            "title": "Pool Name",
            "type": "string"
        },
        "scaleset_id": {
            "format": "uuid",
            "title": "Scaleset Id",
            "type": "string"
        }
    },
    "required": [
        "scaleset_id",
        "pool_name",
        "error"
    ],
    "title": "EventScalesetFailed",
    "type": "object"
}
```

### scaleset_resize_scheduled

#### Example

```json
{
    "pool_name": "example",
    "scaleset_id": "00000000-0000-0000-0000-000000000000",
    "size": 0
}
```

#### Schema

```json
{
    "properties": {
        "pool_name": {
            "title": "Pool Name",
            "type": "string"
        },
        "scaleset_id": {
            "format": "uuid",
            "title": "Scaleset Id",
            "type": "string"
        },
        "size": {
            "title": "Size",
            "type": "integer"
        }
    },
    "required": [
        "scaleset_id",
        "pool_name",
        "size"
    ],
    "title": "EventScalesetResizeScheduled",
    "type": "object"
}
```

### scaleset_state_updated

#### Example

```json
{
    "pool_name": "example",
    "scaleset_id": "00000000-0000-0000-0000-000000000000",
    "state": "init"
}
```

#### Schema

```json
{
    "definitions": {
        "ScalesetState": {
            "description": "An enumeration.",
            "enum": [
                "init",
                "setup",
                "resize",
                "running",
                "shutdown",
                "halt",
                "creation_failed"
            ],
            "title": "ScalesetState"
        }
    },
    "properties": {
        "pool_name": {
            "title": "Pool Name",
            "type": "string"
        },
        "scaleset_id": {
            "format": "uuid",
            "title": "Scaleset Id",
            "type": "string"
        },
        "state": {
            "$ref": "#/definitions/ScalesetState"
        }
    },
    "required": [
        "scaleset_id",
        "pool_name",
        "state"
    ],
    "title": "EventScalesetStateUpdated",
    "type": "object"
}
```

### task_created

#### Example

```json
{
    "config": {
        "containers": [
            {
                "name": "my-setup",
                "type": "setup"
            },
            {
                "name": "my-inputs",
                "type": "inputs"
            },
            {
                "name": "my-crashes",
                "type": "crashes"
            }
        ],
        "job_id": "00000000-0000-0000-0000-000000000000",
        "tags": {},
        "task": {
            "check_debugger": true,
            "duration": 1,
            "target_env": {},
            "target_exe": "fuzz.exe",
            "target_options": [],
            "type": "libfuzzer_fuzz"
        }
    },
    "job_id": "00000000-0000-0000-0000-000000000000",
    "task_id": "00000000-0000-0000-0000-000000000000",
    "user_info": {
        "application_id": "00000000-0000-0000-0000-000000000000",
        "object_id": "00000000-0000-0000-0000-000000000000",
        "upn": "example@contoso.com"
    }
}
```

#### Schema

```json
{
    "definitions": {
        "ContainerType": {
            "description": "An enumeration.",
            "enum": [
                "analysis",
                "coverage",
                "crashes",
                "inputs",
                "no_repro",
                "readonly_inputs",
                "reports",
                "setup",
                "tools",
                "unique_inputs",
                "unique_reports",
                "regression_reports"
            ],
            "title": "ContainerType"
        },
        "StatsFormat": {
            "description": "An enumeration.",
            "enum": [
                "AFL"
            ],
            "title": "StatsFormat"
        },
        "TaskConfig": {
            "properties": {
                "colocate": {
                    "title": "Colocate",
                    "type": "boolean"
                },
                "containers": {
                    "items": {
                        "$ref": "#/definitions/TaskContainers"
                    },
                    "title": "Containers",
                    "type": "array"
                },
                "debug": {
                    "items": {
                        "$ref": "#/definitions/TaskDebugFlag"
                    },
                    "type": "array"
                },
                "job_id": {
                    "format": "uuid",
                    "title": "Job Id",
                    "type": "string"
                },
                "pool": {
                    "$ref": "#/definitions/TaskPool"
                },
                "prereq_tasks": {
                    "items": {
                        "format": "uuid",
                        "type": "string"
                    },
                    "title": "Prereq Tasks",
                    "type": "array"
                },
                "tags": {
                    "additionalProperties": {
                        "type": "string"
                    },
                    "title": "Tags",
                    "type": "object"
                },
                "task": {
                    "$ref": "#/definitions/TaskDetails"
                },
                "vm": {
                    "$ref": "#/definitions/TaskVm"
                }
            },
            "required": [
                "job_id",
                "task",
                "containers",
                "tags"
            ],
            "title": "TaskConfig",
            "type": "object"
        },
        "TaskContainers": {
            "properties": {
                "name": {
                    "title": "Name",
                    "type": "string"
                },
                "type": {
                    "$ref": "#/definitions/ContainerType"
                }
            },
            "required": [
                "type",
                "name"
            ],
            "title": "TaskContainers",
            "type": "object"
        },
        "TaskDebugFlag": {
            "description": "An enumeration.",
            "enum": [
                "keep_node_on_failure",
                "keep_node_on_completion"
            ],
            "title": "TaskDebugFlag"
        },
        "TaskDetails": {
            "properties": {
                "analyzer_env": {
                    "additionalProperties": {
                        "type": "string"
                    },
                    "title": "Analyzer Env",
                    "type": "object"
                },
                "analyzer_exe": {
                    "title": "Analyzer Exe",
                    "type": "string"
                },
                "analyzer_options": {
                    "items": {
                        "type": "string"
                    },
                    "title": "Analyzer Options",
                    "type": "array"
                },
                "check_asan_log": {
                    "title": "Check Asan Log",
                    "type": "boolean"
                },
                "check_debugger": {
                    "default": true,
                    "title": "Check Debugger",
                    "type": "boolean"
                },
                "check_fuzzer_help": {
                    "title": "Check Fuzzer Help",
                    "type": "boolean"
                },
                "check_retry_count": {
                    "minimum": 0,
                    "title": "Check Retry Count",
                    "type": "integer"
                },
                "coverage_filter": {
                    "title": "Coverage Filter",
                    "type": "string"
                },
                "duration": {
                    "maximum": 168,
                    "minimum": 1,
                    "title": "Duration",
                    "type": "integer"
                },
                "ensemble_sync_delay": {
                    "title": "Ensemble Sync Delay",
                    "type": "integer"
                },
                "expect_crash_on_failure": {
                    "title": "Expect Crash On Failure",
                    "type": "boolean"
                },
                "generator_env": {
                    "additionalProperties": {
                        "type": "string"
                    },
                    "title": "Generator Env",
                    "type": "object"
                },
                "generator_exe": {
                    "title": "Generator Exe",
                    "type": "string"
                },
                "generator_options": {
                    "items": {
                        "type": "string"
                    },
                    "title": "Generator Options",
                    "type": "array"
                },
                "minimized_stack_depth": {
                    "title": "Minimized Stack Depth",
                    "type": "integer"
                },
                "preserve_existing_outputs": {
                    "title": "Preserve Existing Outputs",
                    "type": "boolean"
                },
                "reboot_after_setup": {
                    "title": "Reboot After Setup",
                    "type": "boolean"
                },
                "rename_output": {
                    "title": "Rename Output",
                    "type": "boolean"
                },
                "report_list": {
                    "items": {
                        "type": "string"
                    },
                    "title": "Report List",
                    "type": "array"
                },
                "stats_file": {
                    "title": "Stats File",
                    "type": "string"
                },
                "stats_format": {
                    "$ref": "#/definitions/StatsFormat"
                },
                "supervisor_env": {
                    "additionalProperties": {
                        "type": "string"
                    },
                    "title": "Supervisor Env",
                    "type": "object"
                },
                "supervisor_exe": {
                    "title": "Supervisor Exe",
                    "type": "string"
                },
                "supervisor_input_marker": {
                    "title": "Supervisor Input Marker",
                    "type": "string"
                },
                "supervisor_options": {
                    "items": {
                        "type": "string"
                    },
                    "title": "Supervisor Options",
                    "type": "array"
                },
                "target_env": {
                    "additionalProperties": {
                        "type": "string"
                    },
                    "title": "Target Env",
                    "type": "object"
                },
                "target_exe": {
                    "title": "Target Exe",
                    "type": "string"
                },
                "target_options": {
                    "items": {
                        "type": "string"
                    },
                    "title": "Target Options",
                    "type": "array"
                },
                "target_options_merge": {
                    "title": "Target Options Merge",
                    "type": "boolean"
                },
                "target_timeout": {
                    "minimum": 1,
                    "title": "Target Timeout",
                    "type": "integer"
                },
                "target_workers": {
                    "title": "Target Workers",
                    "type": "integer"
                },
                "type": {
                    "$ref": "#/definitions/TaskType"
                },
                "wait_for_files": {
                    "$ref": "#/definitions/ContainerType"
                }
            },
            "required": [
                "type",
                "duration"
            ],
            "title": "TaskDetails",
            "type": "object"
        },
        "TaskPool": {
            "properties": {
                "count": {
                    "title": "Count",
                    "type": "integer"
                },
                "pool_name": {
                    "title": "Pool Name",
                    "type": "string"
                }
            },
            "required": [
                "count",
                "pool_name"
            ],
            "title": "TaskPool",
            "type": "object"
        },
        "TaskType": {
            "description": "An enumeration.",
            "enum": [
                "coverage",
                "libfuzzer_fuzz",
                "libfuzzer_coverage",
                "libfuzzer_crash_report",
                "libfuzzer_merge",
                "libfuzzer_regression",
                "generic_analysis",
                "generic_supervisor",
                "generic_merge",
                "generic_generator",
                "generic_crash_report",
                "generic_regression"
            ],
            "title": "TaskType"
        },
        "TaskVm": {
            "properties": {
                "count": {
                    "default": 1,
                    "minimum": 0,
                    "title": "Count",
                    "type": "integer"
                },
                "image": {
                    "title": "Image",
                    "type": "string"
                },
                "reboot_after_setup": {
                    "title": "Reboot After Setup",
                    "type": "boolean"
                },
                "region": {
                    "title": "Region",
                    "type": "string"
                },
                "sku": {
                    "title": "Sku",
                    "type": "string"
                },
                "spot_instances": {
                    "default": false,
                    "title": "Spot Instances",
                    "type": "boolean"
                }
            },
            "required": [
                "region",
                "sku",
                "image"
            ],
            "title": "TaskVm",
            "type": "object"
        },
        "UserInfo": {
            "properties": {
                "application_id": {
                    "format": "uuid",
                    "title": "Application Id",
                    "type": "string"
                },
                "object_id": {
                    "format": "uuid",
                    "title": "Object Id",
                    "type": "string"
                },
                "upn": {
                    "title": "Upn",
                    "type": "string"
                }
            },
            "title": "UserInfo",
            "type": "object"
        }
    },
    "properties": {
        "config": {
            "$ref": "#/definitions/TaskConfig"
        },
        "job_id": {
            "format": "uuid",
            "title": "Job Id",
            "type": "string"
        },
        "task_id": {
            "format": "uuid",
            "title": "Task Id",
            "type": "string"
        },
        "user_info": {
            "$ref": "#/definitions/UserInfo"
        }
    },
    "required": [
        "job_id",
        "task_id",
        "config"
    ],
    "title": "EventTaskCreated",
    "type": "object"
}
```

### task_failed

#### Example

```json
{
    "config": {
        "containers": [
            {
                "name": "my-setup",
                "type": "setup"
            },
            {
                "name": "my-inputs",
                "type": "inputs"
            },
            {
                "name": "my-crashes",
                "type": "crashes"
            }
        ],
        "job_id": "00000000-0000-0000-0000-000000000000",
        "tags": {},
        "task": {
            "check_debugger": true,
            "duration": 1,
            "target_env": {},
            "target_exe": "fuzz.exe",
            "target_options": [],
            "type": "libfuzzer_fuzz"
        }
    },
    "error": {
        "code": 468,
        "errors": [
            "example error message"
        ]
    },
    "job_id": "00000000-0000-0000-0000-000000000000",
    "task_id": "00000000-0000-0000-0000-000000000000",
    "user_info": {
        "application_id": "00000000-0000-0000-0000-000000000000",
        "object_id": "00000000-0000-0000-0000-000000000000",
        "upn": "example@contoso.com"
    }
}
```

#### Schema

```json
{
    "definitions": {
        "ContainerType": {
            "description": "An enumeration.",
            "enum": [
                "analysis",
                "coverage",
                "crashes",
                "inputs",
                "no_repro",
                "readonly_inputs",
                "reports",
                "setup",
                "tools",
                "unique_inputs",
                "unique_reports",
                "regression_reports"
            ],
            "title": "ContainerType"
        },
        "Error": {
            "properties": {
                "code": {
                    "$ref": "#/definitions/ErrorCode"
                },
                "errors": {
                    "items": {
                        "type": "string"
                    },
                    "title": "Errors",
                    "type": "array"
                }
            },
            "required": [
                "code",
                "errors"
            ],
            "title": "Error",
            "type": "object"
        },
        "ErrorCode": {
            "description": "An enumeration.",
            "enum": [
                450,
                451,
                452,
                453,
                454,
                455,
                456,
                457,
                458,
                459,
                460,
                461,
                462,
                463,
                464,
                465,
                467,
                468,
                469,
                470,
                471,
                472
            ],
            "title": "ErrorCode"
        },
        "StatsFormat": {
            "description": "An enumeration.",
            "enum": [
                "AFL"
            ],
            "title": "StatsFormat"
        },
        "TaskConfig": {
            "properties": {
                "colocate": {
                    "title": "Colocate",
                    "type": "boolean"
                },
                "containers": {
                    "items": {
                        "$ref": "#/definitions/TaskContainers"
                    },
                    "title": "Containers",
                    "type": "array"
                },
                "debug": {
                    "items": {
                        "$ref": "#/definitions/TaskDebugFlag"
                    },
                    "type": "array"
                },
                "job_id": {
                    "format": "uuid",
                    "title": "Job Id",
                    "type": "string"
                },
                "pool": {
                    "$ref": "#/definitions/TaskPool"
                },
                "prereq_tasks": {
                    "items": {
                        "format": "uuid",
                        "type": "string"
                    },
                    "title": "Prereq Tasks",
                    "type": "array"
                },
                "tags": {
                    "additionalProperties": {
                        "type": "string"
                    },
                    "title": "Tags",
                    "type": "object"
                },
                "task": {
                    "$ref": "#/definitions/TaskDetails"
                },
                "vm": {
                    "$ref": "#/definitions/TaskVm"
                }
            },
            "required": [
                "job_id",
                "task",
                "containers",
                "tags"
            ],
            "title": "TaskConfig",
            "type": "object"
        },
        "TaskContainers": {
            "properties": {
                "name": {
                    "title": "Name",
                    "type": "string"
                },
                "type": {
                    "$ref": "#/definitions/ContainerType"
                }
            },
            "required": [
                "type",
                "name"
            ],
            "title": "TaskContainers",
            "type": "object"
        },
        "TaskDebugFlag": {
            "description": "An enumeration.",
            "enum": [
                "keep_node_on_failure",
                "keep_node_on_completion"
            ],
            "title": "TaskDebugFlag"
        },
        "TaskDetails": {
            "properties": {
                "analyzer_env": {
                    "additionalProperties": {
                        "type": "string"
                    },
                    "title": "Analyzer Env",
                    "type": "object"
                },
                "analyzer_exe": {
                    "title": "Analyzer Exe",
                    "type": "string"
                },
                "analyzer_options": {
                    "items": {
                        "type": "string"
                    },
                    "title": "Analyzer Options",
                    "type": "array"
                },
                "check_asan_log": {
                    "title": "Check Asan Log",
                    "type": "boolean"
                },
                "check_debugger": {
                    "default": true,
                    "title": "Check Debugger",
                    "type": "boolean"
                },
                "check_fuzzer_help": {
                    "title": "Check Fuzzer Help",
                    "type": "boolean"
                },
                "check_retry_count": {
                    "minimum": 0,
                    "title": "Check Retry Count",
                    "type": "integer"
                },
                "coverage_filter": {
                    "title": "Coverage Filter",
                    "type": "string"
                },
                "duration": {
                    "maximum": 168,
                    "minimum": 1,
                    "title": "Duration",
                    "type": "integer"
                },
                "ensemble_sync_delay": {
                    "title": "Ensemble Sync Delay",
                    "type": "integer"
                },
                "expect_crash_on_failure": {
                    "title": "Expect Crash On Failure",
                    "type": "boolean"
                },
                "generator_env": {
                    "additionalProperties": {
                        "type": "string"
                    },
                    "title": "Generator Env",
                    "type": "object"
                },
                "generator_exe": {
                    "title": "Generator Exe",
                    "type": "string"
                },
                "generator_options": {
                    "items": {
                        "type": "string"
                    },
                    "title": "Generator Options",
                    "type": "array"
                },
                "minimized_stack_depth": {
                    "title": "Minimized Stack Depth",
                    "type": "integer"
                },
                "preserve_existing_outputs": {
                    "title": "Preserve Existing Outputs",
                    "type": "boolean"
                },
                "reboot_after_setup": {
                    "title": "Reboot After Setup",
                    "type": "boolean"
                },
                "rename_output": {
                    "title": "Rename Output",
                    "type": "boolean"
                },
                "report_list": {
                    "items": {
                        "type": "string"
                    },
                    "title": "Report List",
                    "type": "array"
                },
                "stats_file": {
                    "title": "Stats File",
                    "type": "string"
                },
                "stats_format": {
                    "$ref": "#/definitions/StatsFormat"
                },
                "supervisor_env": {
                    "additionalProperties": {
                        "type": "string"
                    },
                    "title": "Supervisor Env",
                    "type": "object"
                },
                "supervisor_exe": {
                    "title": "Supervisor Exe",
                    "type": "string"
                },
                "supervisor_input_marker": {
                    "title": "Supervisor Input Marker",
                    "type": "string"
                },
                "supervisor_options": {
                    "items": {
                        "type": "string"
                    },
                    "title": "Supervisor Options",
                    "type": "array"
                },
                "target_env": {
                    "additionalProperties": {
                        "type": "string"
                    },
                    "title": "Target Env",
                    "type": "object"
                },
                "target_exe": {
                    "title": "Target Exe",
                    "type": "string"
                },
                "target_options": {
                    "items": {
                        "type": "string"
                    },
                    "title": "Target Options",
                    "type": "array"
                },
                "target_options_merge": {
                    "title": "Target Options Merge",
                    "type": "boolean"
                },
                "target_timeout": {
                    "minimum": 1,
                    "title": "Target Timeout",
                    "type": "integer"
                },
                "target_workers": {
                    "title": "Target Workers",
                    "type": "integer"
                },
                "type": {
                    "$ref": "#/definitions/TaskType"
                },
                "wait_for_files": {
                    "$ref": "#/definitions/ContainerType"
                }
            },
            "required": [
                "type",
                "duration"
            ],
            "title": "TaskDetails",
            "type": "object"
        },
        "TaskPool": {
            "properties": {
                "count": {
                    "title": "Count",
                    "type": "integer"
                },
                "pool_name": {
                    "title": "Pool Name",
                    "type": "string"
                }
            },
            "required": [
                "count",
                "pool_name"
            ],
            "title": "TaskPool",
            "type": "object"
        },
        "TaskType": {
            "description": "An enumeration.",
            "enum": [
                "coverage",
                "libfuzzer_fuzz",
                "libfuzzer_coverage",
                "libfuzzer_crash_report",
                "libfuzzer_merge",
                "libfuzzer_regression",
                "generic_analysis",
                "generic_supervisor",
                "generic_merge",
                "generic_generator",
                "generic_crash_report",
                "generic_regression"
            ],
            "title": "TaskType"
        },
        "TaskVm": {
            "properties": {
                "count": {
                    "default": 1,
                    "minimum": 0,
                    "title": "Count",
                    "type": "integer"
                },
                "image": {
                    "title": "Image",
                    "type": "string"
                },
                "reboot_after_setup": {
                    "title": "Reboot After Setup",
                    "type": "boolean"
                },
                "region": {
                    "title": "Region",
                    "type": "string"
                },
                "sku": {
                    "title": "Sku",
                    "type": "string"
                },
                "spot_instances": {
                    "default": false,
                    "title": "Spot Instances",
                    "type": "boolean"
                }
            },
            "required": [
                "region",
                "sku",
                "image"
            ],
            "title": "TaskVm",
            "type": "object"
        },
        "UserInfo": {
            "properties": {
                "application_id": {
                    "format": "uuid",
                    "title": "Application Id",
                    "type": "string"
                },
                "object_id": {
                    "format": "uuid",
                    "title": "Object Id",
                    "type": "string"
                },
                "upn": {
                    "title": "Upn",
                    "type": "string"
                }
            },
            "title": "UserInfo",
            "type": "object"
        }
    },
    "properties": {
        "config": {
            "$ref": "#/definitions/TaskConfig"
        },
        "error": {
            "$ref": "#/definitions/Error"
        },
        "job_id": {
            "format": "uuid",
            "title": "Job Id",
            "type": "string"
        },
        "task_id": {
            "format": "uuid",
            "title": "Task Id",
            "type": "string"
        },
        "user_info": {
            "$ref": "#/definitions/UserInfo"
        }
    },
    "required": [
        "job_id",
        "task_id",
        "error",
        "config"
    ],
    "title": "EventTaskFailed",
    "type": "object"
}
```

### task_heartbeat

#### Example

```json
{
    "config": {
        "containers": [
            {
                "name": "my-setup",
                "type": "setup"
            },
            {
                "name": "my-inputs",
                "type": "inputs"
            },
            {
                "name": "my-crashes",
                "type": "crashes"
            }
        ],
        "job_id": "00000000-0000-0000-0000-000000000000",
        "tags": {},
        "task": {
            "check_debugger": true,
            "duration": 1,
            "target_env": {},
            "target_exe": "fuzz.exe",
            "target_options": [],
            "type": "libfuzzer_fuzz"
        }
    },
    "job_id": "00000000-0000-0000-0000-000000000000",
    "task_id": "00000000-0000-0000-0000-000000000000"
}
```

#### Schema

```json
{
    "definitions": {
        "ContainerType": {
            "description": "An enumeration.",
            "enum": [
                "analysis",
                "coverage",
                "crashes",
                "inputs",
                "no_repro",
                "readonly_inputs",
                "reports",
                "setup",
                "tools",
                "unique_inputs",
                "unique_reports",
                "regression_reports"
            ],
            "title": "ContainerType"
        },
        "StatsFormat": {
            "description": "An enumeration.",
            "enum": [
                "AFL"
            ],
            "title": "StatsFormat"
        },
        "TaskConfig": {
            "properties": {
                "colocate": {
                    "title": "Colocate",
                    "type": "boolean"
                },
                "containers": {
                    "items": {
                        "$ref": "#/definitions/TaskContainers"
                    },
                    "title": "Containers",
                    "type": "array"
                },
                "debug": {
                    "items": {
                        "$ref": "#/definitions/TaskDebugFlag"
                    },
                    "type": "array"
                },
                "job_id": {
                    "format": "uuid",
                    "title": "Job Id",
                    "type": "string"
                },
                "pool": {
                    "$ref": "#/definitions/TaskPool"
                },
                "prereq_tasks": {
                    "items": {
                        "format": "uuid",
                        "type": "string"
                    },
                    "title": "Prereq Tasks",
                    "type": "array"
                },
                "tags": {
                    "additionalProperties": {
                        "type": "string"
                    },
                    "title": "Tags",
                    "type": "object"
                },
                "task": {
                    "$ref": "#/definitions/TaskDetails"
                },
                "vm": {
                    "$ref": "#/definitions/TaskVm"
                }
            },
            "required": [
                "job_id",
                "task",
                "containers",
                "tags"
            ],
            "title": "TaskConfig",
            "type": "object"
        },
        "TaskContainers": {
            "properties": {
                "name": {
                    "title": "Name",
                    "type": "string"
                },
                "type": {
                    "$ref": "#/definitions/ContainerType"
                }
            },
            "required": [
                "type",
                "name"
            ],
            "title": "TaskContainers",
            "type": "object"
        },
        "TaskDebugFlag": {
            "description": "An enumeration.",
            "enum": [
                "keep_node_on_failure",
                "keep_node_on_completion"
            ],
            "title": "TaskDebugFlag"
        },
        "TaskDetails": {
            "properties": {
                "analyzer_env": {
                    "additionalProperties": {
                        "type": "string"
                    },
                    "title": "Analyzer Env",
                    "type": "object"
                },
                "analyzer_exe": {
                    "title": "Analyzer Exe",
                    "type": "string"
                },
                "analyzer_options": {
                    "items": {
                        "type": "string"
                    },
                    "title": "Analyzer Options",
                    "type": "array"
                },
                "check_asan_log": {
                    "title": "Check Asan Log",
                    "type": "boolean"
                },
                "check_debugger": {
                    "default": true,
                    "title": "Check Debugger",
                    "type": "boolean"
                },
                "check_fuzzer_help": {
                    "title": "Check Fuzzer Help",
                    "type": "boolean"
                },
                "check_retry_count": {
                    "minimum": 0,
                    "title": "Check Retry Count",
                    "type": "integer"
                },
                "coverage_filter": {
                    "title": "Coverage Filter",
                    "type": "string"
                },
                "duration": {
                    "maximum": 168,
                    "minimum": 1,
                    "title": "Duration",
                    "type": "integer"
                },
                "ensemble_sync_delay": {
                    "title": "Ensemble Sync Delay",
                    "type": "integer"
                },
                "expect_crash_on_failure": {
                    "title": "Expect Crash On Failure",
                    "type": "boolean"
                },
                "generator_env": {
                    "additionalProperties": {
                        "type": "string"
                    },
                    "title": "Generator Env",
                    "type": "object"
                },
                "generator_exe": {
                    "title": "Generator Exe",
                    "type": "string"
                },
                "generator_options": {
                    "items": {
                        "type": "string"
                    },
                    "title": "Generator Options",
                    "type": "array"
                },
                "minimized_stack_depth": {
                    "title": "Minimized Stack Depth",
                    "type": "integer"
                },
                "preserve_existing_outputs": {
                    "title": "Preserve Existing Outputs",
                    "type": "boolean"
                },
                "reboot_after_setup": {
                    "title": "Reboot After Setup",
                    "type": "boolean"
                },
                "rename_output": {
                    "title": "Rename Output",
                    "type": "boolean"
                },
                "report_list": {
                    "items": {
                        "type": "string"
                    },
                    "title": "Report List",
                    "type": "array"
                },
                "stats_file": {
                    "title": "Stats File",
                    "type": "string"
                },
                "stats_format": {
                    "$ref": "#/definitions/StatsFormat"
                },
                "supervisor_env": {
                    "additionalProperties": {
                        "type": "string"
                    },
                    "title": "Supervisor Env",
                    "type": "object"
                },
                "supervisor_exe": {
                    "title": "Supervisor Exe",
                    "type": "string"
                },
                "supervisor_input_marker": {
                    "title": "Supervisor Input Marker",
                    "type": "string"
                },
                "supervisor_options": {
                    "items": {
                        "type": "string"
                    },
                    "title": "Supervisor Options",
                    "type": "array"
                },
                "target_env": {
                    "additionalProperties": {
                        "type": "string"
                    },
                    "title": "Target Env",
                    "type": "object"
                },
                "target_exe": {
                    "title": "Target Exe",
                    "type": "string"
                },
                "target_options": {
                    "items": {
                        "type": "string"
                    },
                    "title": "Target Options",
                    "type": "array"
                },
                "target_options_merge": {
                    "title": "Target Options Merge",
                    "type": "boolean"
                },
                "target_timeout": {
                    "minimum": 1,
                    "title": "Target Timeout",
                    "type": "integer"
                },
                "target_workers": {
                    "title": "Target Workers",
                    "type": "integer"
                },
                "type": {
                    "$ref": "#/definitions/TaskType"
                },
                "wait_for_files": {
                    "$ref": "#/definitions/ContainerType"
                }
            },
            "required": [
                "type",
                "duration"
            ],
            "title": "TaskDetails",
            "type": "object"
        },
        "TaskPool": {
            "properties": {
                "count": {
                    "title": "Count",
                    "type": "integer"
                },
                "pool_name": {
                    "title": "Pool Name",
                    "type": "string"
                }
            },
            "required": [
                "count",
                "pool_name"
            ],
            "title": "TaskPool",
            "type": "object"
        },
        "TaskType": {
            "description": "An enumeration.",
            "enum": [
                "coverage",
                "libfuzzer_fuzz",
                "libfuzzer_coverage",
                "libfuzzer_crash_report",
                "libfuzzer_merge",
                "libfuzzer_regression",
                "generic_analysis",
                "generic_supervisor",
                "generic_merge",
                "generic_generator",
                "generic_crash_report",
                "generic_regression"
            ],
            "title": "TaskType"
        },
        "TaskVm": {
            "properties": {
                "count": {
                    "default": 1,
                    "minimum": 0,
                    "title": "Count",
                    "type": "integer"
                },
                "image": {
                    "title": "Image",
                    "type": "string"
                },
                "reboot_after_setup": {
                    "title": "Reboot After Setup",
                    "type": "boolean"
                },
                "region": {
                    "title": "Region",
                    "type": "string"
                },
                "sku": {
                    "title": "Sku",
                    "type": "string"
                },
                "spot_instances": {
                    "default": false,
                    "title": "Spot Instances",
                    "type": "boolean"
                }
            },
            "required": [
                "region",
                "sku",
                "image"
            ],
            "title": "TaskVm",
            "type": "object"
        }
    },
    "properties": {
        "config": {
            "$ref": "#/definitions/TaskConfig"
        },
        "job_id": {
            "format": "uuid",
            "title": "Job Id",
            "type": "string"
        },
        "task_id": {
            "format": "uuid",
            "title": "Task Id",
            "type": "string"
        }
    },
    "required": [
        "job_id",
        "task_id",
        "config"
    ],
    "title": "EventTaskHeartbeat",
    "type": "object"
}
```

### task_state_updated

#### Example

```json
{
    "config": {
        "containers": [
            {
                "name": "my-setup",
                "type": "setup"
            },
            {
                "name": "my-inputs",
                "type": "inputs"
            },
            {
                "name": "my-crashes",
                "type": "crashes"
            }
        ],
        "job_id": "00000000-0000-0000-0000-000000000000",
        "tags": {},
        "task": {
            "check_debugger": true,
            "duration": 1,
            "target_env": {},
            "target_exe": "fuzz.exe",
            "target_options": [],
            "type": "libfuzzer_fuzz"
        }
    },
    "job_id": "00000000-0000-0000-0000-000000000000",
    "state": "init",
    "task_id": "00000000-0000-0000-0000-000000000000"
}
```

#### Schema

```json
{
    "definitions": {
        "ContainerType": {
            "description": "An enumeration.",
            "enum": [
                "analysis",
                "coverage",
                "crashes",
                "inputs",
                "no_repro",
                "readonly_inputs",
                "reports",
                "setup",
                "tools",
                "unique_inputs",
                "unique_reports",
                "regression_reports"
            ],
            "title": "ContainerType"
        },
        "StatsFormat": {
            "description": "An enumeration.",
            "enum": [
                "AFL"
            ],
            "title": "StatsFormat"
        },
        "TaskConfig": {
            "properties": {
                "colocate": {
                    "title": "Colocate",
                    "type": "boolean"
                },
                "containers": {
                    "items": {
                        "$ref": "#/definitions/TaskContainers"
                    },
                    "title": "Containers",
                    "type": "array"
                },
                "debug": {
                    "items": {
                        "$ref": "#/definitions/TaskDebugFlag"
                    },
                    "type": "array"
                },
                "job_id": {
                    "format": "uuid",
                    "title": "Job Id",
                    "type": "string"
                },
                "pool": {
                    "$ref": "#/definitions/TaskPool"
                },
                "prereq_tasks": {
                    "items": {
                        "format": "uuid",
                        "type": "string"
                    },
                    "title": "Prereq Tasks",
                    "type": "array"
                },
                "tags": {
                    "additionalProperties": {
                        "type": "string"
                    },
                    "title": "Tags",
                    "type": "object"
                },
                "task": {
                    "$ref": "#/definitions/TaskDetails"
                },
                "vm": {
                    "$ref": "#/definitions/TaskVm"
                }
            },
            "required": [
                "job_id",
                "task",
                "containers",
                "tags"
            ],
            "title": "TaskConfig",
            "type": "object"
        },
        "TaskContainers": {
            "properties": {
                "name": {
                    "title": "Name",
                    "type": "string"
                },
                "type": {
                    "$ref": "#/definitions/ContainerType"
                }
            },
            "required": [
                "type",
                "name"
            ],
            "title": "TaskContainers",
            "type": "object"
        },
        "TaskDebugFlag": {
            "description": "An enumeration.",
            "enum": [
                "keep_node_on_failure",
                "keep_node_on_completion"
            ],
            "title": "TaskDebugFlag"
        },
        "TaskDetails": {
            "properties": {
                "analyzer_env": {
                    "additionalProperties": {
                        "type": "string"
                    },
                    "title": "Analyzer Env",
                    "type": "object"
                },
                "analyzer_exe": {
                    "title": "Analyzer Exe",
                    "type": "string"
                },
                "analyzer_options": {
                    "items": {
                        "type": "string"
                    },
                    "title": "Analyzer Options",
                    "type": "array"
                },
                "check_asan_log": {
                    "title": "Check Asan Log",
                    "type": "boolean"
                },
                "check_debugger": {
                    "default": true,
                    "title": "Check Debugger",
                    "type": "boolean"
                },
                "check_fuzzer_help": {
                    "title": "Check Fuzzer Help",
                    "type": "boolean"
                },
                "check_retry_count": {
                    "minimum": 0,
                    "title": "Check Retry Count",
                    "type": "integer"
                },
                "coverage_filter": {
                    "title": "Coverage Filter",
                    "type": "string"
                },
                "duration": {
                    "maximum": 168,
                    "minimum": 1,
                    "title": "Duration",
                    "type": "integer"
                },
                "ensemble_sync_delay": {
                    "title": "Ensemble Sync Delay",
                    "type": "integer"
                },
                "expect_crash_on_failure": {
                    "title": "Expect Crash On Failure",
                    "type": "boolean"
                },
                "generator_env": {
                    "additionalProperties": {
                        "type": "string"
                    },
                    "title": "Generator Env",
                    "type": "object"
                },
                "generator_exe": {
                    "title": "Generator Exe",
                    "type": "string"
                },
                "generator_options": {
                    "items": {
                        "type": "string"
                    },
                    "title": "Generator Options",
                    "type": "array"
                },
                "minimized_stack_depth": {
                    "title": "Minimized Stack Depth",
                    "type": "integer"
                },
                "preserve_existing_outputs": {
                    "title": "Preserve Existing Outputs",
                    "type": "boolean"
                },
                "reboot_after_setup": {
                    "title": "Reboot After Setup",
                    "type": "boolean"
                },
                "rename_output": {
                    "title": "Rename Output",
                    "type": "boolean"
                },
                "report_list": {
                    "items": {
                        "type": "string"
                    },
                    "title": "Report List",
                    "type": "array"
                },
                "stats_file": {
                    "title": "Stats File",
                    "type": "string"
                },
                "stats_format": {
                    "$ref": "#/definitions/StatsFormat"
                },
                "supervisor_env": {
                    "additionalProperties": {
                        "type": "string"
                    },
                    "title": "Supervisor Env",
                    "type": "object"
                },
                "supervisor_exe": {
                    "title": "Supervisor Exe",
                    "type": "string"
                },
                "supervisor_input_marker": {
                    "title": "Supervisor Input Marker",
                    "type": "string"
                },
                "supervisor_options": {
                    "items": {
                        "type": "string"
                    },
                    "title": "Supervisor Options",
                    "type": "array"
                },
                "target_env": {
                    "additionalProperties": {
                        "type": "string"
                    },
                    "title": "Target Env",
                    "type": "object"
                },
                "target_exe": {
                    "title": "Target Exe",
                    "type": "string"
                },
                "target_options": {
                    "items": {
                        "type": "string"
                    },
                    "title": "Target Options",
                    "type": "array"
                },
                "target_options_merge": {
                    "title": "Target Options Merge",
                    "type": "boolean"
                },
                "target_timeout": {
                    "minimum": 1,
                    "title": "Target Timeout",
                    "type": "integer"
                },
                "target_workers": {
                    "title": "Target Workers",
                    "type": "integer"
                },
                "type": {
                    "$ref": "#/definitions/TaskType"
                },
                "wait_for_files": {
                    "$ref": "#/definitions/ContainerType"
                }
            },
            "required": [
                "type",
                "duration"
            ],
            "title": "TaskDetails",
            "type": "object"
        },
        "TaskPool": {
            "properties": {
                "count": {
                    "title": "Count",
                    "type": "integer"
                },
                "pool_name": {
                    "title": "Pool Name",
                    "type": "string"
                }
            },
            "required": [
                "count",
                "pool_name"
            ],
            "title": "TaskPool",
            "type": "object"
        },
        "TaskState": {
            "description": "An enumeration.",
            "enum": [
                "init",
                "waiting",
                "scheduled",
                "setting_up",
                "running",
                "stopping",
                "stopped",
                "wait_job"
            ],
            "title": "TaskState"
        },
        "TaskType": {
            "description": "An enumeration.",
            "enum": [
                "coverage",
                "libfuzzer_fuzz",
                "libfuzzer_coverage",
                "libfuzzer_crash_report",
                "libfuzzer_merge",
                "libfuzzer_regression",
                "generic_analysis",
                "generic_supervisor",
                "generic_merge",
                "generic_generator",
                "generic_crash_report",
                "generic_regression"
            ],
            "title": "TaskType"
        },
        "TaskVm": {
            "properties": {
                "count": {
                    "default": 1,
                    "minimum": 0,
                    "title": "Count",
                    "type": "integer"
                },
                "image": {
                    "title": "Image",
                    "type": "string"
                },
                "reboot_after_setup": {
                    "title": "Reboot After Setup",
                    "type": "boolean"
                },
                "region": {
                    "title": "Region",
                    "type": "string"
                },
                "sku": {
                    "title": "Sku",
                    "type": "string"
                },
                "spot_instances": {
                    "default": false,
                    "title": "Spot Instances",
                    "type": "boolean"
                }
            },
            "required": [
                "region",
                "sku",
                "image"
            ],
            "title": "TaskVm",
            "type": "object"
        }
    },
    "properties": {
        "config": {
            "$ref": "#/definitions/TaskConfig"
        },
        "end_time": {
            "format": "date-time",
            "title": "End Time",
            "type": "string"
        },
        "job_id": {
            "format": "uuid",
            "title": "Job Id",
            "type": "string"
        },
        "state": {
            "$ref": "#/definitions/TaskState"
        },
        "task_id": {
            "format": "uuid",
            "title": "Task Id",
            "type": "string"
        }
    },
    "required": [
        "job_id",
        "task_id",
        "state",
        "config"
    ],
    "title": "EventTaskStateUpdated",
    "type": "object"
}
```

### task_stopped

#### Example

```json
{
    "config": {
        "containers": [
            {
                "name": "my-setup",
                "type": "setup"
            },
            {
                "name": "my-inputs",
                "type": "inputs"
            },
            {
                "name": "my-crashes",
                "type": "crashes"
            }
        ],
        "job_id": "00000000-0000-0000-0000-000000000000",
        "tags": {},
        "task": {
            "check_debugger": true,
            "duration": 1,
            "target_env": {},
            "target_exe": "fuzz.exe",
            "target_options": [],
            "type": "libfuzzer_fuzz"
        }
    },
    "job_id": "00000000-0000-0000-0000-000000000000",
    "task_id": "00000000-0000-0000-0000-000000000000",
    "user_info": {
        "application_id": "00000000-0000-0000-0000-000000000000",
        "object_id": "00000000-0000-0000-0000-000000000000",
        "upn": "example@contoso.com"
    }
}
```

#### Schema

```json
{
    "definitions": {
        "ContainerType": {
            "description": "An enumeration.",
            "enum": [
                "analysis",
                "coverage",
                "crashes",
                "inputs",
                "no_repro",
                "readonly_inputs",
                "reports",
                "setup",
                "tools",
                "unique_inputs",
                "unique_reports",
                "regression_reports"
            ],
            "title": "ContainerType"
        },
        "StatsFormat": {
            "description": "An enumeration.",
            "enum": [
                "AFL"
            ],
            "title": "StatsFormat"
        },
        "TaskConfig": {
            "properties": {
                "colocate": {
                    "title": "Colocate",
                    "type": "boolean"
                },
                "containers": {
                    "items": {
                        "$ref": "#/definitions/TaskContainers"
                    },
                    "title": "Containers",
                    "type": "array"
                },
                "debug": {
                    "items": {
                        "$ref": "#/definitions/TaskDebugFlag"
                    },
                    "type": "array"
                },
                "job_id": {
                    "format": "uuid",
                    "title": "Job Id",
                    "type": "string"
                },
                "pool": {
                    "$ref": "#/definitions/TaskPool"
                },
                "prereq_tasks": {
                    "items": {
                        "format": "uuid",
                        "type": "string"
                    },
                    "title": "Prereq Tasks",
                    "type": "array"
                },
                "tags": {
                    "additionalProperties": {
                        "type": "string"
                    },
                    "title": "Tags",
                    "type": "object"
                },
                "task": {
                    "$ref": "#/definitions/TaskDetails"
                },
                "vm": {
                    "$ref": "#/definitions/TaskVm"
                }
            },
            "required": [
                "job_id",
                "task",
                "containers",
                "tags"
            ],
            "title": "TaskConfig",
            "type": "object"
        },
        "TaskContainers": {
            "properties": {
                "name": {
                    "title": "Name",
                    "type": "string"
                },
                "type": {
                    "$ref": "#/definitions/ContainerType"
                }
            },
            "required": [
                "type",
                "name"
            ],
            "title": "TaskContainers",
            "type": "object"
        },
        "TaskDebugFlag": {
            "description": "An enumeration.",
            "enum": [
                "keep_node_on_failure",
                "keep_node_on_completion"
            ],
            "title": "TaskDebugFlag"
        },
        "TaskDetails": {
            "properties": {
                "analyzer_env": {
                    "additionalProperties": {
                        "type": "string"
                    },
                    "title": "Analyzer Env",
                    "type": "object"
                },
                "analyzer_exe": {
                    "title": "Analyzer Exe",
                    "type": "string"
                },
                "analyzer_options": {
                    "items": {
                        "type": "string"
                    },
                    "title": "Analyzer Options",
                    "type": "array"
                },
                "check_asan_log": {
                    "title": "Check Asan Log",
                    "type": "boolean"
                },
                "check_debugger": {
                    "default": true,
                    "title": "Check Debugger",
                    "type": "boolean"
                },
                "check_fuzzer_help": {
                    "title": "Check Fuzzer Help",
                    "type": "boolean"
                },
                "check_retry_count": {
                    "minimum": 0,
                    "title": "Check Retry Count",
                    "type": "integer"
                },
                "coverage_filter": {
                    "title": "Coverage Filter",
                    "type": "string"
                },
                "duration": {
                    "maximum": 168,
                    "minimum": 1,
                    "title": "Duration",
                    "type": "integer"
                },
                "ensemble_sync_delay": {
                    "title": "Ensemble Sync Delay",
                    "type": "integer"
                },
                "expect_crash_on_failure": {
                    "title": "Expect Crash On Failure",
                    "type": "boolean"
                },
                "generator_env": {
                    "additionalProperties": {
                        "type": "string"
                    },
                    "title": "Generator Env",
                    "type": "object"
                },
                "generator_exe": {
                    "title": "Generator Exe",
                    "type": "string"
                },
                "generator_options": {
                    "items": {
                        "type": "string"
                    },
                    "title": "Generator Options",
                    "type": "array"
                },
                "minimized_stack_depth": {
                    "title": "Minimized Stack Depth",
                    "type": "integer"
                },
                "preserve_existing_outputs": {
                    "title": "Preserve Existing Outputs",
                    "type": "boolean"
                },
                "reboot_after_setup": {
                    "title": "Reboot After Setup",
                    "type": "boolean"
                },
                "rename_output": {
                    "title": "Rename Output",
                    "type": "boolean"
                },
                "report_list": {
                    "items": {
                        "type": "string"
                    },
                    "title": "Report List",
                    "type": "array"
                },
                "stats_file": {
                    "title": "Stats File",
                    "type": "string"
                },
                "stats_format": {
                    "$ref": "#/definitions/StatsFormat"
                },
                "supervisor_env": {
                    "additionalProperties": {
                        "type": "string"
                    },
                    "title": "Supervisor Env",
                    "type": "object"
                },
                "supervisor_exe": {
                    "title": "Supervisor Exe",
                    "type": "string"
                },
                "supervisor_input_marker": {
                    "title": "Supervisor Input Marker",
                    "type": "string"
                },
                "supervisor_options": {
                    "items": {
                        "type": "string"
                    },
                    "title": "Supervisor Options",
                    "type": "array"
                },
                "target_env": {
                    "additionalProperties": {
                        "type": "string"
                    },
                    "title": "Target Env",
                    "type": "object"
                },
                "target_exe": {
                    "title": "Target Exe",
                    "type": "string"
                },
                "target_options": {
                    "items": {
                        "type": "string"
                    },
                    "title": "Target Options",
                    "type": "array"
                },
                "target_options_merge": {
                    "title": "Target Options Merge",
                    "type": "boolean"
                },
                "target_timeout": {
                    "minimum": 1,
                    "title": "Target Timeout",
                    "type": "integer"
                },
                "target_workers": {
                    "title": "Target Workers",
                    "type": "integer"
                },
                "type": {
                    "$ref": "#/definitions/TaskType"
                },
                "wait_for_files": {
                    "$ref": "#/definitions/ContainerType"
                }
            },
            "required": [
                "type",
                "duration"
            ],
            "title": "TaskDetails",
            "type": "object"
        },
        "TaskPool": {
            "properties": {
                "count": {
                    "title": "Count",
                    "type": "integer"
                },
                "pool_name": {
                    "title": "Pool Name",
                    "type": "string"
                }
            },
            "required": [
                "count",
                "pool_name"
            ],
            "title": "TaskPool",
            "type": "object"
        },
        "TaskType": {
            "description": "An enumeration.",
            "enum": [
                "coverage",
                "libfuzzer_fuzz",
                "libfuzzer_coverage",
                "libfuzzer_crash_report",
                "libfuzzer_merge",
                "libfuzzer_regression",
                "generic_analysis",
                "generic_supervisor",
                "generic_merge",
                "generic_generator",
                "generic_crash_report",
                "generic_regression"
            ],
            "title": "TaskType"
        },
        "TaskVm": {
            "properties": {
                "count": {
                    "default": 1,
                    "minimum": 0,
                    "title": "Count",
                    "type": "integer"
                },
                "image": {
                    "title": "Image",
                    "type": "string"
                },
                "reboot_after_setup": {
                    "title": "Reboot After Setup",
                    "type": "boolean"
                },
                "region": {
                    "title": "Region",
                    "type": "string"
                },
                "sku": {
                    "title": "Sku",
                    "type": "string"
                },
                "spot_instances": {
                    "default": false,
                    "title": "Spot Instances",
                    "type": "boolean"
                }
            },
            "required": [
                "region",
                "sku",
                "image"
            ],
            "title": "TaskVm",
            "type": "object"
        },
        "UserInfo": {
            "properties": {
                "application_id": {
                    "format": "uuid",
                    "title": "Application Id",
                    "type": "string"
                },
                "object_id": {
                    "format": "uuid",
                    "title": "Object Id",
                    "type": "string"
                },
                "upn": {
                    "title": "Upn",
                    "type": "string"
                }
            },
            "title": "UserInfo",
            "type": "object"
        }
    },
    "properties": {
        "config": {
            "$ref": "#/definitions/TaskConfig"
        },
        "job_id": {
            "format": "uuid",
            "title": "Job Id",
            "type": "string"
        },
        "task_id": {
            "format": "uuid",
            "title": "Task Id",
            "type": "string"
        },
        "user_info": {
            "$ref": "#/definitions/UserInfo"
        }
    },
    "required": [
        "job_id",
        "task_id",
        "config"
    ],
    "title": "EventTaskStopped",
    "type": "object"
}
```

## Full Event Schema

```json
{
    "definitions": {
        "Architecture": {
            "description": "An enumeration.",
            "enum": [
                "x86_64"
            ],
            "title": "Architecture"
        },
        "AutoScaleConfig": {
            "properties": {
                "ephemeral_os_disks": {
                    "default": false,
                    "title": "Ephemeral Os Disks",
                    "type": "boolean"
                },
                "image": {
                    "title": "Image",
                    "type": "string"
                },
                "max_size": {
                    "default": 1000,
                    "maximum": 1000,
                    "minimum": 0,
                    "title": "Max Size",
                    "type": "integer"
                },
                "min_size": {
<<<<<<< HEAD
=======
                    "default": 0,
                    "maximum": 1000,
                    "minimum": 0,
>>>>>>> fa40b769
                    "title": "Min Size",
                    "type": "integer"
                },
                "region": {
                    "title": "Region",
                    "type": "string"
                },
                "spot_instances": {
                    "default": false,
                    "title": "Spot Instances",
                    "type": "boolean"
                },
                "vm_sku": {
                    "title": "Vm Sku",
                    "type": "string"
                }
            },
            "required": [
                "image",
                "vm_sku"
            ],
            "title": "AutoScaleConfig",
            "type": "object"
        },
        "BlobRef": {
            "properties": {
                "account": {
                    "title": "Account",
                    "type": "string"
                },
                "container": {
                    "title": "Container",
                    "type": "string"
                },
                "name": {
                    "title": "Name",
                    "type": "string"
                }
            },
            "required": [
                "account",
                "container",
                "name"
            ],
            "title": "BlobRef",
            "type": "object"
        },
        "ContainerType": {
            "description": "An enumeration.",
            "enum": [
                "analysis",
                "coverage",
                "crashes",
                "inputs",
                "no_repro",
                "readonly_inputs",
                "reports",
                "setup",
                "tools",
                "unique_inputs",
                "unique_reports",
                "regression_reports"
            ],
            "title": "ContainerType"
        },
        "CrashTestResult": {
            "properties": {
                "crash_report": {
                    "$ref": "#/definitions/Report"
                },
                "no_repro": {
                    "$ref": "#/definitions/NoReproReport"
                }
            },
            "title": "CrashTestResult",
            "type": "object"
        },
        "Error": {
            "properties": {
                "code": {
                    "$ref": "#/definitions/ErrorCode"
                },
                "errors": {
                    "items": {
                        "type": "string"
                    },
                    "title": "Errors",
                    "type": "array"
                }
            },
            "required": [
                "code",
                "errors"
            ],
            "title": "Error",
            "type": "object"
        },
        "ErrorCode": {
            "description": "An enumeration.",
            "enum": [
                450,
                451,
                452,
                453,
                454,
                455,
                456,
                457,
                458,
                459,
                460,
                461,
                462,
                463,
                464,
                465,
                467,
                468,
                469,
                470,
                471,
                472
            ],
            "title": "ErrorCode"
        },
        "EventCrashReported": {
            "properties": {
                "container": {
                    "title": "Container",
                    "type": "string"
                },
                "filename": {
                    "title": "Filename",
                    "type": "string"
                },
                "report": {
                    "$ref": "#/definitions/Report"
                },
                "task_config": {
                    "$ref": "#/definitions/TaskConfig"
                }
            },
            "required": [
                "report",
                "container",
                "filename"
            ],
            "title": "EventCrashReported",
            "type": "object"
        },
        "EventFileAdded": {
            "properties": {
                "container": {
                    "title": "Container",
                    "type": "string"
                },
                "filename": {
                    "title": "Filename",
                    "type": "string"
                }
            },
            "required": [
                "container",
                "filename"
            ],
            "title": "EventFileAdded",
            "type": "object"
        },
        "EventInstanceConfigUpdated": {
            "properties": {
                "config": {
                    "$ref": "#/definitions/InstanceConfig"
                }
            },
            "required": [
                "config"
            ],
            "title": "EventInstanceConfigUpdated",
            "type": "object"
        },
        "EventJobCreated": {
            "properties": {
                "config": {
                    "$ref": "#/definitions/JobConfig"
                },
                "job_id": {
                    "format": "uuid",
                    "title": "Job Id",
                    "type": "string"
                },
                "user_info": {
                    "$ref": "#/definitions/UserInfo"
                }
            },
            "required": [
                "job_id",
                "config"
            ],
            "title": "EventJobCreated",
            "type": "object"
        },
        "EventJobStopped": {
            "properties": {
                "config": {
                    "$ref": "#/definitions/JobConfig"
                },
                "job_id": {
                    "format": "uuid",
                    "title": "Job Id",
                    "type": "string"
                },
                "task_info": {
                    "items": {
                        "$ref": "#/definitions/JobTaskStopped"
                    },
                    "title": "Task Info",
                    "type": "array"
                },
                "user_info": {
                    "$ref": "#/definitions/UserInfo"
                }
            },
            "required": [
                "job_id",
                "config"
            ],
            "title": "EventJobStopped",
            "type": "object"
        },
        "EventNodeCreated": {
            "properties": {
                "machine_id": {
                    "format": "uuid",
                    "title": "Machine Id",
                    "type": "string"
                },
                "pool_name": {
                    "title": "Pool Name",
                    "type": "string"
                },
                "scaleset_id": {
                    "format": "uuid",
                    "title": "Scaleset Id",
                    "type": "string"
                }
            },
            "required": [
                "machine_id",
                "pool_name"
            ],
            "title": "EventNodeCreated",
            "type": "object"
        },
        "EventNodeDeleted": {
            "properties": {
                "machine_id": {
                    "format": "uuid",
                    "title": "Machine Id",
                    "type": "string"
                },
                "pool_name": {
                    "title": "Pool Name",
                    "type": "string"
                },
                "scaleset_id": {
                    "format": "uuid",
                    "title": "Scaleset Id",
                    "type": "string"
                }
            },
            "required": [
                "machine_id",
                "pool_name"
            ],
            "title": "EventNodeDeleted",
            "type": "object"
        },
        "EventNodeHeartbeat": {
            "properties": {
                "machine_id": {
                    "format": "uuid",
                    "title": "Machine Id",
                    "type": "string"
                },
                "pool_name": {
                    "title": "Pool Name",
                    "type": "string"
                },
                "scaleset_id": {
                    "format": "uuid",
                    "title": "Scaleset Id",
                    "type": "string"
                }
            },
            "required": [
                "machine_id",
                "pool_name"
            ],
            "title": "EventNodeHeartbeat",
            "type": "object"
        },
        "EventNodeStateUpdated": {
            "properties": {
                "machine_id": {
                    "format": "uuid",
                    "title": "Machine Id",
                    "type": "string"
                },
                "pool_name": {
                    "title": "Pool Name",
                    "type": "string"
                },
                "scaleset_id": {
                    "format": "uuid",
                    "title": "Scaleset Id",
                    "type": "string"
                },
                "state": {
                    "$ref": "#/definitions/NodeState"
                }
            },
            "required": [
                "machine_id",
                "pool_name",
                "state"
            ],
            "title": "EventNodeStateUpdated",
            "type": "object"
        },
        "EventPing": {
            "properties": {
                "ping_id": {
                    "format": "uuid",
                    "title": "Ping Id",
                    "type": "string"
                }
            },
            "required": [
                "ping_id"
            ],
            "title": "EventPing",
            "type": "object"
        },
        "EventPoolCreated": {
            "properties": {
                "arch": {
                    "$ref": "#/definitions/Architecture"
                },
                "autoscale": {
                    "$ref": "#/definitions/AutoScaleConfig"
                },
                "managed": {
                    "title": "Managed",
                    "type": "boolean"
                },
                "os": {
                    "$ref": "#/definitions/OS"
                },
                "pool_name": {
                    "title": "Pool Name",
                    "type": "string"
                }
            },
            "required": [
                "pool_name",
                "os",
                "arch",
                "managed"
            ],
            "title": "EventPoolCreated",
            "type": "object"
        },
        "EventPoolDeleted": {
            "properties": {
                "pool_name": {
                    "title": "Pool Name",
                    "type": "string"
                }
            },
            "required": [
                "pool_name"
            ],
            "title": "EventPoolDeleted",
            "type": "object"
        },
        "EventProxyCreated": {
            "properties": {
                "proxy_id": {
                    "format": "uuid",
                    "title": "Proxy Id",
                    "type": "string"
                },
                "region": {
                    "title": "Region",
                    "type": "string"
                }
            },
            "required": [
                "region"
            ],
            "title": "EventProxyCreated",
            "type": "object"
        },
        "EventProxyDeleted": {
            "properties": {
                "proxy_id": {
                    "format": "uuid",
                    "title": "Proxy Id",
                    "type": "string"
                },
                "region": {
                    "title": "Region",
                    "type": "string"
                }
            },
            "required": [
                "region"
            ],
            "title": "EventProxyDeleted",
            "type": "object"
        },
        "EventProxyFailed": {
            "properties": {
                "error": {
                    "$ref": "#/definitions/Error"
                },
                "proxy_id": {
                    "format": "uuid",
                    "title": "Proxy Id",
                    "type": "string"
                },
                "region": {
                    "title": "Region",
                    "type": "string"
                }
            },
            "required": [
                "region",
                "error"
            ],
            "title": "EventProxyFailed",
            "type": "object"
        },
        "EventProxyStateUpdated": {
            "properties": {
                "proxy_id": {
                    "format": "uuid",
                    "title": "Proxy Id",
                    "type": "string"
                },
                "region": {
                    "title": "Region",
                    "type": "string"
                },
                "state": {
                    "$ref": "#/definitions/VmState"
                }
            },
            "required": [
                "region",
                "proxy_id",
                "state"
            ],
            "title": "EventProxyStateUpdated",
            "type": "object"
        },
        "EventRegressionReported": {
            "properties": {
                "container": {
                    "title": "Container",
                    "type": "string"
                },
                "filename": {
                    "title": "Filename",
                    "type": "string"
                },
                "regression_report": {
                    "$ref": "#/definitions/RegressionReport"
                },
                "task_config": {
                    "$ref": "#/definitions/TaskConfig"
                }
            },
            "required": [
                "regression_report",
                "container",
                "filename"
            ],
            "title": "EventRegressionReported",
            "type": "object"
        },
        "EventScalesetCreated": {
            "properties": {
                "image": {
                    "title": "Image",
                    "type": "string"
                },
                "pool_name": {
                    "title": "Pool Name",
                    "type": "string"
                },
                "region": {
                    "title": "Region",
                    "type": "string"
                },
                "scaleset_id": {
                    "format": "uuid",
                    "title": "Scaleset Id",
                    "type": "string"
                },
                "size": {
                    "title": "Size",
                    "type": "integer"
                },
                "vm_sku": {
                    "title": "Vm Sku",
                    "type": "string"
                }
            },
            "required": [
                "scaleset_id",
                "pool_name",
                "vm_sku",
                "image",
                "region",
                "size"
            ],
            "title": "EventScalesetCreated",
            "type": "object"
        },
        "EventScalesetDeleted": {
            "properties": {
                "pool_name": {
                    "title": "Pool Name",
                    "type": "string"
                },
                "scaleset_id": {
                    "format": "uuid",
                    "title": "Scaleset Id",
                    "type": "string"
                }
            },
            "required": [
                "scaleset_id",
                "pool_name"
            ],
            "title": "EventScalesetDeleted",
            "type": "object"
        },
        "EventScalesetFailed": {
            "properties": {
                "error": {
                    "$ref": "#/definitions/Error"
                },
                "pool_name": {
                    "title": "Pool Name",
                    "type": "string"
                },
                "scaleset_id": {
                    "format": "uuid",
                    "title": "Scaleset Id",
                    "type": "string"
                }
            },
            "required": [
                "scaleset_id",
                "pool_name",
                "error"
            ],
            "title": "EventScalesetFailed",
            "type": "object"
        },
        "EventScalesetResizeScheduled": {
            "properties": {
                "pool_name": {
                    "title": "Pool Name",
                    "type": "string"
                },
                "scaleset_id": {
                    "format": "uuid",
                    "title": "Scaleset Id",
                    "type": "string"
                },
                "size": {
                    "title": "Size",
                    "type": "integer"
                }
            },
            "required": [
                "scaleset_id",
                "pool_name",
                "size"
            ],
            "title": "EventScalesetResizeScheduled",
            "type": "object"
        },
        "EventScalesetStateUpdated": {
            "properties": {
                "pool_name": {
                    "title": "Pool Name",
                    "type": "string"
                },
                "scaleset_id": {
                    "format": "uuid",
                    "title": "Scaleset Id",
                    "type": "string"
                },
                "state": {
                    "$ref": "#/definitions/ScalesetState"
                }
            },
            "required": [
                "scaleset_id",
                "pool_name",
                "state"
            ],
            "title": "EventScalesetStateUpdated",
            "type": "object"
        },
        "EventTaskCreated": {
            "properties": {
                "config": {
                    "$ref": "#/definitions/TaskConfig"
                },
                "job_id": {
                    "format": "uuid",
                    "title": "Job Id",
                    "type": "string"
                },
                "task_id": {
                    "format": "uuid",
                    "title": "Task Id",
                    "type": "string"
                },
                "user_info": {
                    "$ref": "#/definitions/UserInfo"
                }
            },
            "required": [
                "job_id",
                "task_id",
                "config"
            ],
            "title": "EventTaskCreated",
            "type": "object"
        },
        "EventTaskFailed": {
            "properties": {
                "config": {
                    "$ref": "#/definitions/TaskConfig"
                },
                "error": {
                    "$ref": "#/definitions/Error"
                },
                "job_id": {
                    "format": "uuid",
                    "title": "Job Id",
                    "type": "string"
                },
                "task_id": {
                    "format": "uuid",
                    "title": "Task Id",
                    "type": "string"
                },
                "user_info": {
                    "$ref": "#/definitions/UserInfo"
                }
            },
            "required": [
                "job_id",
                "task_id",
                "error",
                "config"
            ],
            "title": "EventTaskFailed",
            "type": "object"
        },
        "EventTaskHeartbeat": {
            "properties": {
                "config": {
                    "$ref": "#/definitions/TaskConfig"
                },
                "job_id": {
                    "format": "uuid",
                    "title": "Job Id",
                    "type": "string"
                },
                "task_id": {
                    "format": "uuid",
                    "title": "Task Id",
                    "type": "string"
                }
            },
            "required": [
                "job_id",
                "task_id",
                "config"
            ],
            "title": "EventTaskHeartbeat",
            "type": "object"
        },
        "EventTaskStateUpdated": {
            "properties": {
                "config": {
                    "$ref": "#/definitions/TaskConfig"
                },
                "end_time": {
                    "format": "date-time",
                    "title": "End Time",
                    "type": "string"
                },
                "job_id": {
                    "format": "uuid",
                    "title": "Job Id",
                    "type": "string"
                },
                "state": {
                    "$ref": "#/definitions/TaskState"
                },
                "task_id": {
                    "format": "uuid",
                    "title": "Task Id",
                    "type": "string"
                }
            },
            "required": [
                "job_id",
                "task_id",
                "state",
                "config"
            ],
            "title": "EventTaskStateUpdated",
            "type": "object"
        },
        "EventTaskStopped": {
            "properties": {
                "config": {
                    "$ref": "#/definitions/TaskConfig"
                },
                "job_id": {
                    "format": "uuid",
                    "title": "Job Id",
                    "type": "string"
                },
                "task_id": {
                    "format": "uuid",
                    "title": "Task Id",
                    "type": "string"
                },
                "user_info": {
                    "$ref": "#/definitions/UserInfo"
                }
            },
            "required": [
                "job_id",
                "task_id",
                "config"
            ],
            "title": "EventTaskStopped",
            "type": "object"
        },
        "EventType": {
            "description": "An enumeration.",
            "enum": [
                "job_created",
                "job_stopped",
                "node_created",
                "node_deleted",
                "node_state_updated",
                "ping",
                "pool_created",
                "pool_deleted",
                "proxy_created",
                "proxy_deleted",
                "proxy_failed",
                "proxy_state_updated",
                "scaleset_created",
                "scaleset_deleted",
                "scaleset_failed",
                "scaleset_state_updated",
                "scaleset_resize_scheduled",
                "task_created",
                "task_failed",
                "task_state_updated",
                "task_stopped",
                "crash_reported",
                "regression_reported",
                "file_added",
                "task_heartbeat",
                "node_heartbeat",
                "instance_config_updated"
            ],
            "title": "EventType"
        },
        "InstanceConfig": {
            "properties": {
                "admins": {
                    "items": {
                        "format": "uuid",
                        "type": "string"
                    },
                    "title": "Admins",
                    "type": "array"
                },
                "allow_pool_management": {
                    "default": true,
                    "title": "Allow Pool Management",
                    "type": "boolean"
                }
            },
            "title": "InstanceConfig",
            "type": "object"
        },
        "JobConfig": {
            "properties": {
                "build": {
                    "title": "Build",
                    "type": "string"
                },
                "duration": {
                    "maximum": 168,
                    "minimum": 1,
                    "title": "Duration",
                    "type": "integer"
                },
                "name": {
                    "title": "Name",
                    "type": "string"
                },
                "project": {
                    "title": "Project",
                    "type": "string"
                }
            },
            "required": [
                "project",
                "name",
                "build",
                "duration"
            ],
            "title": "JobConfig",
            "type": "object"
        },
        "JobTaskStopped": {
            "properties": {
                "error": {
                    "$ref": "#/definitions/Error"
                },
                "task_id": {
                    "format": "uuid",
                    "title": "Task Id",
                    "type": "string"
                },
                "task_type": {
                    "$ref": "#/definitions/TaskType"
                }
            },
            "required": [
                "task_id",
                "task_type"
            ],
            "title": "JobTaskStopped",
            "type": "object"
        },
        "NoReproReport": {
            "properties": {
                "error": {
                    "title": "Error",
                    "type": "string"
                },
                "executable": {
                    "title": "Executable",
                    "type": "string"
                },
                "input_blob": {
                    "$ref": "#/definitions/BlobRef"
                },
                "input_sha256": {
                    "title": "Input Sha256",
                    "type": "string"
                },
                "job_id": {
                    "format": "uuid",
                    "title": "Job Id",
                    "type": "string"
                },
                "task_id": {
                    "format": "uuid",
                    "title": "Task Id",
                    "type": "string"
                },
                "tries": {
                    "title": "Tries",
                    "type": "integer"
                }
            },
            "required": [
                "input_sha256",
                "executable",
                "task_id",
                "job_id",
                "tries"
            ],
            "title": "NoReproReport",
            "type": "object"
        },
        "NodeState": {
            "description": "An enumeration.",
            "enum": [
                "init",
                "free",
                "setting_up",
                "rebooting",
                "ready",
                "busy",
                "done",
                "shutdown",
                "halt"
            ],
            "title": "NodeState"
        },
        "OS": {
            "description": "An enumeration.",
            "enum": [
                "windows",
                "linux"
            ],
            "title": "OS"
        },
        "RegressionReport": {
            "properties": {
                "crash_test_result": {
                    "$ref": "#/definitions/CrashTestResult"
                },
                "original_crash_test_result": {
                    "$ref": "#/definitions/CrashTestResult"
                }
            },
            "required": [
                "crash_test_result"
            ],
            "title": "RegressionReport",
            "type": "object"
        },
        "Report": {
            "properties": {
                "asan_log": {
                    "title": "Asan Log",
                    "type": "string"
                },
                "call_stack": {
                    "items": {
                        "type": "string"
                    },
                    "title": "Call Stack",
                    "type": "array"
                },
                "call_stack_sha256": {
                    "title": "Call Stack Sha256",
                    "type": "string"
                },
                "crash_site": {
                    "title": "Crash Site",
                    "type": "string"
                },
                "crash_type": {
                    "title": "Crash Type",
                    "type": "string"
                },
                "executable": {
                    "title": "Executable",
                    "type": "string"
                },
                "input_blob": {
                    "$ref": "#/definitions/BlobRef"
                },
                "input_sha256": {
                    "title": "Input Sha256",
                    "type": "string"
                },
                "input_url": {
                    "title": "Input Url",
                    "type": "string"
                },
                "job_id": {
                    "format": "uuid",
                    "title": "Job Id",
                    "type": "string"
                },
                "minimized_stack": {
                    "items": {
                        "type": "string"
                    },
                    "title": "Minimized Stack",
                    "type": "array"
                },
                "minimized_stack_function_lines": {
                    "items": {
                        "type": "string"
                    },
                    "title": "Minimized Stack Function Lines",
                    "type": "array"
                },
                "minimized_stack_function_lines_sha256": {
                    "title": "Minimized Stack Function Lines Sha256",
                    "type": "string"
                },
                "minimized_stack_function_names": {
                    "items": {
                        "type": "string"
                    },
                    "title": "Minimized Stack Function Names",
                    "type": "array"
                },
                "minimized_stack_function_names_sha256": {
                    "title": "Minimized Stack Function Names Sha256",
                    "type": "string"
                },
                "minimized_stack_sha256": {
                    "title": "Minimized Stack Sha256",
                    "type": "string"
                },
                "scariness_description": {
                    "title": "Scariness Description",
                    "type": "string"
                },
                "scariness_score": {
                    "title": "Scariness Score",
                    "type": "integer"
                },
                "task_id": {
                    "format": "uuid",
                    "title": "Task Id",
                    "type": "string"
                }
            },
            "required": [
                "executable",
                "crash_type",
                "crash_site",
                "call_stack",
                "call_stack_sha256",
                "input_sha256",
                "task_id",
                "job_id"
            ],
            "title": "Report",
            "type": "object"
        },
        "ScalesetState": {
            "description": "An enumeration.",
            "enum": [
                "init",
                "setup",
                "resize",
                "running",
                "shutdown",
                "halt",
                "creation_failed"
            ],
            "title": "ScalesetState"
        },
        "StatsFormat": {
            "description": "An enumeration.",
            "enum": [
                "AFL"
            ],
            "title": "StatsFormat"
        },
        "TaskConfig": {
            "properties": {
                "colocate": {
                    "title": "Colocate",
                    "type": "boolean"
                },
                "containers": {
                    "items": {
                        "$ref": "#/definitions/TaskContainers"
                    },
                    "title": "Containers",
                    "type": "array"
                },
                "debug": {
                    "items": {
                        "$ref": "#/definitions/TaskDebugFlag"
                    },
                    "type": "array"
                },
                "job_id": {
                    "format": "uuid",
                    "title": "Job Id",
                    "type": "string"
                },
                "pool": {
                    "$ref": "#/definitions/TaskPool"
                },
                "prereq_tasks": {
                    "items": {
                        "format": "uuid",
                        "type": "string"
                    },
                    "title": "Prereq Tasks",
                    "type": "array"
                },
                "tags": {
                    "additionalProperties": {
                        "type": "string"
                    },
                    "title": "Tags",
                    "type": "object"
                },
                "task": {
                    "$ref": "#/definitions/TaskDetails"
                },
                "vm": {
                    "$ref": "#/definitions/TaskVm"
                }
            },
            "required": [
                "job_id",
                "task",
                "containers",
                "tags"
            ],
            "title": "TaskConfig",
            "type": "object"
        },
        "TaskContainers": {
            "properties": {
                "name": {
                    "title": "Name",
                    "type": "string"
                },
                "type": {
                    "$ref": "#/definitions/ContainerType"
                }
            },
            "required": [
                "type",
                "name"
            ],
            "title": "TaskContainers",
            "type": "object"
        },
        "TaskDebugFlag": {
            "description": "An enumeration.",
            "enum": [
                "keep_node_on_failure",
                "keep_node_on_completion"
            ],
            "title": "TaskDebugFlag"
        },
        "TaskDetails": {
            "properties": {
                "analyzer_env": {
                    "additionalProperties": {
                        "type": "string"
                    },
                    "title": "Analyzer Env",
                    "type": "object"
                },
                "analyzer_exe": {
                    "title": "Analyzer Exe",
                    "type": "string"
                },
                "analyzer_options": {
                    "items": {
                        "type": "string"
                    },
                    "title": "Analyzer Options",
                    "type": "array"
                },
                "check_asan_log": {
                    "title": "Check Asan Log",
                    "type": "boolean"
                },
                "check_debugger": {
                    "default": true,
                    "title": "Check Debugger",
                    "type": "boolean"
                },
                "check_fuzzer_help": {
                    "title": "Check Fuzzer Help",
                    "type": "boolean"
                },
                "check_retry_count": {
                    "minimum": 0,
                    "title": "Check Retry Count",
                    "type": "integer"
                },
                "coverage_filter": {
                    "title": "Coverage Filter",
                    "type": "string"
                },
                "duration": {
                    "maximum": 168,
                    "minimum": 1,
                    "title": "Duration",
                    "type": "integer"
                },
                "ensemble_sync_delay": {
                    "title": "Ensemble Sync Delay",
                    "type": "integer"
                },
                "expect_crash_on_failure": {
                    "title": "Expect Crash On Failure",
                    "type": "boolean"
                },
                "generator_env": {
                    "additionalProperties": {
                        "type": "string"
                    },
                    "title": "Generator Env",
                    "type": "object"
                },
                "generator_exe": {
                    "title": "Generator Exe",
                    "type": "string"
                },
                "generator_options": {
                    "items": {
                        "type": "string"
                    },
                    "title": "Generator Options",
                    "type": "array"
                },
                "minimized_stack_depth": {
                    "title": "Minimized Stack Depth",
                    "type": "integer"
                },
                "preserve_existing_outputs": {
                    "title": "Preserve Existing Outputs",
                    "type": "boolean"
                },
                "reboot_after_setup": {
                    "title": "Reboot After Setup",
                    "type": "boolean"
                },
                "rename_output": {
                    "title": "Rename Output",
                    "type": "boolean"
                },
                "report_list": {
                    "items": {
                        "type": "string"
                    },
                    "title": "Report List",
                    "type": "array"
                },
                "stats_file": {
                    "title": "Stats File",
                    "type": "string"
                },
                "stats_format": {
                    "$ref": "#/definitions/StatsFormat"
                },
                "supervisor_env": {
                    "additionalProperties": {
                        "type": "string"
                    },
                    "title": "Supervisor Env",
                    "type": "object"
                },
                "supervisor_exe": {
                    "title": "Supervisor Exe",
                    "type": "string"
                },
                "supervisor_input_marker": {
                    "title": "Supervisor Input Marker",
                    "type": "string"
                },
                "supervisor_options": {
                    "items": {
                        "type": "string"
                    },
                    "title": "Supervisor Options",
                    "type": "array"
                },
                "target_env": {
                    "additionalProperties": {
                        "type": "string"
                    },
                    "title": "Target Env",
                    "type": "object"
                },
                "target_exe": {
                    "title": "Target Exe",
                    "type": "string"
                },
                "target_options": {
                    "items": {
                        "type": "string"
                    },
                    "title": "Target Options",
                    "type": "array"
                },
                "target_options_merge": {
                    "title": "Target Options Merge",
                    "type": "boolean"
                },
                "target_timeout": {
                    "minimum": 1,
                    "title": "Target Timeout",
                    "type": "integer"
                },
                "target_workers": {
                    "title": "Target Workers",
                    "type": "integer"
                },
                "type": {
                    "$ref": "#/definitions/TaskType"
                },
                "wait_for_files": {
                    "$ref": "#/definitions/ContainerType"
                }
            },
            "required": [
                "type",
                "duration"
            ],
            "title": "TaskDetails",
            "type": "object"
        },
        "TaskPool": {
            "properties": {
                "count": {
                    "title": "Count",
                    "type": "integer"
                },
                "pool_name": {
                    "title": "Pool Name",
                    "type": "string"
                }
            },
            "required": [
                "count",
                "pool_name"
            ],
            "title": "TaskPool",
            "type": "object"
        },
        "TaskState": {
            "description": "An enumeration.",
            "enum": [
                "init",
                "waiting",
                "scheduled",
                "setting_up",
                "running",
                "stopping",
                "stopped",
                "wait_job"
            ],
            "title": "TaskState"
        },
        "TaskType": {
            "description": "An enumeration.",
            "enum": [
                "coverage",
                "libfuzzer_fuzz",
                "libfuzzer_coverage",
                "libfuzzer_crash_report",
                "libfuzzer_merge",
                "libfuzzer_regression",
                "generic_analysis",
                "generic_supervisor",
                "generic_merge",
                "generic_generator",
                "generic_crash_report",
                "generic_regression"
            ],
            "title": "TaskType"
        },
        "TaskVm": {
            "properties": {
                "count": {
                    "default": 1,
                    "minimum": 0,
                    "title": "Count",
                    "type": "integer"
                },
                "image": {
                    "title": "Image",
                    "type": "string"
                },
                "reboot_after_setup": {
                    "title": "Reboot After Setup",
                    "type": "boolean"
                },
                "region": {
                    "title": "Region",
                    "type": "string"
                },
                "sku": {
                    "title": "Sku",
                    "type": "string"
                },
                "spot_instances": {
                    "default": false,
                    "title": "Spot Instances",
                    "type": "boolean"
                }
            },
            "required": [
                "region",
                "sku",
                "image"
            ],
            "title": "TaskVm",
            "type": "object"
        },
        "UserInfo": {
            "properties": {
                "application_id": {
                    "format": "uuid",
                    "title": "Application Id",
                    "type": "string"
                },
                "object_id": {
                    "format": "uuid",
                    "title": "Object Id",
                    "type": "string"
                },
                "upn": {
                    "title": "Upn",
                    "type": "string"
                }
            },
            "title": "UserInfo",
            "type": "object"
        },
        "VmState": {
            "description": "An enumeration.",
            "enum": [
                "init",
                "extensions_launch",
                "extensions_failed",
                "vm_allocation_failed",
                "running",
                "stopping",
                "stopped"
            ],
            "title": "VmState"
        }
    },
    "properties": {
        "event": {
            "anyOf": [
                {
                    "$ref": "#/definitions/EventJobCreated"
                },
                {
                    "$ref": "#/definitions/EventJobStopped"
                },
                {
                    "$ref": "#/definitions/EventNodeStateUpdated"
                },
                {
                    "$ref": "#/definitions/EventNodeCreated"
                },
                {
                    "$ref": "#/definitions/EventNodeDeleted"
                },
                {
                    "$ref": "#/definitions/EventNodeHeartbeat"
                },
                {
                    "$ref": "#/definitions/EventPing"
                },
                {
                    "$ref": "#/definitions/EventPoolCreated"
                },
                {
                    "$ref": "#/definitions/EventPoolDeleted"
                },
                {
                    "$ref": "#/definitions/EventProxyFailed"
                },
                {
                    "$ref": "#/definitions/EventProxyCreated"
                },
                {
                    "$ref": "#/definitions/EventProxyDeleted"
                },
                {
                    "$ref": "#/definitions/EventProxyStateUpdated"
                },
                {
                    "$ref": "#/definitions/EventScalesetFailed"
                },
                {
                    "$ref": "#/definitions/EventScalesetCreated"
                },
                {
                    "$ref": "#/definitions/EventScalesetDeleted"
                },
                {
                    "$ref": "#/definitions/EventScalesetStateUpdated"
                },
                {
                    "$ref": "#/definitions/EventScalesetResizeScheduled"
                },
                {
                    "$ref": "#/definitions/EventTaskFailed"
                },
                {
                    "$ref": "#/definitions/EventTaskStateUpdated"
                },
                {
                    "$ref": "#/definitions/EventTaskCreated"
                },
                {
                    "$ref": "#/definitions/EventTaskStopped"
                },
                {
                    "$ref": "#/definitions/EventTaskHeartbeat"
                },
                {
                    "$ref": "#/definitions/EventCrashReported"
                },
                {
                    "$ref": "#/definitions/EventRegressionReported"
                },
                {
                    "$ref": "#/definitions/EventFileAdded"
                },
                {
                    "$ref": "#/definitions/EventInstanceConfigUpdated"
                }
            ],
            "title": "Event"
        },
        "event_id": {
            "format": "uuid",
            "title": "Event Id",
            "type": "string"
        },
        "event_type": {
            "$ref": "#/definitions/EventType"
        },
        "instance_id": {
            "format": "uuid",
            "title": "Instance Id",
            "type": "string"
        },
        "instance_name": {
            "title": "Instance Name",
            "type": "string"
        },
        "webhook_id": {
            "format": "uuid",
            "title": "Webhook Id",
            "type": "string"
        }
    },
    "required": [
        "event_type",
        "event",
        "instance_id",
        "instance_name",
        "webhook_id"
    ],
    "title": "WebhookMessage",
    "type": "object"
}
```
<|MERGE_RESOLUTION|>--- conflicted
+++ resolved
@@ -1233,22 +1233,25 @@
                     "default": 1000,
                     "maximum": 1000,
                     "minimum": 0,
-                    "title": "Max Size",
+                    "title": "maximum size of the pool",
                     "type": "integer"
                 },
                 "min_size": {
-<<<<<<< HEAD
-=======
                     "default": 0,
                     "maximum": 1000,
                     "minimum": 0,
->>>>>>> fa40b769
-                    "title": "Min Size",
+                    "title": "minimum size of the pool",
                     "type": "integer"
                 },
                 "region": {
                     "title": "Region",
                     "type": "string"
+                },
+                "scaleset_size": {
+                    "default": 0,
+                    "description": "unused",
+                    "title": "Scaleset Size",
+                    "type": "integer"
                 },
                 "spot_instances": {
                     "default": false,
@@ -4777,22 +4780,25 @@
                     "default": 1000,
                     "maximum": 1000,
                     "minimum": 0,
-                    "title": "Max Size",
+                    "title": "maximum size of the pool",
                     "type": "integer"
                 },
                 "min_size": {
-<<<<<<< HEAD
-=======
                     "default": 0,
                     "maximum": 1000,
                     "minimum": 0,
->>>>>>> fa40b769
-                    "title": "Min Size",
+                    "title": "minimum size of the pool",
                     "type": "integer"
                 },
                 "region": {
                     "title": "Region",
                     "type": "string"
+                },
+                "scaleset_size": {
+                    "default": 0,
+                    "description": "unused",
+                    "title": "Scaleset Size",
+                    "type": "integer"
                 },
                 "spot_instances": {
                     "default": false,
