# Webhook Events

This document describes the basic webhook event subscriptions available in OneFuzz

## Payload

Each event will be submitted via HTTP POST to the user provided URL.

### Example

```json
{
    "event": {
        "ping_id": "00000000-0000-0000-0000-000000000000"
    },
    "event_id": "00000000-0000-0000-0000-000000000000",
    "event_type": "ping",
    "instance_id": "00000000-0000-0000-0000-000000000000",
    "instance_name": "example",
    "webhook_id": "00000000-0000-0000-0000-000000000000"
}
```

## Event Types (EventType)

* [crash_reported](#crash_reported)
* [file_added](#file_added)
* [job_created](#job_created)
* [job_stopped](#job_stopped)
* [node_created](#node_created)
* [node_deleted](#node_deleted)
* [node_heartbeat](#node_heartbeat)
* [node_state_updated](#node_state_updated)
* [ping](#ping)
* [pool_created](#pool_created)
* [pool_deleted](#pool_deleted)
* [proxy_created](#proxy_created)
* [proxy_deleted](#proxy_deleted)
* [proxy_failed](#proxy_failed)
* [regression_reported](#regression_reported)
* [scaleset_created](#scaleset_created)
* [scaleset_deleted](#scaleset_deleted)
* [scaleset_failed](#scaleset_failed)
<<<<<<< HEAD
* [scaleset_resize_scheduled](#scaleset_resize_scheduled)
=======
* [scaleset_state_updated](#scaleset_state_updated)
>>>>>>> ff140a6b
* [task_created](#task_created)
* [task_failed](#task_failed)
* [task_heartbeat](#task_heartbeat)
* [task_state_updated](#task_state_updated)
* [task_stopped](#task_stopped)

### crash_reported

#### Example

```json
{
    "container": "container-name",
    "filename": "example.json",
    "report": {
        "asan_log": "example asan log",
        "call_stack": [
            "#0 line",
            "#1 line",
            "#2 line"
        ],
        "call_stack_sha256": "0000000000000000000000000000000000000000000000000000000000000000",
        "crash_site": "example crash site",
        "crash_type": "example crash report type",
        "executable": "fuzz.exe",
        "input_blob": {
            "account": "contoso-storage-account",
            "container": "crashes",
            "name": "input.txt"
        },
        "input_sha256": "e3b0c44298fc1c149afbf4c8996fb92427ae41e4649b934ca495991b7852b855",
        "job_id": "00000000-0000-0000-0000-000000000000",
        "scariness_description": "example-scariness",
        "scariness_score": 10,
        "task_id": "00000000-0000-0000-0000-000000000000"
    }
}
```

#### Schema

```json
{
    "definitions": {
        "BlobRef": {
            "properties": {
                "account": {
                    "title": "Account",
                    "type": "string"
                },
                "container": {
                    "title": "Container",
                    "type": "string"
                },
                "name": {
                    "title": "Name",
                    "type": "string"
                }
            },
            "required": [
                "account",
                "container",
                "name"
            ],
            "title": "BlobRef",
            "type": "object"
        },
        "ContainerType": {
            "description": "An enumeration.",
            "enum": [
                "analysis",
                "coverage",
                "crashes",
                "inputs",
                "no_repro",
                "readonly_inputs",
                "reports",
                "setup",
                "tools",
                "unique_inputs",
                "unique_reports",
                "regression_reports"
            ],
            "title": "ContainerType"
        },
        "Report": {
            "properties": {
                "asan_log": {
                    "title": "Asan Log",
                    "type": "string"
                },
                "call_stack": {
                    "items": {
                        "type": "string"
                    },
                    "title": "Call Stack",
                    "type": "array"
                },
                "call_stack_sha256": {
                    "title": "Call Stack Sha256",
                    "type": "string"
                },
                "crash_site": {
                    "title": "Crash Site",
                    "type": "string"
                },
                "crash_type": {
                    "title": "Crash Type",
                    "type": "string"
                },
                "executable": {
                    "title": "Executable",
                    "type": "string"
                },
                "input_blob": {
                    "$ref": "#/definitions/BlobRef"
                },
                "input_sha256": {
                    "title": "Input Sha256",
                    "type": "string"
                },
                "input_url": {
                    "title": "Input Url",
                    "type": "string"
                },
                "job_id": {
                    "format": "uuid",
                    "title": "Job Id",
                    "type": "string"
                },
                "minimized_stack": {
                    "items": {
                        "type": "string"
                    },
                    "title": "Minimized Stack",
                    "type": "array"
                },
                "minimized_stack_function_names": {
                    "items": {
                        "type": "string"
                    },
                    "title": "Minimized Stack Function Names",
                    "type": "array"
                },
                "minimized_stack_function_names_sha256": {
                    "title": "Minimized Stack Function Names Sha256",
                    "type": "string"
                },
                "minimized_stack_sha256": {
                    "title": "Minimized Stack Sha256",
                    "type": "string"
                },
                "scariness_description": {
                    "title": "Scariness Description",
                    "type": "string"
                },
                "scariness_score": {
                    "title": "Scariness Score",
                    "type": "integer"
                },
                "task_id": {
                    "format": "uuid",
                    "title": "Task Id",
                    "type": "string"
                }
            },
            "required": [
                "executable",
                "crash_type",
                "crash_site",
                "call_stack",
                "call_stack_sha256",
                "input_sha256",
                "task_id",
                "job_id"
            ],
            "title": "Report",
            "type": "object"
        },
        "StatsFormat": {
            "description": "An enumeration.",
            "enum": [
                "AFL"
            ],
            "title": "StatsFormat"
        },
        "TaskConfig": {
            "properties": {
                "colocate": {
                    "title": "Colocate",
                    "type": "boolean"
                },
                "containers": {
                    "items": {
                        "$ref": "#/definitions/TaskContainers"
                    },
                    "title": "Containers",
                    "type": "array"
                },
                "debug": {
                    "items": {
                        "$ref": "#/definitions/TaskDebugFlag"
                    },
                    "type": "array"
                },
                "job_id": {
                    "format": "uuid",
                    "title": "Job Id",
                    "type": "string"
                },
                "pool": {
                    "$ref": "#/definitions/TaskPool"
                },
                "prereq_tasks": {
                    "items": {
                        "format": "uuid",
                        "type": "string"
                    },
                    "title": "Prereq Tasks",
                    "type": "array"
                },
                "tags": {
                    "additionalProperties": {
                        "type": "string"
                    },
                    "title": "Tags",
                    "type": "object"
                },
                "task": {
                    "$ref": "#/definitions/TaskDetails"
                },
                "vm": {
                    "$ref": "#/definitions/TaskVm"
                }
            },
            "required": [
                "job_id",
                "task",
                "containers",
                "tags"
            ],
            "title": "TaskConfig",
            "type": "object"
        },
        "TaskContainers": {
            "properties": {
                "name": {
                    "title": "Name",
                    "type": "string"
                },
                "type": {
                    "$ref": "#/definitions/ContainerType"
                }
            },
            "required": [
                "type",
                "name"
            ],
            "title": "TaskContainers",
            "type": "object"
        },
        "TaskDebugFlag": {
            "description": "An enumeration.",
            "enum": [
                "keep_node_on_failure",
                "keep_node_on_completion"
            ],
            "title": "TaskDebugFlag"
        },
        "TaskDetails": {
            "properties": {
                "analyzer_env": {
                    "additionalProperties": {
                        "type": "string"
                    },
                    "title": "Analyzer Env",
                    "type": "object"
                },
                "analyzer_exe": {
                    "title": "Analyzer Exe",
                    "type": "string"
                },
                "analyzer_options": {
                    "items": {
                        "type": "string"
                    },
                    "title": "Analyzer Options",
                    "type": "array"
                },
                "check_asan_log": {
                    "title": "Check Asan Log",
                    "type": "boolean"
                },
                "check_debugger": {
                    "default": true,
                    "title": "Check Debugger",
                    "type": "boolean"
                },
                "check_fuzzer_help": {
                    "title": "Check Fuzzer Help",
                    "type": "boolean"
                },
                "check_retry_count": {
                    "title": "Check Retry Count",
                    "type": "integer"
                },
                "duration": {
                    "title": "Duration",
                    "type": "integer"
                },
                "ensemble_sync_delay": {
                    "title": "Ensemble Sync Delay",
                    "type": "integer"
                },
                "expect_crash_on_failure": {
                    "title": "Expect Crash On Failure",
                    "type": "boolean"
                },
                "generator_env": {
                    "additionalProperties": {
                        "type": "string"
                    },
                    "title": "Generator Env",
                    "type": "object"
                },
                "generator_exe": {
                    "title": "Generator Exe",
                    "type": "string"
                },
                "generator_options": {
                    "items": {
                        "type": "string"
                    },
                    "title": "Generator Options",
                    "type": "array"
                },
                "minimized_stack_depth": {
                    "title": "Minimized Stack Depth",
                    "type": "integer"
                },
                "preserve_existing_outputs": {
                    "title": "Preserve Existing Outputs",
                    "type": "boolean"
                },
                "reboot_after_setup": {
                    "title": "Reboot After Setup",
                    "type": "boolean"
                },
                "rename_output": {
                    "title": "Rename Output",
                    "type": "boolean"
                },
                "report_list": {
                    "items": {
                        "type": "string"
                    },
                    "title": "Report List",
                    "type": "array"
                },
                "stats_file": {
                    "title": "Stats File",
                    "type": "string"
                },
                "stats_format": {
                    "$ref": "#/definitions/StatsFormat"
                },
                "supervisor_env": {
                    "additionalProperties": {
                        "type": "string"
                    },
                    "title": "Supervisor Env",
                    "type": "object"
                },
                "supervisor_exe": {
                    "title": "Supervisor Exe",
                    "type": "string"
                },
                "supervisor_input_marker": {
                    "title": "Supervisor Input Marker",
                    "type": "string"
                },
                "supervisor_options": {
                    "items": {
                        "type": "string"
                    },
                    "title": "Supervisor Options",
                    "type": "array"
                },
                "target_env": {
                    "additionalProperties": {
                        "type": "string"
                    },
                    "title": "Target Env",
                    "type": "object"
                },
                "target_exe": {
                    "title": "Target Exe",
                    "type": "string"
                },
                "target_options": {
                    "items": {
                        "type": "string"
                    },
                    "title": "Target Options",
                    "type": "array"
                },
                "target_options_merge": {
                    "title": "Target Options Merge",
                    "type": "boolean"
                },
                "target_timeout": {
                    "title": "Target Timeout",
                    "type": "integer"
                },
                "target_workers": {
                    "title": "Target Workers",
                    "type": "integer"
                },
                "type": {
                    "$ref": "#/definitions/TaskType"
                },
                "wait_for_files": {
                    "$ref": "#/definitions/ContainerType"
                }
            },
            "required": [
                "type",
                "duration"
            ],
            "title": "TaskDetails",
            "type": "object"
        },
        "TaskPool": {
            "properties": {
                "count": {
                    "title": "Count",
                    "type": "integer"
                },
                "pool_name": {
                    "title": "Pool Name",
                    "type": "string"
                }
            },
            "required": [
                "count",
                "pool_name"
            ],
            "title": "TaskPool",
            "type": "object"
        },
        "TaskType": {
            "description": "An enumeration.",
            "enum": [
                "libfuzzer_fuzz",
                "libfuzzer_coverage",
                "libfuzzer_crash_report",
                "libfuzzer_merge",
                "libfuzzer_regression",
                "generic_analysis",
                "generic_supervisor",
                "generic_merge",
                "generic_generator",
                "generic_crash_report",
                "generic_regression"
            ],
            "title": "TaskType"
        },
        "TaskVm": {
            "properties": {
                "count": {
                    "default": 1,
                    "title": "Count",
                    "type": "integer"
                },
                "image": {
                    "title": "Image",
                    "type": "string"
                },
                "reboot_after_setup": {
                    "title": "Reboot After Setup",
                    "type": "boolean"
                },
                "region": {
                    "title": "Region",
                    "type": "string"
                },
                "sku": {
                    "title": "Sku",
                    "type": "string"
                },
                "spot_instances": {
                    "default": false,
                    "title": "Spot Instances",
                    "type": "boolean"
                }
            },
            "required": [
                "region",
                "sku",
                "image"
            ],
            "title": "TaskVm",
            "type": "object"
        }
    },
    "properties": {
        "container": {
            "title": "Container",
            "type": "string"
        },
        "filename": {
            "title": "Filename",
            "type": "string"
        },
        "report": {
            "$ref": "#/definitions/Report"
        },
        "task_config": {
            "$ref": "#/definitions/TaskConfig"
        }
    },
    "required": [
        "report",
        "container",
        "filename"
    ],
    "title": "EventCrashReported",
    "type": "object"
}
```

### file_added

#### Example

```json
{
    "container": "container-name",
    "filename": "example.txt"
}
```

#### Schema

```json
{
    "properties": {
        "container": {
            "title": "Container",
            "type": "string"
        },
        "filename": {
            "title": "Filename",
            "type": "string"
        }
    },
    "required": [
        "container",
        "filename"
    ],
    "title": "EventFileAdded",
    "type": "object"
}
```

### job_created

#### Example

```json
{
    "config": {
        "build": "build 1",
        "duration": 24,
        "name": "example name",
        "project": "example project"
    },
    "job_id": "00000000-0000-0000-0000-000000000000"
}
```

#### Schema

```json
{
    "definitions": {
        "JobConfig": {
            "properties": {
                "build": {
                    "title": "Build",
                    "type": "string"
                },
                "duration": {
                    "title": "Duration",
                    "type": "integer"
                },
                "name": {
                    "title": "Name",
                    "type": "string"
                },
                "project": {
                    "title": "Project",
                    "type": "string"
                }
            },
            "required": [
                "project",
                "name",
                "build",
                "duration"
            ],
            "title": "JobConfig",
            "type": "object"
        },
        "UserInfo": {
            "properties": {
                "application_id": {
                    "format": "uuid",
                    "title": "Application Id",
                    "type": "string"
                },
                "object_id": {
                    "format": "uuid",
                    "title": "Object Id",
                    "type": "string"
                },
                "upn": {
                    "title": "Upn",
                    "type": "string"
                }
            },
            "title": "UserInfo",
            "type": "object"
        }
    },
    "properties": {
        "config": {
            "$ref": "#/definitions/JobConfig"
        },
        "job_id": {
            "format": "uuid",
            "title": "Job Id",
            "type": "string"
        },
        "user_info": {
            "$ref": "#/definitions/UserInfo"
        }
    },
    "required": [
        "job_id",
        "config"
    ],
    "title": "EventJobCreated",
    "type": "object"
}
```

### job_stopped

#### Example

```json
{
    "config": {
        "build": "build 1",
        "duration": 24,
        "name": "example name",
        "project": "example project"
    },
    "job_id": "00000000-0000-0000-0000-000000000000",
    "task_info": [
        {
            "error": {
                "code": 468,
                "errors": [
                    "example error message"
                ]
            },
            "task_id": "00000000-0000-0000-0000-000000000000",
            "task_type": "libfuzzer_fuzz"
        },
        {
            "task_id": "00000000-0000-0000-0000-000000000001",
            "task_type": "libfuzzer_coverage"
        }
    ]
}
```

#### Schema

```json
{
    "definitions": {
        "Error": {
            "properties": {
                "code": {
                    "$ref": "#/definitions/ErrorCode"
                },
                "errors": {
                    "items": {
                        "type": "string"
                    },
                    "title": "Errors",
                    "type": "array"
                }
            },
            "required": [
                "code",
                "errors"
            ],
            "title": "Error",
            "type": "object"
        },
        "ErrorCode": {
            "description": "An enumeration.",
            "enum": [
                450,
                451,
                452,
                453,
                454,
                455,
                456,
                457,
                458,
                459,
                460,
                461,
                462,
                463,
                464,
                465,
                467,
                468,
                469,
                470,
                471,
                472
            ],
            "title": "ErrorCode"
        },
        "JobConfig": {
            "properties": {
                "build": {
                    "title": "Build",
                    "type": "string"
                },
                "duration": {
                    "title": "Duration",
                    "type": "integer"
                },
                "name": {
                    "title": "Name",
                    "type": "string"
                },
                "project": {
                    "title": "Project",
                    "type": "string"
                }
            },
            "required": [
                "project",
                "name",
                "build",
                "duration"
            ],
            "title": "JobConfig",
            "type": "object"
        },
        "JobTaskStopped": {
            "properties": {
                "error": {
                    "$ref": "#/definitions/Error"
                },
                "task_id": {
                    "format": "uuid",
                    "title": "Task Id",
                    "type": "string"
                },
                "task_type": {
                    "$ref": "#/definitions/TaskType"
                }
            },
            "required": [
                "task_id",
                "task_type"
            ],
            "title": "JobTaskStopped",
            "type": "object"
        },
        "TaskType": {
            "description": "An enumeration.",
            "enum": [
                "libfuzzer_fuzz",
                "libfuzzer_coverage",
                "libfuzzer_crash_report",
                "libfuzzer_merge",
                "libfuzzer_regression",
                "generic_analysis",
                "generic_supervisor",
                "generic_merge",
                "generic_generator",
                "generic_crash_report",
                "generic_regression"
            ],
            "title": "TaskType"
        },
        "UserInfo": {
            "properties": {
                "application_id": {
                    "format": "uuid",
                    "title": "Application Id",
                    "type": "string"
                },
                "object_id": {
                    "format": "uuid",
                    "title": "Object Id",
                    "type": "string"
                },
                "upn": {
                    "title": "Upn",
                    "type": "string"
                }
            },
            "title": "UserInfo",
            "type": "object"
        }
    },
    "properties": {
        "config": {
            "$ref": "#/definitions/JobConfig"
        },
        "job_id": {
            "format": "uuid",
            "title": "Job Id",
            "type": "string"
        },
        "task_info": {
            "items": {
                "$ref": "#/definitions/JobTaskStopped"
            },
            "title": "Task Info",
            "type": "array"
        },
        "user_info": {
            "$ref": "#/definitions/UserInfo"
        }
    },
    "required": [
        "job_id",
        "config"
    ],
    "title": "EventJobStopped",
    "type": "object"
}
```

### node_created

#### Example

```json
{
    "machine_id": "00000000-0000-0000-0000-000000000000",
    "pool_name": "example"
}
```

#### Schema

```json
{
    "properties": {
        "machine_id": {
            "format": "uuid",
            "title": "Machine Id",
            "type": "string"
        },
        "pool_name": {
            "title": "Pool Name",
            "type": "string"
        },
        "scaleset_id": {
            "format": "uuid",
            "title": "Scaleset Id",
            "type": "string"
        }
    },
    "required": [
        "machine_id",
        "pool_name"
    ],
    "title": "EventNodeCreated",
    "type": "object"
}
```

### node_deleted

#### Example

```json
{
    "machine_id": "00000000-0000-0000-0000-000000000000",
    "pool_name": "example"
}
```

#### Schema

```json
{
    "properties": {
        "machine_id": {
            "format": "uuid",
            "title": "Machine Id",
            "type": "string"
        },
        "pool_name": {
            "title": "Pool Name",
            "type": "string"
        },
        "scaleset_id": {
            "format": "uuid",
            "title": "Scaleset Id",
            "type": "string"
        }
    },
    "required": [
        "machine_id",
        "pool_name"
    ],
    "title": "EventNodeDeleted",
    "type": "object"
}
```

### node_heartbeat

#### Example

```json
{
    "machine_id": "00000000-0000-0000-0000-000000000000",
    "pool_name": "example"
}
```

#### Schema

```json
{
    "properties": {
        "machine_id": {
            "format": "uuid",
            "title": "Machine Id",
            "type": "string"
        },
        "pool_name": {
            "title": "Pool Name",
            "type": "string"
        },
        "scaleset_id": {
            "format": "uuid",
            "title": "Scaleset Id",
            "type": "string"
        }
    },
    "required": [
        "machine_id",
        "pool_name"
    ],
    "title": "EventNodeHeartbeat",
    "type": "object"
}
```

### node_state_updated

#### Example

```json
{
    "machine_id": "00000000-0000-0000-0000-000000000000",
    "pool_name": "example",
    "state": "setting_up"
}
```

#### Schema

```json
{
    "definitions": {
        "NodeState": {
            "description": "An enumeration.",
            "enum": [
                "init",
                "free",
                "setting_up",
                "rebooting",
                "ready",
                "busy",
                "done",
                "shutdown",
                "halt"
            ],
            "title": "NodeState"
        }
    },
    "properties": {
        "machine_id": {
            "format": "uuid",
            "title": "Machine Id",
            "type": "string"
        },
        "pool_name": {
            "title": "Pool Name",
            "type": "string"
        },
        "scaleset_id": {
            "format": "uuid",
            "title": "Scaleset Id",
            "type": "string"
        },
        "state": {
            "$ref": "#/definitions/NodeState"
        }
    },
    "required": [
        "machine_id",
        "pool_name",
        "state"
    ],
    "title": "EventNodeStateUpdated",
    "type": "object"
}
```

### ping

#### Example

```json
{
    "ping_id": "00000000-0000-0000-0000-000000000000"
}
```

#### Schema

```json
{
    "properties": {
        "ping_id": {
            "format": "uuid",
            "title": "Ping Id",
            "type": "string"
        }
    },
    "required": [
        "ping_id"
    ],
    "title": "EventPing",
    "type": "object"
}
```

### pool_created

#### Example

```json
{
    "arch": "x86_64",
    "managed": true,
    "os": "linux",
    "pool_name": "example"
}
```

#### Schema

```json
{
    "definitions": {
        "Architecture": {
            "description": "An enumeration.",
            "enum": [
                "x86_64"
            ],
            "title": "Architecture"
        },
        "AutoScaleConfig": {
            "properties": {
                "ephemeral_os_disks": {
                    "default": false,
                    "title": "Ephemeral Os Disks",
                    "type": "boolean"
                },
                "image": {
                    "title": "Image",
                    "type": "string"
                },
                "max_size": {
                    "title": "Max Size",
                    "type": "integer"
                },
                "min_size": {
                    "title": "Min Size",
                    "type": "integer"
                },
                "region": {
                    "title": "Region",
                    "type": "string"
                },
                "spot_instances": {
                    "default": false,
                    "title": "Spot Instances",
                    "type": "boolean"
                },
                "vm_sku": {
                    "title": "Vm Sku",
                    "type": "string"
                }
            },
            "required": [
                "image",
                "vm_sku"
            ],
            "title": "AutoScaleConfig",
            "type": "object"
        },
        "OS": {
            "description": "An enumeration.",
            "enum": [
                "windows",
                "linux"
            ],
            "title": "OS"
        }
    },
    "properties": {
        "arch": {
            "$ref": "#/definitions/Architecture"
        },
        "autoscale": {
            "$ref": "#/definitions/AutoScaleConfig"
        },
        "managed": {
            "title": "Managed",
            "type": "boolean"
        },
        "os": {
            "$ref": "#/definitions/OS"
        },
        "pool_name": {
            "title": "Pool Name",
            "type": "string"
        }
    },
    "required": [
        "pool_name",
        "os",
        "arch",
        "managed"
    ],
    "title": "EventPoolCreated",
    "type": "object"
}
```

### pool_deleted

#### Example

```json
{
    "pool_name": "example"
}
```

#### Schema

```json
{
    "properties": {
        "pool_name": {
            "title": "Pool Name",
            "type": "string"
        }
    },
    "required": [
        "pool_name"
    ],
    "title": "EventPoolDeleted",
    "type": "object"
}
```

### proxy_created

#### Example

```json
{
    "region": "eastus"
}
```

#### Schema

```json
{
    "properties": {
        "region": {
            "title": "Region",
            "type": "string"
        }
    },
    "required": [
        "region"
    ],
    "title": "EventProxyCreated",
    "type": "object"
}
```

### proxy_deleted

#### Example

```json
{
    "region": "eastus"
}
```

#### Schema

```json
{
    "properties": {
        "region": {
            "title": "Region",
            "type": "string"
        }
    },
    "required": [
        "region"
    ],
    "title": "EventProxyDeleted",
    "type": "object"
}
```

### proxy_failed

#### Example

```json
{
    "error": {
        "code": 472,
        "errors": [
            "example error message"
        ]
    },
    "region": "eastus"
}
```

#### Schema

```json
{
    "definitions": {
        "Error": {
            "properties": {
                "code": {
                    "$ref": "#/definitions/ErrorCode"
                },
                "errors": {
                    "items": {
                        "type": "string"
                    },
                    "title": "Errors",
                    "type": "array"
                }
            },
            "required": [
                "code",
                "errors"
            ],
            "title": "Error",
            "type": "object"
        },
        "ErrorCode": {
            "description": "An enumeration.",
            "enum": [
                450,
                451,
                452,
                453,
                454,
                455,
                456,
                457,
                458,
                459,
                460,
                461,
                462,
                463,
                464,
                465,
                467,
                468,
                469,
                470,
                471,
                472
            ],
            "title": "ErrorCode"
        }
    },
    "properties": {
        "error": {
            "$ref": "#/definitions/Error"
        },
        "region": {
            "title": "Region",
            "type": "string"
        }
    },
    "required": [
        "region",
        "error"
    ],
    "title": "EventProxyFailed",
    "type": "object"
}
```

### regression_reported

#### Example

```json
{
    "container": "container-name",
    "filename": "example.json",
    "regression_report": {
        "crash_test_result": {
            "crash_report": {
                "asan_log": "example asan log",
                "call_stack": [
                    "#0 line",
                    "#1 line",
                    "#2 line"
                ],
                "call_stack_sha256": "0000000000000000000000000000000000000000000000000000000000000000",
                "crash_site": "example crash site",
                "crash_type": "example crash report type",
                "executable": "fuzz.exe",
                "input_blob": {
                    "account": "contoso-storage-account",
                    "container": "crashes",
                    "name": "input.txt"
                },
                "input_sha256": "e3b0c44298fc1c149afbf4c8996fb92427ae41e4649b934ca495991b7852b855",
                "job_id": "00000000-0000-0000-0000-000000000000",
                "scariness_description": "example-scariness",
                "scariness_score": 10,
                "task_id": "00000000-0000-0000-0000-000000000000"
            }
        },
        "original_crash_test_result": {
            "crash_report": {
                "asan_log": "example asan log",
                "call_stack": [
                    "#0 line",
                    "#1 line",
                    "#2 line"
                ],
                "call_stack_sha256": "0000000000000000000000000000000000000000000000000000000000000000",
                "crash_site": "example crash site",
                "crash_type": "example crash report type",
                "executable": "fuzz.exe",
                "input_blob": {
                    "account": "contoso-storage-account",
                    "container": "crashes",
                    "name": "input.txt"
                },
                "input_sha256": "e3b0c44298fc1c149afbf4c8996fb92427ae41e4649b934ca495991b7852b855",
                "job_id": "00000000-0000-0000-0000-000000000000",
                "scariness_description": "example-scariness",
                "scariness_score": 10,
                "task_id": "00000000-0000-0000-0000-000000000000"
            }
        }
    }
}
```

#### Schema

```json
{
    "definitions": {
        "BlobRef": {
            "properties": {
                "account": {
                    "title": "Account",
                    "type": "string"
                },
                "container": {
                    "title": "Container",
                    "type": "string"
                },
                "name": {
                    "title": "Name",
                    "type": "string"
                }
            },
            "required": [
                "account",
                "container",
                "name"
            ],
            "title": "BlobRef",
            "type": "object"
        },
        "ContainerType": {
            "description": "An enumeration.",
            "enum": [
                "analysis",
                "coverage",
                "crashes",
                "inputs",
                "no_repro",
                "readonly_inputs",
                "reports",
                "setup",
                "tools",
                "unique_inputs",
                "unique_reports",
                "regression_reports"
            ],
            "title": "ContainerType"
        },
        "CrashTestResult": {
            "properties": {
                "crash_report": {
                    "$ref": "#/definitions/Report"
                },
                "no_repro": {
                    "$ref": "#/definitions/NoReproReport"
                }
            },
            "title": "CrashTestResult",
            "type": "object"
        },
        "NoReproReport": {
            "properties": {
                "error": {
                    "title": "Error",
                    "type": "string"
                },
                "executable": {
                    "title": "Executable",
                    "type": "string"
                },
                "input_blob": {
                    "$ref": "#/definitions/BlobRef"
                },
                "input_sha256": {
                    "title": "Input Sha256",
                    "type": "string"
                },
                "job_id": {
                    "format": "uuid",
                    "title": "Job Id",
                    "type": "string"
                },
                "task_id": {
                    "format": "uuid",
                    "title": "Task Id",
                    "type": "string"
                },
                "tries": {
                    "title": "Tries",
                    "type": "integer"
                }
            },
            "required": [
                "input_sha256",
                "executable",
                "task_id",
                "job_id",
                "tries"
            ],
            "title": "NoReproReport",
            "type": "object"
        },
        "RegressionReport": {
            "properties": {
                "crash_test_result": {
                    "$ref": "#/definitions/CrashTestResult"
                },
                "original_crash_test_result": {
                    "$ref": "#/definitions/CrashTestResult"
                }
            },
            "required": [
                "crash_test_result"
            ],
            "title": "RegressionReport",
            "type": "object"
        },
        "Report": {
            "properties": {
                "asan_log": {
                    "title": "Asan Log",
                    "type": "string"
                },
                "call_stack": {
                    "items": {
                        "type": "string"
                    },
                    "title": "Call Stack",
                    "type": "array"
                },
                "call_stack_sha256": {
                    "title": "Call Stack Sha256",
                    "type": "string"
                },
                "crash_site": {
                    "title": "Crash Site",
                    "type": "string"
                },
                "crash_type": {
                    "title": "Crash Type",
                    "type": "string"
                },
                "executable": {
                    "title": "Executable",
                    "type": "string"
                },
                "input_blob": {
                    "$ref": "#/definitions/BlobRef"
                },
                "input_sha256": {
                    "title": "Input Sha256",
                    "type": "string"
                },
                "input_url": {
                    "title": "Input Url",
                    "type": "string"
                },
                "job_id": {
                    "format": "uuid",
                    "title": "Job Id",
                    "type": "string"
                },
                "minimized_stack": {
                    "items": {
                        "type": "string"
                    },
                    "title": "Minimized Stack",
                    "type": "array"
                },
                "minimized_stack_function_names": {
                    "items": {
                        "type": "string"
                    },
                    "title": "Minimized Stack Function Names",
                    "type": "array"
                },
                "minimized_stack_function_names_sha256": {
                    "title": "Minimized Stack Function Names Sha256",
                    "type": "string"
                },
                "minimized_stack_sha256": {
                    "title": "Minimized Stack Sha256",
                    "type": "string"
                },
                "scariness_description": {
                    "title": "Scariness Description",
                    "type": "string"
                },
                "scariness_score": {
                    "title": "Scariness Score",
                    "type": "integer"
                },
                "task_id": {
                    "format": "uuid",
                    "title": "Task Id",
                    "type": "string"
                }
            },
            "required": [
                "executable",
                "crash_type",
                "crash_site",
                "call_stack",
                "call_stack_sha256",
                "input_sha256",
                "task_id",
                "job_id"
            ],
            "title": "Report",
            "type": "object"
        },
        "StatsFormat": {
            "description": "An enumeration.",
            "enum": [
                "AFL"
            ],
            "title": "StatsFormat"
        },
        "TaskConfig": {
            "properties": {
                "colocate": {
                    "title": "Colocate",
                    "type": "boolean"
                },
                "containers": {
                    "items": {
                        "$ref": "#/definitions/TaskContainers"
                    },
                    "title": "Containers",
                    "type": "array"
                },
                "debug": {
                    "items": {
                        "$ref": "#/definitions/TaskDebugFlag"
                    },
                    "type": "array"
                },
                "job_id": {
                    "format": "uuid",
                    "title": "Job Id",
                    "type": "string"
                },
                "pool": {
                    "$ref": "#/definitions/TaskPool"
                },
                "prereq_tasks": {
                    "items": {
                        "format": "uuid",
                        "type": "string"
                    },
                    "title": "Prereq Tasks",
                    "type": "array"
                },
                "tags": {
                    "additionalProperties": {
                        "type": "string"
                    },
                    "title": "Tags",
                    "type": "object"
                },
                "task": {
                    "$ref": "#/definitions/TaskDetails"
                },
                "vm": {
                    "$ref": "#/definitions/TaskVm"
                }
            },
            "required": [
                "job_id",
                "task",
                "containers",
                "tags"
            ],
            "title": "TaskConfig",
            "type": "object"
        },
        "TaskContainers": {
            "properties": {
                "name": {
                    "title": "Name",
                    "type": "string"
                },
                "type": {
                    "$ref": "#/definitions/ContainerType"
                }
            },
            "required": [
                "type",
                "name"
            ],
            "title": "TaskContainers",
            "type": "object"
        },
        "TaskDebugFlag": {
            "description": "An enumeration.",
            "enum": [
                "keep_node_on_failure",
                "keep_node_on_completion"
            ],
            "title": "TaskDebugFlag"
        },
        "TaskDetails": {
            "properties": {
                "analyzer_env": {
                    "additionalProperties": {
                        "type": "string"
                    },
                    "title": "Analyzer Env",
                    "type": "object"
                },
                "analyzer_exe": {
                    "title": "Analyzer Exe",
                    "type": "string"
                },
                "analyzer_options": {
                    "items": {
                        "type": "string"
                    },
                    "title": "Analyzer Options",
                    "type": "array"
                },
                "check_asan_log": {
                    "title": "Check Asan Log",
                    "type": "boolean"
                },
                "check_debugger": {
                    "default": true,
                    "title": "Check Debugger",
                    "type": "boolean"
                },
                "check_fuzzer_help": {
                    "title": "Check Fuzzer Help",
                    "type": "boolean"
                },
                "check_retry_count": {
                    "title": "Check Retry Count",
                    "type": "integer"
                },
                "duration": {
                    "title": "Duration",
                    "type": "integer"
                },
                "ensemble_sync_delay": {
                    "title": "Ensemble Sync Delay",
                    "type": "integer"
                },
                "expect_crash_on_failure": {
                    "title": "Expect Crash On Failure",
                    "type": "boolean"
                },
                "generator_env": {
                    "additionalProperties": {
                        "type": "string"
                    },
                    "title": "Generator Env",
                    "type": "object"
                },
                "generator_exe": {
                    "title": "Generator Exe",
                    "type": "string"
                },
                "generator_options": {
                    "items": {
                        "type": "string"
                    },
                    "title": "Generator Options",
                    "type": "array"
                },
                "minimized_stack_depth": {
                    "title": "Minimized Stack Depth",
                    "type": "integer"
                },
                "preserve_existing_outputs": {
                    "title": "Preserve Existing Outputs",
                    "type": "boolean"
                },
                "reboot_after_setup": {
                    "title": "Reboot After Setup",
                    "type": "boolean"
                },
                "rename_output": {
                    "title": "Rename Output",
                    "type": "boolean"
                },
                "report_list": {
                    "items": {
                        "type": "string"
                    },
                    "title": "Report List",
                    "type": "array"
                },
                "stats_file": {
                    "title": "Stats File",
                    "type": "string"
                },
                "stats_format": {
                    "$ref": "#/definitions/StatsFormat"
                },
                "supervisor_env": {
                    "additionalProperties": {
                        "type": "string"
                    },
                    "title": "Supervisor Env",
                    "type": "object"
                },
                "supervisor_exe": {
                    "title": "Supervisor Exe",
                    "type": "string"
                },
                "supervisor_input_marker": {
                    "title": "Supervisor Input Marker",
                    "type": "string"
                },
                "supervisor_options": {
                    "items": {
                        "type": "string"
                    },
                    "title": "Supervisor Options",
                    "type": "array"
                },
                "target_env": {
                    "additionalProperties": {
                        "type": "string"
                    },
                    "title": "Target Env",
                    "type": "object"
                },
                "target_exe": {
                    "title": "Target Exe",
                    "type": "string"
                },
                "target_options": {
                    "items": {
                        "type": "string"
                    },
                    "title": "Target Options",
                    "type": "array"
                },
                "target_options_merge": {
                    "title": "Target Options Merge",
                    "type": "boolean"
                },
                "target_timeout": {
                    "title": "Target Timeout",
                    "type": "integer"
                },
                "target_workers": {
                    "title": "Target Workers",
                    "type": "integer"
                },
                "type": {
                    "$ref": "#/definitions/TaskType"
                },
                "wait_for_files": {
                    "$ref": "#/definitions/ContainerType"
                }
            },
            "required": [
                "type",
                "duration"
            ],
            "title": "TaskDetails",
            "type": "object"
        },
        "TaskPool": {
            "properties": {
                "count": {
                    "title": "Count",
                    "type": "integer"
                },
                "pool_name": {
                    "title": "Pool Name",
                    "type": "string"
                }
            },
            "required": [
                "count",
                "pool_name"
            ],
            "title": "TaskPool",
            "type": "object"
        },
        "TaskType": {
            "description": "An enumeration.",
            "enum": [
                "libfuzzer_fuzz",
                "libfuzzer_coverage",
                "libfuzzer_crash_report",
                "libfuzzer_merge",
                "libfuzzer_regression",
                "generic_analysis",
                "generic_supervisor",
                "generic_merge",
                "generic_generator",
                "generic_crash_report",
                "generic_regression"
            ],
            "title": "TaskType"
        },
        "TaskVm": {
            "properties": {
                "count": {
                    "default": 1,
                    "title": "Count",
                    "type": "integer"
                },
                "image": {
                    "title": "Image",
                    "type": "string"
                },
                "reboot_after_setup": {
                    "title": "Reboot After Setup",
                    "type": "boolean"
                },
                "region": {
                    "title": "Region",
                    "type": "string"
                },
                "sku": {
                    "title": "Sku",
                    "type": "string"
                },
                "spot_instances": {
                    "default": false,
                    "title": "Spot Instances",
                    "type": "boolean"
                }
            },
            "required": [
                "region",
                "sku",
                "image"
            ],
            "title": "TaskVm",
            "type": "object"
        }
    },
    "properties": {
        "container": {
            "title": "Container",
            "type": "string"
        },
        "filename": {
            "title": "Filename",
            "type": "string"
        },
        "regression_report": {
            "$ref": "#/definitions/RegressionReport"
        },
        "task_config": {
            "$ref": "#/definitions/TaskConfig"
        }
    },
    "required": [
        "regression_report",
        "container",
        "filename"
    ],
    "title": "EventRegressionReported",
    "type": "object"
}
```

### scaleset_created

#### Example

```json
{
    "image": "Canonical:UbuntuServer:18.04-LTS:latest",
    "pool_name": "example",
    "region": "eastus",
    "scaleset_id": "00000000-0000-0000-0000-000000000000",
    "size": 10,
    "vm_sku": "Standard_D2s_v3"
}
```

#### Schema

```json
{
    "properties": {
        "image": {
            "title": "Image",
            "type": "string"
        },
        "pool_name": {
            "title": "Pool Name",
            "type": "string"
        },
        "region": {
            "title": "Region",
            "type": "string"
        },
        "scaleset_id": {
            "format": "uuid",
            "title": "Scaleset Id",
            "type": "string"
        },
        "size": {
            "title": "Size",
            "type": "integer"
        },
        "vm_sku": {
            "title": "Vm Sku",
            "type": "string"
        }
    },
    "required": [
        "scaleset_id",
        "pool_name",
        "vm_sku",
        "image",
        "region",
        "size"
    ],
    "title": "EventScalesetCreated",
    "type": "object"
}
```

### scaleset_deleted

#### Example

```json
{
    "pool_name": "example",
    "scaleset_id": "00000000-0000-0000-0000-000000000000"
}
```

#### Schema

```json
{
    "properties": {
        "pool_name": {
            "title": "Pool Name",
            "type": "string"
        },
        "scaleset_id": {
            "format": "uuid",
            "title": "Scaleset Id",
            "type": "string"
        }
    },
    "required": [
        "scaleset_id",
        "pool_name"
    ],
    "title": "EventScalesetDeleted",
    "type": "object"
}
```

### scaleset_failed

#### Example

```json
{
    "error": {
        "code": 456,
        "errors": [
            "example error message"
        ]
    },
    "pool_name": "example",
    "scaleset_id": "00000000-0000-0000-0000-000000000000"
}
```

#### Schema

```json
{
    "definitions": {
        "Error": {
            "properties": {
                "code": {
                    "$ref": "#/definitions/ErrorCode"
                },
                "errors": {
                    "items": {
                        "type": "string"
                    },
                    "title": "Errors",
                    "type": "array"
                }
            },
            "required": [
                "code",
                "errors"
            ],
            "title": "Error",
            "type": "object"
        },
        "ErrorCode": {
            "description": "An enumeration.",
            "enum": [
                450,
                451,
                452,
                453,
                454,
                455,
                456,
                457,
                458,
                459,
                460,
                461,
                462,
                463,
                464,
                465,
                467,
                468,
                469,
                470,
                471,
                472
            ],
            "title": "ErrorCode"
        }
    },
    "properties": {
        "error": {
            "$ref": "#/definitions/Error"
        },
        "pool_name": {
            "title": "Pool Name",
            "type": "string"
        },
        "scaleset_id": {
            "format": "uuid",
            "title": "Scaleset Id",
            "type": "string"
        }
    },
    "required": [
        "scaleset_id",
        "pool_name",
        "error"
    ],
    "title": "EventScalesetFailed",
    "type": "object"
}
```

<<<<<<< HEAD
### scaleset_resize_scheduled
=======
### scaleset_state_updated
>>>>>>> ff140a6b

#### Example

```json
{
    "pool_name": "example",
    "scaleset_id": "00000000-0000-0000-0000-000000000000",
<<<<<<< HEAD
    "size": 0
=======
    "state": "init"
>>>>>>> ff140a6b
}
```

#### Schema

```json
{
<<<<<<< HEAD
=======
    "definitions": {
        "ScalesetState": {
            "description": "An enumeration.",
            "enum": [
                "init",
                "setup",
                "resize",
                "running",
                "shutdown",
                "halt",
                "creation_failed"
            ],
            "title": "ScalesetState"
        }
    },
>>>>>>> ff140a6b
    "properties": {
        "pool_name": {
            "title": "Pool Name",
            "type": "string"
        },
        "scaleset_id": {
            "format": "uuid",
            "title": "Scaleset Id",
            "type": "string"
        },
<<<<<<< HEAD
        "size": {
            "title": "Size",
            "type": "integer"
=======
        "state": {
            "$ref": "#/definitions/ScalesetState"
>>>>>>> ff140a6b
        }
    },
    "required": [
        "scaleset_id",
        "pool_name",
<<<<<<< HEAD
        "size"
    ],
    "title": "EventScalesetResizeScheduled",
=======
        "state"
    ],
    "title": "EventScalesetStateUpdated",
>>>>>>> ff140a6b
    "type": "object"
}
```

### task_created

#### Example

```json
{
    "config": {
        "containers": [
            {
                "name": "my-setup",
                "type": "setup"
            },
            {
                "name": "my-inputs",
                "type": "inputs"
            },
            {
                "name": "my-crashes",
                "type": "crashes"
            }
        ],
        "job_id": "00000000-0000-0000-0000-000000000000",
        "tags": {},
        "task": {
            "check_debugger": true,
            "duration": 1,
            "target_env": {},
            "target_exe": "fuzz.exe",
            "target_options": [],
            "type": "libfuzzer_fuzz"
        }
    },
    "job_id": "00000000-0000-0000-0000-000000000000",
    "task_id": "00000000-0000-0000-0000-000000000000",
    "user_info": {
        "application_id": "00000000-0000-0000-0000-000000000000",
        "object_id": "00000000-0000-0000-0000-000000000000",
        "upn": "example@contoso.com"
    }
}
```

#### Schema

```json
{
    "definitions": {
        "ContainerType": {
            "description": "An enumeration.",
            "enum": [
                "analysis",
                "coverage",
                "crashes",
                "inputs",
                "no_repro",
                "readonly_inputs",
                "reports",
                "setup",
                "tools",
                "unique_inputs",
                "unique_reports",
                "regression_reports"
            ],
            "title": "ContainerType"
        },
        "StatsFormat": {
            "description": "An enumeration.",
            "enum": [
                "AFL"
            ],
            "title": "StatsFormat"
        },
        "TaskConfig": {
            "properties": {
                "colocate": {
                    "title": "Colocate",
                    "type": "boolean"
                },
                "containers": {
                    "items": {
                        "$ref": "#/definitions/TaskContainers"
                    },
                    "title": "Containers",
                    "type": "array"
                },
                "debug": {
                    "items": {
                        "$ref": "#/definitions/TaskDebugFlag"
                    },
                    "type": "array"
                },
                "job_id": {
                    "format": "uuid",
                    "title": "Job Id",
                    "type": "string"
                },
                "pool": {
                    "$ref": "#/definitions/TaskPool"
                },
                "prereq_tasks": {
                    "items": {
                        "format": "uuid",
                        "type": "string"
                    },
                    "title": "Prereq Tasks",
                    "type": "array"
                },
                "tags": {
                    "additionalProperties": {
                        "type": "string"
                    },
                    "title": "Tags",
                    "type": "object"
                },
                "task": {
                    "$ref": "#/definitions/TaskDetails"
                },
                "vm": {
                    "$ref": "#/definitions/TaskVm"
                }
            },
            "required": [
                "job_id",
                "task",
                "containers",
                "tags"
            ],
            "title": "TaskConfig",
            "type": "object"
        },
        "TaskContainers": {
            "properties": {
                "name": {
                    "title": "Name",
                    "type": "string"
                },
                "type": {
                    "$ref": "#/definitions/ContainerType"
                }
            },
            "required": [
                "type",
                "name"
            ],
            "title": "TaskContainers",
            "type": "object"
        },
        "TaskDebugFlag": {
            "description": "An enumeration.",
            "enum": [
                "keep_node_on_failure",
                "keep_node_on_completion"
            ],
            "title": "TaskDebugFlag"
        },
        "TaskDetails": {
            "properties": {
                "analyzer_env": {
                    "additionalProperties": {
                        "type": "string"
                    },
                    "title": "Analyzer Env",
                    "type": "object"
                },
                "analyzer_exe": {
                    "title": "Analyzer Exe",
                    "type": "string"
                },
                "analyzer_options": {
                    "items": {
                        "type": "string"
                    },
                    "title": "Analyzer Options",
                    "type": "array"
                },
                "check_asan_log": {
                    "title": "Check Asan Log",
                    "type": "boolean"
                },
                "check_debugger": {
                    "default": true,
                    "title": "Check Debugger",
                    "type": "boolean"
                },
                "check_fuzzer_help": {
                    "title": "Check Fuzzer Help",
                    "type": "boolean"
                },
                "check_retry_count": {
                    "title": "Check Retry Count",
                    "type": "integer"
                },
                "duration": {
                    "title": "Duration",
                    "type": "integer"
                },
                "ensemble_sync_delay": {
                    "title": "Ensemble Sync Delay",
                    "type": "integer"
                },
                "expect_crash_on_failure": {
                    "title": "Expect Crash On Failure",
                    "type": "boolean"
                },
                "generator_env": {
                    "additionalProperties": {
                        "type": "string"
                    },
                    "title": "Generator Env",
                    "type": "object"
                },
                "generator_exe": {
                    "title": "Generator Exe",
                    "type": "string"
                },
                "generator_options": {
                    "items": {
                        "type": "string"
                    },
                    "title": "Generator Options",
                    "type": "array"
                },
                "minimized_stack_depth": {
                    "title": "Minimized Stack Depth",
                    "type": "integer"
                },
                "preserve_existing_outputs": {
                    "title": "Preserve Existing Outputs",
                    "type": "boolean"
                },
                "reboot_after_setup": {
                    "title": "Reboot After Setup",
                    "type": "boolean"
                },
                "rename_output": {
                    "title": "Rename Output",
                    "type": "boolean"
                },
                "report_list": {
                    "items": {
                        "type": "string"
                    },
                    "title": "Report List",
                    "type": "array"
                },
                "stats_file": {
                    "title": "Stats File",
                    "type": "string"
                },
                "stats_format": {
                    "$ref": "#/definitions/StatsFormat"
                },
                "supervisor_env": {
                    "additionalProperties": {
                        "type": "string"
                    },
                    "title": "Supervisor Env",
                    "type": "object"
                },
                "supervisor_exe": {
                    "title": "Supervisor Exe",
                    "type": "string"
                },
                "supervisor_input_marker": {
                    "title": "Supervisor Input Marker",
                    "type": "string"
                },
                "supervisor_options": {
                    "items": {
                        "type": "string"
                    },
                    "title": "Supervisor Options",
                    "type": "array"
                },
                "target_env": {
                    "additionalProperties": {
                        "type": "string"
                    },
                    "title": "Target Env",
                    "type": "object"
                },
                "target_exe": {
                    "title": "Target Exe",
                    "type": "string"
                },
                "target_options": {
                    "items": {
                        "type": "string"
                    },
                    "title": "Target Options",
                    "type": "array"
                },
                "target_options_merge": {
                    "title": "Target Options Merge",
                    "type": "boolean"
                },
                "target_timeout": {
                    "title": "Target Timeout",
                    "type": "integer"
                },
                "target_workers": {
                    "title": "Target Workers",
                    "type": "integer"
                },
                "type": {
                    "$ref": "#/definitions/TaskType"
                },
                "wait_for_files": {
                    "$ref": "#/definitions/ContainerType"
                }
            },
            "required": [
                "type",
                "duration"
            ],
            "title": "TaskDetails",
            "type": "object"
        },
        "TaskPool": {
            "properties": {
                "count": {
                    "title": "Count",
                    "type": "integer"
                },
                "pool_name": {
                    "title": "Pool Name",
                    "type": "string"
                }
            },
            "required": [
                "count",
                "pool_name"
            ],
            "title": "TaskPool",
            "type": "object"
        },
        "TaskType": {
            "description": "An enumeration.",
            "enum": [
                "libfuzzer_fuzz",
                "libfuzzer_coverage",
                "libfuzzer_crash_report",
                "libfuzzer_merge",
                "libfuzzer_regression",
                "generic_analysis",
                "generic_supervisor",
                "generic_merge",
                "generic_generator",
                "generic_crash_report",
                "generic_regression"
            ],
            "title": "TaskType"
        },
        "TaskVm": {
            "properties": {
                "count": {
                    "default": 1,
                    "title": "Count",
                    "type": "integer"
                },
                "image": {
                    "title": "Image",
                    "type": "string"
                },
                "reboot_after_setup": {
                    "title": "Reboot After Setup",
                    "type": "boolean"
                },
                "region": {
                    "title": "Region",
                    "type": "string"
                },
                "sku": {
                    "title": "Sku",
                    "type": "string"
                },
                "spot_instances": {
                    "default": false,
                    "title": "Spot Instances",
                    "type": "boolean"
                }
            },
            "required": [
                "region",
                "sku",
                "image"
            ],
            "title": "TaskVm",
            "type": "object"
        },
        "UserInfo": {
            "properties": {
                "application_id": {
                    "format": "uuid",
                    "title": "Application Id",
                    "type": "string"
                },
                "object_id": {
                    "format": "uuid",
                    "title": "Object Id",
                    "type": "string"
                },
                "upn": {
                    "title": "Upn",
                    "type": "string"
                }
            },
            "title": "UserInfo",
            "type": "object"
        }
    },
    "properties": {
        "config": {
            "$ref": "#/definitions/TaskConfig"
        },
        "job_id": {
            "format": "uuid",
            "title": "Job Id",
            "type": "string"
        },
        "task_id": {
            "format": "uuid",
            "title": "Task Id",
            "type": "string"
        },
        "user_info": {
            "$ref": "#/definitions/UserInfo"
        }
    },
    "required": [
        "job_id",
        "task_id",
        "config"
    ],
    "title": "EventTaskCreated",
    "type": "object"
}
```

### task_failed

#### Example

```json
{
    "config": {
        "containers": [
            {
                "name": "my-setup",
                "type": "setup"
            },
            {
                "name": "my-inputs",
                "type": "inputs"
            },
            {
                "name": "my-crashes",
                "type": "crashes"
            }
        ],
        "job_id": "00000000-0000-0000-0000-000000000000",
        "tags": {},
        "task": {
            "check_debugger": true,
            "duration": 1,
            "target_env": {},
            "target_exe": "fuzz.exe",
            "target_options": [],
            "type": "libfuzzer_fuzz"
        }
    },
    "error": {
        "code": 468,
        "errors": [
            "example error message"
        ]
    },
    "job_id": "00000000-0000-0000-0000-000000000000",
    "task_id": "00000000-0000-0000-0000-000000000000",
    "user_info": {
        "application_id": "00000000-0000-0000-0000-000000000000",
        "object_id": "00000000-0000-0000-0000-000000000000",
        "upn": "example@contoso.com"
    }
}
```

#### Schema

```json
{
    "definitions": {
        "ContainerType": {
            "description": "An enumeration.",
            "enum": [
                "analysis",
                "coverage",
                "crashes",
                "inputs",
                "no_repro",
                "readonly_inputs",
                "reports",
                "setup",
                "tools",
                "unique_inputs",
                "unique_reports",
                "regression_reports"
            ],
            "title": "ContainerType"
        },
        "Error": {
            "properties": {
                "code": {
                    "$ref": "#/definitions/ErrorCode"
                },
                "errors": {
                    "items": {
                        "type": "string"
                    },
                    "title": "Errors",
                    "type": "array"
                }
            },
            "required": [
                "code",
                "errors"
            ],
            "title": "Error",
            "type": "object"
        },
        "ErrorCode": {
            "description": "An enumeration.",
            "enum": [
                450,
                451,
                452,
                453,
                454,
                455,
                456,
                457,
                458,
                459,
                460,
                461,
                462,
                463,
                464,
                465,
                467,
                468,
                469,
                470,
                471,
                472
            ],
            "title": "ErrorCode"
        },
        "StatsFormat": {
            "description": "An enumeration.",
            "enum": [
                "AFL"
            ],
            "title": "StatsFormat"
        },
        "TaskConfig": {
            "properties": {
                "colocate": {
                    "title": "Colocate",
                    "type": "boolean"
                },
                "containers": {
                    "items": {
                        "$ref": "#/definitions/TaskContainers"
                    },
                    "title": "Containers",
                    "type": "array"
                },
                "debug": {
                    "items": {
                        "$ref": "#/definitions/TaskDebugFlag"
                    },
                    "type": "array"
                },
                "job_id": {
                    "format": "uuid",
                    "title": "Job Id",
                    "type": "string"
                },
                "pool": {
                    "$ref": "#/definitions/TaskPool"
                },
                "prereq_tasks": {
                    "items": {
                        "format": "uuid",
                        "type": "string"
                    },
                    "title": "Prereq Tasks",
                    "type": "array"
                },
                "tags": {
                    "additionalProperties": {
                        "type": "string"
                    },
                    "title": "Tags",
                    "type": "object"
                },
                "task": {
                    "$ref": "#/definitions/TaskDetails"
                },
                "vm": {
                    "$ref": "#/definitions/TaskVm"
                }
            },
            "required": [
                "job_id",
                "task",
                "containers",
                "tags"
            ],
            "title": "TaskConfig",
            "type": "object"
        },
        "TaskContainers": {
            "properties": {
                "name": {
                    "title": "Name",
                    "type": "string"
                },
                "type": {
                    "$ref": "#/definitions/ContainerType"
                }
            },
            "required": [
                "type",
                "name"
            ],
            "title": "TaskContainers",
            "type": "object"
        },
        "TaskDebugFlag": {
            "description": "An enumeration.",
            "enum": [
                "keep_node_on_failure",
                "keep_node_on_completion"
            ],
            "title": "TaskDebugFlag"
        },
        "TaskDetails": {
            "properties": {
                "analyzer_env": {
                    "additionalProperties": {
                        "type": "string"
                    },
                    "title": "Analyzer Env",
                    "type": "object"
                },
                "analyzer_exe": {
                    "title": "Analyzer Exe",
                    "type": "string"
                },
                "analyzer_options": {
                    "items": {
                        "type": "string"
                    },
                    "title": "Analyzer Options",
                    "type": "array"
                },
                "check_asan_log": {
                    "title": "Check Asan Log",
                    "type": "boolean"
                },
                "check_debugger": {
                    "default": true,
                    "title": "Check Debugger",
                    "type": "boolean"
                },
                "check_fuzzer_help": {
                    "title": "Check Fuzzer Help",
                    "type": "boolean"
                },
                "check_retry_count": {
                    "title": "Check Retry Count",
                    "type": "integer"
                },
                "duration": {
                    "title": "Duration",
                    "type": "integer"
                },
                "ensemble_sync_delay": {
                    "title": "Ensemble Sync Delay",
                    "type": "integer"
                },
                "expect_crash_on_failure": {
                    "title": "Expect Crash On Failure",
                    "type": "boolean"
                },
                "generator_env": {
                    "additionalProperties": {
                        "type": "string"
                    },
                    "title": "Generator Env",
                    "type": "object"
                },
                "generator_exe": {
                    "title": "Generator Exe",
                    "type": "string"
                },
                "generator_options": {
                    "items": {
                        "type": "string"
                    },
                    "title": "Generator Options",
                    "type": "array"
                },
                "minimized_stack_depth": {
                    "title": "Minimized Stack Depth",
                    "type": "integer"
                },
                "preserve_existing_outputs": {
                    "title": "Preserve Existing Outputs",
                    "type": "boolean"
                },
                "reboot_after_setup": {
                    "title": "Reboot After Setup",
                    "type": "boolean"
                },
                "rename_output": {
                    "title": "Rename Output",
                    "type": "boolean"
                },
                "report_list": {
                    "items": {
                        "type": "string"
                    },
                    "title": "Report List",
                    "type": "array"
                },
                "stats_file": {
                    "title": "Stats File",
                    "type": "string"
                },
                "stats_format": {
                    "$ref": "#/definitions/StatsFormat"
                },
                "supervisor_env": {
                    "additionalProperties": {
                        "type": "string"
                    },
                    "title": "Supervisor Env",
                    "type": "object"
                },
                "supervisor_exe": {
                    "title": "Supervisor Exe",
                    "type": "string"
                },
                "supervisor_input_marker": {
                    "title": "Supervisor Input Marker",
                    "type": "string"
                },
                "supervisor_options": {
                    "items": {
                        "type": "string"
                    },
                    "title": "Supervisor Options",
                    "type": "array"
                },
                "target_env": {
                    "additionalProperties": {
                        "type": "string"
                    },
                    "title": "Target Env",
                    "type": "object"
                },
                "target_exe": {
                    "title": "Target Exe",
                    "type": "string"
                },
                "target_options": {
                    "items": {
                        "type": "string"
                    },
                    "title": "Target Options",
                    "type": "array"
                },
                "target_options_merge": {
                    "title": "Target Options Merge",
                    "type": "boolean"
                },
                "target_timeout": {
                    "title": "Target Timeout",
                    "type": "integer"
                },
                "target_workers": {
                    "title": "Target Workers",
                    "type": "integer"
                },
                "type": {
                    "$ref": "#/definitions/TaskType"
                },
                "wait_for_files": {
                    "$ref": "#/definitions/ContainerType"
                }
            },
            "required": [
                "type",
                "duration"
            ],
            "title": "TaskDetails",
            "type": "object"
        },
        "TaskPool": {
            "properties": {
                "count": {
                    "title": "Count",
                    "type": "integer"
                },
                "pool_name": {
                    "title": "Pool Name",
                    "type": "string"
                }
            },
            "required": [
                "count",
                "pool_name"
            ],
            "title": "TaskPool",
            "type": "object"
        },
        "TaskType": {
            "description": "An enumeration.",
            "enum": [
                "libfuzzer_fuzz",
                "libfuzzer_coverage",
                "libfuzzer_crash_report",
                "libfuzzer_merge",
                "libfuzzer_regression",
                "generic_analysis",
                "generic_supervisor",
                "generic_merge",
                "generic_generator",
                "generic_crash_report",
                "generic_regression"
            ],
            "title": "TaskType"
        },
        "TaskVm": {
            "properties": {
                "count": {
                    "default": 1,
                    "title": "Count",
                    "type": "integer"
                },
                "image": {
                    "title": "Image",
                    "type": "string"
                },
                "reboot_after_setup": {
                    "title": "Reboot After Setup",
                    "type": "boolean"
                },
                "region": {
                    "title": "Region",
                    "type": "string"
                },
                "sku": {
                    "title": "Sku",
                    "type": "string"
                },
                "spot_instances": {
                    "default": false,
                    "title": "Spot Instances",
                    "type": "boolean"
                }
            },
            "required": [
                "region",
                "sku",
                "image"
            ],
            "title": "TaskVm",
            "type": "object"
        },
        "UserInfo": {
            "properties": {
                "application_id": {
                    "format": "uuid",
                    "title": "Application Id",
                    "type": "string"
                },
                "object_id": {
                    "format": "uuid",
                    "title": "Object Id",
                    "type": "string"
                },
                "upn": {
                    "title": "Upn",
                    "type": "string"
                }
            },
            "title": "UserInfo",
            "type": "object"
        }
    },
    "properties": {
        "config": {
            "$ref": "#/definitions/TaskConfig"
        },
        "error": {
            "$ref": "#/definitions/Error"
        },
        "job_id": {
            "format": "uuid",
            "title": "Job Id",
            "type": "string"
        },
        "task_id": {
            "format": "uuid",
            "title": "Task Id",
            "type": "string"
        },
        "user_info": {
            "$ref": "#/definitions/UserInfo"
        }
    },
    "required": [
        "job_id",
        "task_id",
        "error",
        "config"
    ],
    "title": "EventTaskFailed",
    "type": "object"
}
```

### task_heartbeat

#### Example

```json
{
    "config": {
        "containers": [
            {
                "name": "my-setup",
                "type": "setup"
            },
            {
                "name": "my-inputs",
                "type": "inputs"
            },
            {
                "name": "my-crashes",
                "type": "crashes"
            }
        ],
        "job_id": "00000000-0000-0000-0000-000000000000",
        "tags": {},
        "task": {
            "check_debugger": true,
            "duration": 1,
            "target_env": {},
            "target_exe": "fuzz.exe",
            "target_options": [],
            "type": "libfuzzer_fuzz"
        }
    },
    "job_id": "00000000-0000-0000-0000-000000000000",
    "task_id": "00000000-0000-0000-0000-000000000000"
}
```

#### Schema

```json
{
    "definitions": {
        "ContainerType": {
            "description": "An enumeration.",
            "enum": [
                "analysis",
                "coverage",
                "crashes",
                "inputs",
                "no_repro",
                "readonly_inputs",
                "reports",
                "setup",
                "tools",
                "unique_inputs",
                "unique_reports",
                "regression_reports"
            ],
            "title": "ContainerType"
        },
        "StatsFormat": {
            "description": "An enumeration.",
            "enum": [
                "AFL"
            ],
            "title": "StatsFormat"
        },
        "TaskConfig": {
            "properties": {
                "colocate": {
                    "title": "Colocate",
                    "type": "boolean"
                },
                "containers": {
                    "items": {
                        "$ref": "#/definitions/TaskContainers"
                    },
                    "title": "Containers",
                    "type": "array"
                },
                "debug": {
                    "items": {
                        "$ref": "#/definitions/TaskDebugFlag"
                    },
                    "type": "array"
                },
                "job_id": {
                    "format": "uuid",
                    "title": "Job Id",
                    "type": "string"
                },
                "pool": {
                    "$ref": "#/definitions/TaskPool"
                },
                "prereq_tasks": {
                    "items": {
                        "format": "uuid",
                        "type": "string"
                    },
                    "title": "Prereq Tasks",
                    "type": "array"
                },
                "tags": {
                    "additionalProperties": {
                        "type": "string"
                    },
                    "title": "Tags",
                    "type": "object"
                },
                "task": {
                    "$ref": "#/definitions/TaskDetails"
                },
                "vm": {
                    "$ref": "#/definitions/TaskVm"
                }
            },
            "required": [
                "job_id",
                "task",
                "containers",
                "tags"
            ],
            "title": "TaskConfig",
            "type": "object"
        },
        "TaskContainers": {
            "properties": {
                "name": {
                    "title": "Name",
                    "type": "string"
                },
                "type": {
                    "$ref": "#/definitions/ContainerType"
                }
            },
            "required": [
                "type",
                "name"
            ],
            "title": "TaskContainers",
            "type": "object"
        },
        "TaskDebugFlag": {
            "description": "An enumeration.",
            "enum": [
                "keep_node_on_failure",
                "keep_node_on_completion"
            ],
            "title": "TaskDebugFlag"
        },
        "TaskDetails": {
            "properties": {
                "analyzer_env": {
                    "additionalProperties": {
                        "type": "string"
                    },
                    "title": "Analyzer Env",
                    "type": "object"
                },
                "analyzer_exe": {
                    "title": "Analyzer Exe",
                    "type": "string"
                },
                "analyzer_options": {
                    "items": {
                        "type": "string"
                    },
                    "title": "Analyzer Options",
                    "type": "array"
                },
                "check_asan_log": {
                    "title": "Check Asan Log",
                    "type": "boolean"
                },
                "check_debugger": {
                    "default": true,
                    "title": "Check Debugger",
                    "type": "boolean"
                },
                "check_fuzzer_help": {
                    "title": "Check Fuzzer Help",
                    "type": "boolean"
                },
                "check_retry_count": {
                    "title": "Check Retry Count",
                    "type": "integer"
                },
                "duration": {
                    "title": "Duration",
                    "type": "integer"
                },
                "ensemble_sync_delay": {
                    "title": "Ensemble Sync Delay",
                    "type": "integer"
                },
                "expect_crash_on_failure": {
                    "title": "Expect Crash On Failure",
                    "type": "boolean"
                },
                "generator_env": {
                    "additionalProperties": {
                        "type": "string"
                    },
                    "title": "Generator Env",
                    "type": "object"
                },
                "generator_exe": {
                    "title": "Generator Exe",
                    "type": "string"
                },
                "generator_options": {
                    "items": {
                        "type": "string"
                    },
                    "title": "Generator Options",
                    "type": "array"
                },
                "minimized_stack_depth": {
                    "title": "Minimized Stack Depth",
                    "type": "integer"
                },
                "preserve_existing_outputs": {
                    "title": "Preserve Existing Outputs",
                    "type": "boolean"
                },
                "reboot_after_setup": {
                    "title": "Reboot After Setup",
                    "type": "boolean"
                },
                "rename_output": {
                    "title": "Rename Output",
                    "type": "boolean"
                },
                "report_list": {
                    "items": {
                        "type": "string"
                    },
                    "title": "Report List",
                    "type": "array"
                },
                "stats_file": {
                    "title": "Stats File",
                    "type": "string"
                },
                "stats_format": {
                    "$ref": "#/definitions/StatsFormat"
                },
                "supervisor_env": {
                    "additionalProperties": {
                        "type": "string"
                    },
                    "title": "Supervisor Env",
                    "type": "object"
                },
                "supervisor_exe": {
                    "title": "Supervisor Exe",
                    "type": "string"
                },
                "supervisor_input_marker": {
                    "title": "Supervisor Input Marker",
                    "type": "string"
                },
                "supervisor_options": {
                    "items": {
                        "type": "string"
                    },
                    "title": "Supervisor Options",
                    "type": "array"
                },
                "target_env": {
                    "additionalProperties": {
                        "type": "string"
                    },
                    "title": "Target Env",
                    "type": "object"
                },
                "target_exe": {
                    "title": "Target Exe",
                    "type": "string"
                },
                "target_options": {
                    "items": {
                        "type": "string"
                    },
                    "title": "Target Options",
                    "type": "array"
                },
                "target_options_merge": {
                    "title": "Target Options Merge",
                    "type": "boolean"
                },
                "target_timeout": {
                    "title": "Target Timeout",
                    "type": "integer"
                },
                "target_workers": {
                    "title": "Target Workers",
                    "type": "integer"
                },
                "type": {
                    "$ref": "#/definitions/TaskType"
                },
                "wait_for_files": {
                    "$ref": "#/definitions/ContainerType"
                }
            },
            "required": [
                "type",
                "duration"
            ],
            "title": "TaskDetails",
            "type": "object"
        },
        "TaskPool": {
            "properties": {
                "count": {
                    "title": "Count",
                    "type": "integer"
                },
                "pool_name": {
                    "title": "Pool Name",
                    "type": "string"
                }
            },
            "required": [
                "count",
                "pool_name"
            ],
            "title": "TaskPool",
            "type": "object"
        },
        "TaskType": {
            "description": "An enumeration.",
            "enum": [
                "libfuzzer_fuzz",
                "libfuzzer_coverage",
                "libfuzzer_crash_report",
                "libfuzzer_merge",
                "libfuzzer_regression",
                "generic_analysis",
                "generic_supervisor",
                "generic_merge",
                "generic_generator",
                "generic_crash_report",
                "generic_regression"
            ],
            "title": "TaskType"
        },
        "TaskVm": {
            "properties": {
                "count": {
                    "default": 1,
                    "title": "Count",
                    "type": "integer"
                },
                "image": {
                    "title": "Image",
                    "type": "string"
                },
                "reboot_after_setup": {
                    "title": "Reboot After Setup",
                    "type": "boolean"
                },
                "region": {
                    "title": "Region",
                    "type": "string"
                },
                "sku": {
                    "title": "Sku",
                    "type": "string"
                },
                "spot_instances": {
                    "default": false,
                    "title": "Spot Instances",
                    "type": "boolean"
                }
            },
            "required": [
                "region",
                "sku",
                "image"
            ],
            "title": "TaskVm",
            "type": "object"
        }
    },
    "properties": {
        "config": {
            "$ref": "#/definitions/TaskConfig"
        },
        "job_id": {
            "format": "uuid",
            "title": "Job Id",
            "type": "string"
        },
        "task_id": {
            "format": "uuid",
            "title": "Task Id",
            "type": "string"
        }
    },
    "required": [
        "job_id",
        "task_id",
        "config"
    ],
    "title": "EventTaskHeartbeat",
    "type": "object"
}
```

### task_state_updated

#### Example

```json
{
    "config": {
        "containers": [
            {
                "name": "my-setup",
                "type": "setup"
            },
            {
                "name": "my-inputs",
                "type": "inputs"
            },
            {
                "name": "my-crashes",
                "type": "crashes"
            }
        ],
        "job_id": "00000000-0000-0000-0000-000000000000",
        "tags": {},
        "task": {
            "check_debugger": true,
            "duration": 1,
            "target_env": {},
            "target_exe": "fuzz.exe",
            "target_options": [],
            "type": "libfuzzer_fuzz"
        }
    },
    "job_id": "00000000-0000-0000-0000-000000000000",
    "state": "init",
    "task_id": "00000000-0000-0000-0000-000000000000"
}
```

#### Schema

```json
{
    "definitions": {
        "ContainerType": {
            "description": "An enumeration.",
            "enum": [
                "analysis",
                "coverage",
                "crashes",
                "inputs",
                "no_repro",
                "readonly_inputs",
                "reports",
                "setup",
                "tools",
                "unique_inputs",
                "unique_reports",
                "regression_reports"
            ],
            "title": "ContainerType"
        },
        "StatsFormat": {
            "description": "An enumeration.",
            "enum": [
                "AFL"
            ],
            "title": "StatsFormat"
        },
        "TaskConfig": {
            "properties": {
                "colocate": {
                    "title": "Colocate",
                    "type": "boolean"
                },
                "containers": {
                    "items": {
                        "$ref": "#/definitions/TaskContainers"
                    },
                    "title": "Containers",
                    "type": "array"
                },
                "debug": {
                    "items": {
                        "$ref": "#/definitions/TaskDebugFlag"
                    },
                    "type": "array"
                },
                "job_id": {
                    "format": "uuid",
                    "title": "Job Id",
                    "type": "string"
                },
                "pool": {
                    "$ref": "#/definitions/TaskPool"
                },
                "prereq_tasks": {
                    "items": {
                        "format": "uuid",
                        "type": "string"
                    },
                    "title": "Prereq Tasks",
                    "type": "array"
                },
                "tags": {
                    "additionalProperties": {
                        "type": "string"
                    },
                    "title": "Tags",
                    "type": "object"
                },
                "task": {
                    "$ref": "#/definitions/TaskDetails"
                },
                "vm": {
                    "$ref": "#/definitions/TaskVm"
                }
            },
            "required": [
                "job_id",
                "task",
                "containers",
                "tags"
            ],
            "title": "TaskConfig",
            "type": "object"
        },
        "TaskContainers": {
            "properties": {
                "name": {
                    "title": "Name",
                    "type": "string"
                },
                "type": {
                    "$ref": "#/definitions/ContainerType"
                }
            },
            "required": [
                "type",
                "name"
            ],
            "title": "TaskContainers",
            "type": "object"
        },
        "TaskDebugFlag": {
            "description": "An enumeration.",
            "enum": [
                "keep_node_on_failure",
                "keep_node_on_completion"
            ],
            "title": "TaskDebugFlag"
        },
        "TaskDetails": {
            "properties": {
                "analyzer_env": {
                    "additionalProperties": {
                        "type": "string"
                    },
                    "title": "Analyzer Env",
                    "type": "object"
                },
                "analyzer_exe": {
                    "title": "Analyzer Exe",
                    "type": "string"
                },
                "analyzer_options": {
                    "items": {
                        "type": "string"
                    },
                    "title": "Analyzer Options",
                    "type": "array"
                },
                "check_asan_log": {
                    "title": "Check Asan Log",
                    "type": "boolean"
                },
                "check_debugger": {
                    "default": true,
                    "title": "Check Debugger",
                    "type": "boolean"
                },
                "check_fuzzer_help": {
                    "title": "Check Fuzzer Help",
                    "type": "boolean"
                },
                "check_retry_count": {
                    "title": "Check Retry Count",
                    "type": "integer"
                },
                "duration": {
                    "title": "Duration",
                    "type": "integer"
                },
                "ensemble_sync_delay": {
                    "title": "Ensemble Sync Delay",
                    "type": "integer"
                },
                "expect_crash_on_failure": {
                    "title": "Expect Crash On Failure",
                    "type": "boolean"
                },
                "generator_env": {
                    "additionalProperties": {
                        "type": "string"
                    },
                    "title": "Generator Env",
                    "type": "object"
                },
                "generator_exe": {
                    "title": "Generator Exe",
                    "type": "string"
                },
                "generator_options": {
                    "items": {
                        "type": "string"
                    },
                    "title": "Generator Options",
                    "type": "array"
                },
                "minimized_stack_depth": {
                    "title": "Minimized Stack Depth",
                    "type": "integer"
                },
                "preserve_existing_outputs": {
                    "title": "Preserve Existing Outputs",
                    "type": "boolean"
                },
                "reboot_after_setup": {
                    "title": "Reboot After Setup",
                    "type": "boolean"
                },
                "rename_output": {
                    "title": "Rename Output",
                    "type": "boolean"
                },
                "report_list": {
                    "items": {
                        "type": "string"
                    },
                    "title": "Report List",
                    "type": "array"
                },
                "stats_file": {
                    "title": "Stats File",
                    "type": "string"
                },
                "stats_format": {
                    "$ref": "#/definitions/StatsFormat"
                },
                "supervisor_env": {
                    "additionalProperties": {
                        "type": "string"
                    },
                    "title": "Supervisor Env",
                    "type": "object"
                },
                "supervisor_exe": {
                    "title": "Supervisor Exe",
                    "type": "string"
                },
                "supervisor_input_marker": {
                    "title": "Supervisor Input Marker",
                    "type": "string"
                },
                "supervisor_options": {
                    "items": {
                        "type": "string"
                    },
                    "title": "Supervisor Options",
                    "type": "array"
                },
                "target_env": {
                    "additionalProperties": {
                        "type": "string"
                    },
                    "title": "Target Env",
                    "type": "object"
                },
                "target_exe": {
                    "title": "Target Exe",
                    "type": "string"
                },
                "target_options": {
                    "items": {
                        "type": "string"
                    },
                    "title": "Target Options",
                    "type": "array"
                },
                "target_options_merge": {
                    "title": "Target Options Merge",
                    "type": "boolean"
                },
                "target_timeout": {
                    "title": "Target Timeout",
                    "type": "integer"
                },
                "target_workers": {
                    "title": "Target Workers",
                    "type": "integer"
                },
                "type": {
                    "$ref": "#/definitions/TaskType"
                },
                "wait_for_files": {
                    "$ref": "#/definitions/ContainerType"
                }
            },
            "required": [
                "type",
                "duration"
            ],
            "title": "TaskDetails",
            "type": "object"
        },
        "TaskPool": {
            "properties": {
                "count": {
                    "title": "Count",
                    "type": "integer"
                },
                "pool_name": {
                    "title": "Pool Name",
                    "type": "string"
                }
            },
            "required": [
                "count",
                "pool_name"
            ],
            "title": "TaskPool",
            "type": "object"
        },
        "TaskState": {
            "description": "An enumeration.",
            "enum": [
                "init",
                "waiting",
                "scheduled",
                "setting_up",
                "running",
                "stopping",
                "stopped",
                "wait_job"
            ],
            "title": "TaskState"
        },
        "TaskType": {
            "description": "An enumeration.",
            "enum": [
                "libfuzzer_fuzz",
                "libfuzzer_coverage",
                "libfuzzer_crash_report",
                "libfuzzer_merge",
                "libfuzzer_regression",
                "generic_analysis",
                "generic_supervisor",
                "generic_merge",
                "generic_generator",
                "generic_crash_report",
                "generic_regression"
            ],
            "title": "TaskType"
        },
        "TaskVm": {
            "properties": {
                "count": {
                    "default": 1,
                    "title": "Count",
                    "type": "integer"
                },
                "image": {
                    "title": "Image",
                    "type": "string"
                },
                "reboot_after_setup": {
                    "title": "Reboot After Setup",
                    "type": "boolean"
                },
                "region": {
                    "title": "Region",
                    "type": "string"
                },
                "sku": {
                    "title": "Sku",
                    "type": "string"
                },
                "spot_instances": {
                    "default": false,
                    "title": "Spot Instances",
                    "type": "boolean"
                }
            },
            "required": [
                "region",
                "sku",
                "image"
            ],
            "title": "TaskVm",
            "type": "object"
        }
    },
    "properties": {
        "config": {
            "$ref": "#/definitions/TaskConfig"
        },
        "end_time": {
            "format": "date-time",
            "title": "End Time",
            "type": "string"
        },
        "job_id": {
            "format": "uuid",
            "title": "Job Id",
            "type": "string"
        },
        "state": {
            "$ref": "#/definitions/TaskState"
        },
        "task_id": {
            "format": "uuid",
            "title": "Task Id",
            "type": "string"
        }
    },
    "required": [
        "job_id",
        "task_id",
        "state",
        "config"
    ],
    "title": "EventTaskStateUpdated",
    "type": "object"
}
```

### task_stopped

#### Example

```json
{
    "config": {
        "containers": [
            {
                "name": "my-setup",
                "type": "setup"
            },
            {
                "name": "my-inputs",
                "type": "inputs"
            },
            {
                "name": "my-crashes",
                "type": "crashes"
            }
        ],
        "job_id": "00000000-0000-0000-0000-000000000000",
        "tags": {},
        "task": {
            "check_debugger": true,
            "duration": 1,
            "target_env": {},
            "target_exe": "fuzz.exe",
            "target_options": [],
            "type": "libfuzzer_fuzz"
        }
    },
    "job_id": "00000000-0000-0000-0000-000000000000",
    "task_id": "00000000-0000-0000-0000-000000000000",
    "user_info": {
        "application_id": "00000000-0000-0000-0000-000000000000",
        "object_id": "00000000-0000-0000-0000-000000000000",
        "upn": "example@contoso.com"
    }
}
```

#### Schema

```json
{
    "definitions": {
        "ContainerType": {
            "description": "An enumeration.",
            "enum": [
                "analysis",
                "coverage",
                "crashes",
                "inputs",
                "no_repro",
                "readonly_inputs",
                "reports",
                "setup",
                "tools",
                "unique_inputs",
                "unique_reports",
                "regression_reports"
            ],
            "title": "ContainerType"
        },
        "StatsFormat": {
            "description": "An enumeration.",
            "enum": [
                "AFL"
            ],
            "title": "StatsFormat"
        },
        "TaskConfig": {
            "properties": {
                "colocate": {
                    "title": "Colocate",
                    "type": "boolean"
                },
                "containers": {
                    "items": {
                        "$ref": "#/definitions/TaskContainers"
                    },
                    "title": "Containers",
                    "type": "array"
                },
                "debug": {
                    "items": {
                        "$ref": "#/definitions/TaskDebugFlag"
                    },
                    "type": "array"
                },
                "job_id": {
                    "format": "uuid",
                    "title": "Job Id",
                    "type": "string"
                },
                "pool": {
                    "$ref": "#/definitions/TaskPool"
                },
                "prereq_tasks": {
                    "items": {
                        "format": "uuid",
                        "type": "string"
                    },
                    "title": "Prereq Tasks",
                    "type": "array"
                },
                "tags": {
                    "additionalProperties": {
                        "type": "string"
                    },
                    "title": "Tags",
                    "type": "object"
                },
                "task": {
                    "$ref": "#/definitions/TaskDetails"
                },
                "vm": {
                    "$ref": "#/definitions/TaskVm"
                }
            },
            "required": [
                "job_id",
                "task",
                "containers",
                "tags"
            ],
            "title": "TaskConfig",
            "type": "object"
        },
        "TaskContainers": {
            "properties": {
                "name": {
                    "title": "Name",
                    "type": "string"
                },
                "type": {
                    "$ref": "#/definitions/ContainerType"
                }
            },
            "required": [
                "type",
                "name"
            ],
            "title": "TaskContainers",
            "type": "object"
        },
        "TaskDebugFlag": {
            "description": "An enumeration.",
            "enum": [
                "keep_node_on_failure",
                "keep_node_on_completion"
            ],
            "title": "TaskDebugFlag"
        },
        "TaskDetails": {
            "properties": {
                "analyzer_env": {
                    "additionalProperties": {
                        "type": "string"
                    },
                    "title": "Analyzer Env",
                    "type": "object"
                },
                "analyzer_exe": {
                    "title": "Analyzer Exe",
                    "type": "string"
                },
                "analyzer_options": {
                    "items": {
                        "type": "string"
                    },
                    "title": "Analyzer Options",
                    "type": "array"
                },
                "check_asan_log": {
                    "title": "Check Asan Log",
                    "type": "boolean"
                },
                "check_debugger": {
                    "default": true,
                    "title": "Check Debugger",
                    "type": "boolean"
                },
                "check_fuzzer_help": {
                    "title": "Check Fuzzer Help",
                    "type": "boolean"
                },
                "check_retry_count": {
                    "title": "Check Retry Count",
                    "type": "integer"
                },
                "duration": {
                    "title": "Duration",
                    "type": "integer"
                },
                "ensemble_sync_delay": {
                    "title": "Ensemble Sync Delay",
                    "type": "integer"
                },
                "expect_crash_on_failure": {
                    "title": "Expect Crash On Failure",
                    "type": "boolean"
                },
                "generator_env": {
                    "additionalProperties": {
                        "type": "string"
                    },
                    "title": "Generator Env",
                    "type": "object"
                },
                "generator_exe": {
                    "title": "Generator Exe",
                    "type": "string"
                },
                "generator_options": {
                    "items": {
                        "type": "string"
                    },
                    "title": "Generator Options",
                    "type": "array"
                },
                "minimized_stack_depth": {
                    "title": "Minimized Stack Depth",
                    "type": "integer"
                },
                "preserve_existing_outputs": {
                    "title": "Preserve Existing Outputs",
                    "type": "boolean"
                },
                "reboot_after_setup": {
                    "title": "Reboot After Setup",
                    "type": "boolean"
                },
                "rename_output": {
                    "title": "Rename Output",
                    "type": "boolean"
                },
                "report_list": {
                    "items": {
                        "type": "string"
                    },
                    "title": "Report List",
                    "type": "array"
                },
                "stats_file": {
                    "title": "Stats File",
                    "type": "string"
                },
                "stats_format": {
                    "$ref": "#/definitions/StatsFormat"
                },
                "supervisor_env": {
                    "additionalProperties": {
                        "type": "string"
                    },
                    "title": "Supervisor Env",
                    "type": "object"
                },
                "supervisor_exe": {
                    "title": "Supervisor Exe",
                    "type": "string"
                },
                "supervisor_input_marker": {
                    "title": "Supervisor Input Marker",
                    "type": "string"
                },
                "supervisor_options": {
                    "items": {
                        "type": "string"
                    },
                    "title": "Supervisor Options",
                    "type": "array"
                },
                "target_env": {
                    "additionalProperties": {
                        "type": "string"
                    },
                    "title": "Target Env",
                    "type": "object"
                },
                "target_exe": {
                    "title": "Target Exe",
                    "type": "string"
                },
                "target_options": {
                    "items": {
                        "type": "string"
                    },
                    "title": "Target Options",
                    "type": "array"
                },
                "target_options_merge": {
                    "title": "Target Options Merge",
                    "type": "boolean"
                },
                "target_timeout": {
                    "title": "Target Timeout",
                    "type": "integer"
                },
                "target_workers": {
                    "title": "Target Workers",
                    "type": "integer"
                },
                "type": {
                    "$ref": "#/definitions/TaskType"
                },
                "wait_for_files": {
                    "$ref": "#/definitions/ContainerType"
                }
            },
            "required": [
                "type",
                "duration"
            ],
            "title": "TaskDetails",
            "type": "object"
        },
        "TaskPool": {
            "properties": {
                "count": {
                    "title": "Count",
                    "type": "integer"
                },
                "pool_name": {
                    "title": "Pool Name",
                    "type": "string"
                }
            },
            "required": [
                "count",
                "pool_name"
            ],
            "title": "TaskPool",
            "type": "object"
        },
        "TaskType": {
            "description": "An enumeration.",
            "enum": [
                "libfuzzer_fuzz",
                "libfuzzer_coverage",
                "libfuzzer_crash_report",
                "libfuzzer_merge",
                "libfuzzer_regression",
                "generic_analysis",
                "generic_supervisor",
                "generic_merge",
                "generic_generator",
                "generic_crash_report",
                "generic_regression"
            ],
            "title": "TaskType"
        },
        "TaskVm": {
            "properties": {
                "count": {
                    "default": 1,
                    "title": "Count",
                    "type": "integer"
                },
                "image": {
                    "title": "Image",
                    "type": "string"
                },
                "reboot_after_setup": {
                    "title": "Reboot After Setup",
                    "type": "boolean"
                },
                "region": {
                    "title": "Region",
                    "type": "string"
                },
                "sku": {
                    "title": "Sku",
                    "type": "string"
                },
                "spot_instances": {
                    "default": false,
                    "title": "Spot Instances",
                    "type": "boolean"
                }
            },
            "required": [
                "region",
                "sku",
                "image"
            ],
            "title": "TaskVm",
            "type": "object"
        },
        "UserInfo": {
            "properties": {
                "application_id": {
                    "format": "uuid",
                    "title": "Application Id",
                    "type": "string"
                },
                "object_id": {
                    "format": "uuid",
                    "title": "Object Id",
                    "type": "string"
                },
                "upn": {
                    "title": "Upn",
                    "type": "string"
                }
            },
            "title": "UserInfo",
            "type": "object"
        }
    },
    "properties": {
        "config": {
            "$ref": "#/definitions/TaskConfig"
        },
        "job_id": {
            "format": "uuid",
            "title": "Job Id",
            "type": "string"
        },
        "task_id": {
            "format": "uuid",
            "title": "Task Id",
            "type": "string"
        },
        "user_info": {
            "$ref": "#/definitions/UserInfo"
        }
    },
    "required": [
        "job_id",
        "task_id",
        "config"
    ],
    "title": "EventTaskStopped",
    "type": "object"
}
```

## Full Event Schema

```json
{
    "definitions": {
        "Architecture": {
            "description": "An enumeration.",
            "enum": [
                "x86_64"
            ],
            "title": "Architecture"
        },
        "AutoScaleConfig": {
            "properties": {
                "ephemeral_os_disks": {
                    "default": false,
                    "title": "Ephemeral Os Disks",
                    "type": "boolean"
                },
                "image": {
                    "title": "Image",
                    "type": "string"
                },
                "max_size": {
                    "title": "Max Size",
                    "type": "integer"
                },
                "min_size": {
                    "title": "Min Size",
                    "type": "integer"
                },
                "region": {
                    "title": "Region",
                    "type": "string"
                },
                "spot_instances": {
                    "default": false,
                    "title": "Spot Instances",
                    "type": "boolean"
                },
                "vm_sku": {
                    "title": "Vm Sku",
                    "type": "string"
                }
            },
            "required": [
                "image",
                "vm_sku"
            ],
            "title": "AutoScaleConfig",
            "type": "object"
        },
        "BlobRef": {
            "properties": {
                "account": {
                    "title": "Account",
                    "type": "string"
                },
                "container": {
                    "title": "Container",
                    "type": "string"
                },
                "name": {
                    "title": "Name",
                    "type": "string"
                }
            },
            "required": [
                "account",
                "container",
                "name"
            ],
            "title": "BlobRef",
            "type": "object"
        },
        "ContainerType": {
            "description": "An enumeration.",
            "enum": [
                "analysis",
                "coverage",
                "crashes",
                "inputs",
                "no_repro",
                "readonly_inputs",
                "reports",
                "setup",
                "tools",
                "unique_inputs",
                "unique_reports",
                "regression_reports"
            ],
            "title": "ContainerType"
        },
        "CrashTestResult": {
            "properties": {
                "crash_report": {
                    "$ref": "#/definitions/Report"
                },
                "no_repro": {
                    "$ref": "#/definitions/NoReproReport"
                }
            },
            "title": "CrashTestResult",
            "type": "object"
        },
        "Error": {
            "properties": {
                "code": {
                    "$ref": "#/definitions/ErrorCode"
                },
                "errors": {
                    "items": {
                        "type": "string"
                    },
                    "title": "Errors",
                    "type": "array"
                }
            },
            "required": [
                "code",
                "errors"
            ],
            "title": "Error",
            "type": "object"
        },
        "ErrorCode": {
            "description": "An enumeration.",
            "enum": [
                450,
                451,
                452,
                453,
                454,
                455,
                456,
                457,
                458,
                459,
                460,
                461,
                462,
                463,
                464,
                465,
                467,
                468,
                469,
                470,
                471,
                472
            ],
            "title": "ErrorCode"
        },
        "EventCrashReported": {
            "properties": {
                "container": {
                    "title": "Container",
                    "type": "string"
                },
                "filename": {
                    "title": "Filename",
                    "type": "string"
                },
                "report": {
                    "$ref": "#/definitions/Report"
                },
                "task_config": {
                    "$ref": "#/definitions/TaskConfig"
                }
            },
            "required": [
                "report",
                "container",
                "filename"
            ],
            "title": "EventCrashReported",
            "type": "object"
        },
        "EventFileAdded": {
            "properties": {
                "container": {
                    "title": "Container",
                    "type": "string"
                },
                "filename": {
                    "title": "Filename",
                    "type": "string"
                }
            },
            "required": [
                "container",
                "filename"
            ],
            "title": "EventFileAdded",
            "type": "object"
        },
        "EventJobCreated": {
            "properties": {
                "config": {
                    "$ref": "#/definitions/JobConfig"
                },
                "job_id": {
                    "format": "uuid",
                    "title": "Job Id",
                    "type": "string"
                },
                "user_info": {
                    "$ref": "#/definitions/UserInfo"
                }
            },
            "required": [
                "job_id",
                "config"
            ],
            "title": "EventJobCreated",
            "type": "object"
        },
        "EventJobStopped": {
            "properties": {
                "config": {
                    "$ref": "#/definitions/JobConfig"
                },
                "job_id": {
                    "format": "uuid",
                    "title": "Job Id",
                    "type": "string"
                },
                "task_info": {
                    "items": {
                        "$ref": "#/definitions/JobTaskStopped"
                    },
                    "title": "Task Info",
                    "type": "array"
                },
                "user_info": {
                    "$ref": "#/definitions/UserInfo"
                }
            },
            "required": [
                "job_id",
                "config"
            ],
            "title": "EventJobStopped",
            "type": "object"
        },
        "EventNodeCreated": {
            "properties": {
                "machine_id": {
                    "format": "uuid",
                    "title": "Machine Id",
                    "type": "string"
                },
                "pool_name": {
                    "title": "Pool Name",
                    "type": "string"
                },
                "scaleset_id": {
                    "format": "uuid",
                    "title": "Scaleset Id",
                    "type": "string"
                }
            },
            "required": [
                "machine_id",
                "pool_name"
            ],
            "title": "EventNodeCreated",
            "type": "object"
        },
        "EventNodeDeleted": {
            "properties": {
                "machine_id": {
                    "format": "uuid",
                    "title": "Machine Id",
                    "type": "string"
                },
                "pool_name": {
                    "title": "Pool Name",
                    "type": "string"
                },
                "scaleset_id": {
                    "format": "uuid",
                    "title": "Scaleset Id",
                    "type": "string"
                }
            },
            "required": [
                "machine_id",
                "pool_name"
            ],
            "title": "EventNodeDeleted",
            "type": "object"
        },
        "EventNodeHeartbeat": {
            "properties": {
                "machine_id": {
                    "format": "uuid",
                    "title": "Machine Id",
                    "type": "string"
                },
                "pool_name": {
                    "title": "Pool Name",
                    "type": "string"
                },
                "scaleset_id": {
                    "format": "uuid",
                    "title": "Scaleset Id",
                    "type": "string"
                }
            },
            "required": [
                "machine_id",
                "pool_name"
            ],
            "title": "EventNodeHeartbeat",
            "type": "object"
        },
        "EventNodeStateUpdated": {
            "properties": {
                "machine_id": {
                    "format": "uuid",
                    "title": "Machine Id",
                    "type": "string"
                },
                "pool_name": {
                    "title": "Pool Name",
                    "type": "string"
                },
                "scaleset_id": {
                    "format": "uuid",
                    "title": "Scaleset Id",
                    "type": "string"
                },
                "state": {
                    "$ref": "#/definitions/NodeState"
                }
            },
            "required": [
                "machine_id",
                "pool_name",
                "state"
            ],
            "title": "EventNodeStateUpdated",
            "type": "object"
        },
        "EventPing": {
            "properties": {
                "ping_id": {
                    "format": "uuid",
                    "title": "Ping Id",
                    "type": "string"
                }
            },
            "required": [
                "ping_id"
            ],
            "title": "EventPing",
            "type": "object"
        },
        "EventPoolCreated": {
            "properties": {
                "arch": {
                    "$ref": "#/definitions/Architecture"
                },
                "autoscale": {
                    "$ref": "#/definitions/AutoScaleConfig"
                },
                "managed": {
                    "title": "Managed",
                    "type": "boolean"
                },
                "os": {
                    "$ref": "#/definitions/OS"
                },
                "pool_name": {
                    "title": "Pool Name",
                    "type": "string"
                }
            },
            "required": [
                "pool_name",
                "os",
                "arch",
                "managed"
            ],
            "title": "EventPoolCreated",
            "type": "object"
        },
        "EventPoolDeleted": {
            "properties": {
                "pool_name": {
                    "title": "Pool Name",
                    "type": "string"
                }
            },
            "required": [
                "pool_name"
            ],
            "title": "EventPoolDeleted",
            "type": "object"
        },
        "EventProxyCreated": {
            "properties": {
                "region": {
                    "title": "Region",
                    "type": "string"
                }
            },
            "required": [
                "region"
            ],
            "title": "EventProxyCreated",
            "type": "object"
        },
        "EventProxyDeleted": {
            "properties": {
                "region": {
                    "title": "Region",
                    "type": "string"
                }
            },
            "required": [
                "region"
            ],
            "title": "EventProxyDeleted",
            "type": "object"
        },
        "EventProxyFailed": {
            "properties": {
                "error": {
                    "$ref": "#/definitions/Error"
                },
                "region": {
                    "title": "Region",
                    "type": "string"
                }
            },
            "required": [
                "region",
                "error"
            ],
            "title": "EventProxyFailed",
            "type": "object"
        },
        "EventRegressionReported": {
            "properties": {
                "container": {
                    "title": "Container",
                    "type": "string"
                },
                "filename": {
                    "title": "Filename",
                    "type": "string"
                },
                "regression_report": {
                    "$ref": "#/definitions/RegressionReport"
                },
                "task_config": {
                    "$ref": "#/definitions/TaskConfig"
                }
            },
            "required": [
                "regression_report",
                "container",
                "filename"
            ],
            "title": "EventRegressionReported",
            "type": "object"
        },
        "EventScalesetCreated": {
            "properties": {
                "image": {
                    "title": "Image",
                    "type": "string"
                },
                "pool_name": {
                    "title": "Pool Name",
                    "type": "string"
                },
                "region": {
                    "title": "Region",
                    "type": "string"
                },
                "scaleset_id": {
                    "format": "uuid",
                    "title": "Scaleset Id",
                    "type": "string"
                },
                "size": {
                    "title": "Size",
                    "type": "integer"
                },
                "vm_sku": {
                    "title": "Vm Sku",
                    "type": "string"
                }
            },
            "required": [
                "scaleset_id",
                "pool_name",
                "vm_sku",
                "image",
                "region",
                "size"
            ],
            "title": "EventScalesetCreated",
            "type": "object"
        },
        "EventScalesetDeleted": {
            "properties": {
                "pool_name": {
                    "title": "Pool Name",
                    "type": "string"
                },
                "scaleset_id": {
                    "format": "uuid",
                    "title": "Scaleset Id",
                    "type": "string"
                }
            },
            "required": [
                "scaleset_id",
                "pool_name"
            ],
            "title": "EventScalesetDeleted",
            "type": "object"
        },
        "EventScalesetFailed": {
            "properties": {
                "error": {
                    "$ref": "#/definitions/Error"
                },
                "pool_name": {
                    "title": "Pool Name",
                    "type": "string"
                },
                "scaleset_id": {
                    "format": "uuid",
                    "title": "Scaleset Id",
                    "type": "string"
                }
            },
            "required": [
                "scaleset_id",
                "pool_name",
                "error"
            ],
            "title": "EventScalesetFailed",
            "type": "object"
        },
<<<<<<< HEAD
        "EventScalesetResizeScheduled": {
=======
        "EventScalesetStateUpdated": {
>>>>>>> ff140a6b
            "properties": {
                "pool_name": {
                    "title": "Pool Name",
                    "type": "string"
                },
                "scaleset_id": {
                    "format": "uuid",
                    "title": "Scaleset Id",
                    "type": "string"
                },
<<<<<<< HEAD
                "size": {
                    "title": "Size",
                    "type": "integer"
=======
                "state": {
                    "$ref": "#/definitions/ScalesetState"
>>>>>>> ff140a6b
                }
            },
            "required": [
                "scaleset_id",
                "pool_name",
<<<<<<< HEAD
                "size"
            ],
            "title": "EventScalesetResizeScheduled",
=======
                "state"
            ],
            "title": "EventScalesetStateUpdated",
>>>>>>> ff140a6b
            "type": "object"
        },
        "EventTaskCreated": {
            "properties": {
                "config": {
                    "$ref": "#/definitions/TaskConfig"
                },
                "job_id": {
                    "format": "uuid",
                    "title": "Job Id",
                    "type": "string"
                },
                "task_id": {
                    "format": "uuid",
                    "title": "Task Id",
                    "type": "string"
                },
                "user_info": {
                    "$ref": "#/definitions/UserInfo"
                }
            },
            "required": [
                "job_id",
                "task_id",
                "config"
            ],
            "title": "EventTaskCreated",
            "type": "object"
        },
        "EventTaskFailed": {
            "properties": {
                "config": {
                    "$ref": "#/definitions/TaskConfig"
                },
                "error": {
                    "$ref": "#/definitions/Error"
                },
                "job_id": {
                    "format": "uuid",
                    "title": "Job Id",
                    "type": "string"
                },
                "task_id": {
                    "format": "uuid",
                    "title": "Task Id",
                    "type": "string"
                },
                "user_info": {
                    "$ref": "#/definitions/UserInfo"
                }
            },
            "required": [
                "job_id",
                "task_id",
                "error",
                "config"
            ],
            "title": "EventTaskFailed",
            "type": "object"
        },
        "EventTaskHeartbeat": {
            "properties": {
                "config": {
                    "$ref": "#/definitions/TaskConfig"
                },
                "job_id": {
                    "format": "uuid",
                    "title": "Job Id",
                    "type": "string"
                },
                "task_id": {
                    "format": "uuid",
                    "title": "Task Id",
                    "type": "string"
                }
            },
            "required": [
                "job_id",
                "task_id",
                "config"
            ],
            "title": "EventTaskHeartbeat",
            "type": "object"
        },
        "EventTaskStateUpdated": {
            "properties": {
                "config": {
                    "$ref": "#/definitions/TaskConfig"
                },
                "end_time": {
                    "format": "date-time",
                    "title": "End Time",
                    "type": "string"
                },
                "job_id": {
                    "format": "uuid",
                    "title": "Job Id",
                    "type": "string"
                },
                "state": {
                    "$ref": "#/definitions/TaskState"
                },
                "task_id": {
                    "format": "uuid",
                    "title": "Task Id",
                    "type": "string"
                }
            },
            "required": [
                "job_id",
                "task_id",
                "state",
                "config"
            ],
            "title": "EventTaskStateUpdated",
            "type": "object"
        },
        "EventTaskStopped": {
            "properties": {
                "config": {
                    "$ref": "#/definitions/TaskConfig"
                },
                "job_id": {
                    "format": "uuid",
                    "title": "Job Id",
                    "type": "string"
                },
                "task_id": {
                    "format": "uuid",
                    "title": "Task Id",
                    "type": "string"
                },
                "user_info": {
                    "$ref": "#/definitions/UserInfo"
                }
            },
            "required": [
                "job_id",
                "task_id",
                "config"
            ],
            "title": "EventTaskStopped",
            "type": "object"
        },
        "EventType": {
            "description": "An enumeration.",
            "enum": [
                "job_created",
                "job_stopped",
                "node_created",
                "node_deleted",
                "node_state_updated",
                "ping",
                "pool_created",
                "pool_deleted",
                "proxy_created",
                "proxy_deleted",
                "proxy_failed",
                "scaleset_created",
                "scaleset_deleted",
                "scaleset_failed",
<<<<<<< HEAD
                "scaleset_resize_scheduled",
=======
                "scaleset_state_updated",
>>>>>>> ff140a6b
                "task_created",
                "task_failed",
                "task_state_updated",
                "task_stopped",
                "crash_reported",
                "regression_reported",
                "file_added",
                "task_heartbeat",
                "node_heartbeat"
            ],
            "title": "EventType"
        },
        "JobConfig": {
            "properties": {
                "build": {
                    "title": "Build",
                    "type": "string"
                },
                "duration": {
                    "title": "Duration",
                    "type": "integer"
                },
                "name": {
                    "title": "Name",
                    "type": "string"
                },
                "project": {
                    "title": "Project",
                    "type": "string"
                }
            },
            "required": [
                "project",
                "name",
                "build",
                "duration"
            ],
            "title": "JobConfig",
            "type": "object"
        },
        "JobTaskStopped": {
            "properties": {
                "error": {
                    "$ref": "#/definitions/Error"
                },
                "task_id": {
                    "format": "uuid",
                    "title": "Task Id",
                    "type": "string"
                },
                "task_type": {
                    "$ref": "#/definitions/TaskType"
                }
            },
            "required": [
                "task_id",
                "task_type"
            ],
            "title": "JobTaskStopped",
            "type": "object"
        },
        "NoReproReport": {
            "properties": {
                "error": {
                    "title": "Error",
                    "type": "string"
                },
                "executable": {
                    "title": "Executable",
                    "type": "string"
                },
                "input_blob": {
                    "$ref": "#/definitions/BlobRef"
                },
                "input_sha256": {
                    "title": "Input Sha256",
                    "type": "string"
                },
                "job_id": {
                    "format": "uuid",
                    "title": "Job Id",
                    "type": "string"
                },
                "task_id": {
                    "format": "uuid",
                    "title": "Task Id",
                    "type": "string"
                },
                "tries": {
                    "title": "Tries",
                    "type": "integer"
                }
            },
            "required": [
                "input_sha256",
                "executable",
                "task_id",
                "job_id",
                "tries"
            ],
            "title": "NoReproReport",
            "type": "object"
        },
        "NodeState": {
            "description": "An enumeration.",
            "enum": [
                "init",
                "free",
                "setting_up",
                "rebooting",
                "ready",
                "busy",
                "done",
                "shutdown",
                "halt"
            ],
            "title": "NodeState"
        },
        "OS": {
            "description": "An enumeration.",
            "enum": [
                "windows",
                "linux"
            ],
            "title": "OS"
        },
        "RegressionReport": {
            "properties": {
                "crash_test_result": {
                    "$ref": "#/definitions/CrashTestResult"
                },
                "original_crash_test_result": {
                    "$ref": "#/definitions/CrashTestResult"
                }
            },
            "required": [
                "crash_test_result"
            ],
            "title": "RegressionReport",
            "type": "object"
        },
        "Report": {
            "properties": {
                "asan_log": {
                    "title": "Asan Log",
                    "type": "string"
                },
                "call_stack": {
                    "items": {
                        "type": "string"
                    },
                    "title": "Call Stack",
                    "type": "array"
                },
                "call_stack_sha256": {
                    "title": "Call Stack Sha256",
                    "type": "string"
                },
                "crash_site": {
                    "title": "Crash Site",
                    "type": "string"
                },
                "crash_type": {
                    "title": "Crash Type",
                    "type": "string"
                },
                "executable": {
                    "title": "Executable",
                    "type": "string"
                },
                "input_blob": {
                    "$ref": "#/definitions/BlobRef"
                },
                "input_sha256": {
                    "title": "Input Sha256",
                    "type": "string"
                },
                "input_url": {
                    "title": "Input Url",
                    "type": "string"
                },
                "job_id": {
                    "format": "uuid",
                    "title": "Job Id",
                    "type": "string"
                },
                "minimized_stack": {
                    "items": {
                        "type": "string"
                    },
                    "title": "Minimized Stack",
                    "type": "array"
                },
                "minimized_stack_function_names": {
                    "items": {
                        "type": "string"
                    },
                    "title": "Minimized Stack Function Names",
                    "type": "array"
                },
                "minimized_stack_function_names_sha256": {
                    "title": "Minimized Stack Function Names Sha256",
                    "type": "string"
                },
                "minimized_stack_sha256": {
                    "title": "Minimized Stack Sha256",
                    "type": "string"
                },
                "scariness_description": {
                    "title": "Scariness Description",
                    "type": "string"
                },
                "scariness_score": {
                    "title": "Scariness Score",
                    "type": "integer"
                },
                "task_id": {
                    "format": "uuid",
                    "title": "Task Id",
                    "type": "string"
                }
            },
            "required": [
                "executable",
                "crash_type",
                "crash_site",
                "call_stack",
                "call_stack_sha256",
                "input_sha256",
                "task_id",
                "job_id"
            ],
            "title": "Report",
            "type": "object"
        },
        "ScalesetState": {
            "description": "An enumeration.",
            "enum": [
                "init",
                "setup",
                "resize",
                "running",
                "shutdown",
                "halt",
                "creation_failed"
            ],
            "title": "ScalesetState"
        },
        "StatsFormat": {
            "description": "An enumeration.",
            "enum": [
                "AFL"
            ],
            "title": "StatsFormat"
        },
        "TaskConfig": {
            "properties": {
                "colocate": {
                    "title": "Colocate",
                    "type": "boolean"
                },
                "containers": {
                    "items": {
                        "$ref": "#/definitions/TaskContainers"
                    },
                    "title": "Containers",
                    "type": "array"
                },
                "debug": {
                    "items": {
                        "$ref": "#/definitions/TaskDebugFlag"
                    },
                    "type": "array"
                },
                "job_id": {
                    "format": "uuid",
                    "title": "Job Id",
                    "type": "string"
                },
                "pool": {
                    "$ref": "#/definitions/TaskPool"
                },
                "prereq_tasks": {
                    "items": {
                        "format": "uuid",
                        "type": "string"
                    },
                    "title": "Prereq Tasks",
                    "type": "array"
                },
                "tags": {
                    "additionalProperties": {
                        "type": "string"
                    },
                    "title": "Tags",
                    "type": "object"
                },
                "task": {
                    "$ref": "#/definitions/TaskDetails"
                },
                "vm": {
                    "$ref": "#/definitions/TaskVm"
                }
            },
            "required": [
                "job_id",
                "task",
                "containers",
                "tags"
            ],
            "title": "TaskConfig",
            "type": "object"
        },
        "TaskContainers": {
            "properties": {
                "name": {
                    "title": "Name",
                    "type": "string"
                },
                "type": {
                    "$ref": "#/definitions/ContainerType"
                }
            },
            "required": [
                "type",
                "name"
            ],
            "title": "TaskContainers",
            "type": "object"
        },
        "TaskDebugFlag": {
            "description": "An enumeration.",
            "enum": [
                "keep_node_on_failure",
                "keep_node_on_completion"
            ],
            "title": "TaskDebugFlag"
        },
        "TaskDetails": {
            "properties": {
                "analyzer_env": {
                    "additionalProperties": {
                        "type": "string"
                    },
                    "title": "Analyzer Env",
                    "type": "object"
                },
                "analyzer_exe": {
                    "title": "Analyzer Exe",
                    "type": "string"
                },
                "analyzer_options": {
                    "items": {
                        "type": "string"
                    },
                    "title": "Analyzer Options",
                    "type": "array"
                },
                "check_asan_log": {
                    "title": "Check Asan Log",
                    "type": "boolean"
                },
                "check_debugger": {
                    "default": true,
                    "title": "Check Debugger",
                    "type": "boolean"
                },
                "check_fuzzer_help": {
                    "title": "Check Fuzzer Help",
                    "type": "boolean"
                },
                "check_retry_count": {
                    "title": "Check Retry Count",
                    "type": "integer"
                },
                "duration": {
                    "title": "Duration",
                    "type": "integer"
                },
                "ensemble_sync_delay": {
                    "title": "Ensemble Sync Delay",
                    "type": "integer"
                },
                "expect_crash_on_failure": {
                    "title": "Expect Crash On Failure",
                    "type": "boolean"
                },
                "generator_env": {
                    "additionalProperties": {
                        "type": "string"
                    },
                    "title": "Generator Env",
                    "type": "object"
                },
                "generator_exe": {
                    "title": "Generator Exe",
                    "type": "string"
                },
                "generator_options": {
                    "items": {
                        "type": "string"
                    },
                    "title": "Generator Options",
                    "type": "array"
                },
                "minimized_stack_depth": {
                    "title": "Minimized Stack Depth",
                    "type": "integer"
                },
                "preserve_existing_outputs": {
                    "title": "Preserve Existing Outputs",
                    "type": "boolean"
                },
                "reboot_after_setup": {
                    "title": "Reboot After Setup",
                    "type": "boolean"
                },
                "rename_output": {
                    "title": "Rename Output",
                    "type": "boolean"
                },
                "report_list": {
                    "items": {
                        "type": "string"
                    },
                    "title": "Report List",
                    "type": "array"
                },
                "stats_file": {
                    "title": "Stats File",
                    "type": "string"
                },
                "stats_format": {
                    "$ref": "#/definitions/StatsFormat"
                },
                "supervisor_env": {
                    "additionalProperties": {
                        "type": "string"
                    },
                    "title": "Supervisor Env",
                    "type": "object"
                },
                "supervisor_exe": {
                    "title": "Supervisor Exe",
                    "type": "string"
                },
                "supervisor_input_marker": {
                    "title": "Supervisor Input Marker",
                    "type": "string"
                },
                "supervisor_options": {
                    "items": {
                        "type": "string"
                    },
                    "title": "Supervisor Options",
                    "type": "array"
                },
                "target_env": {
                    "additionalProperties": {
                        "type": "string"
                    },
                    "title": "Target Env",
                    "type": "object"
                },
                "target_exe": {
                    "title": "Target Exe",
                    "type": "string"
                },
                "target_options": {
                    "items": {
                        "type": "string"
                    },
                    "title": "Target Options",
                    "type": "array"
                },
                "target_options_merge": {
                    "title": "Target Options Merge",
                    "type": "boolean"
                },
                "target_timeout": {
                    "title": "Target Timeout",
                    "type": "integer"
                },
                "target_workers": {
                    "title": "Target Workers",
                    "type": "integer"
                },
                "type": {
                    "$ref": "#/definitions/TaskType"
                },
                "wait_for_files": {
                    "$ref": "#/definitions/ContainerType"
                }
            },
            "required": [
                "type",
                "duration"
            ],
            "title": "TaskDetails",
            "type": "object"
        },
        "TaskPool": {
            "properties": {
                "count": {
                    "title": "Count",
                    "type": "integer"
                },
                "pool_name": {
                    "title": "Pool Name",
                    "type": "string"
                }
            },
            "required": [
                "count",
                "pool_name"
            ],
            "title": "TaskPool",
            "type": "object"
        },
        "TaskState": {
            "description": "An enumeration.",
            "enum": [
                "init",
                "waiting",
                "scheduled",
                "setting_up",
                "running",
                "stopping",
                "stopped",
                "wait_job"
            ],
            "title": "TaskState"
        },
        "TaskType": {
            "description": "An enumeration.",
            "enum": [
                "libfuzzer_fuzz",
                "libfuzzer_coverage",
                "libfuzzer_crash_report",
                "libfuzzer_merge",
                "libfuzzer_regression",
                "generic_analysis",
                "generic_supervisor",
                "generic_merge",
                "generic_generator",
                "generic_crash_report",
                "generic_regression"
            ],
            "title": "TaskType"
        },
        "TaskVm": {
            "properties": {
                "count": {
                    "default": 1,
                    "title": "Count",
                    "type": "integer"
                },
                "image": {
                    "title": "Image",
                    "type": "string"
                },
                "reboot_after_setup": {
                    "title": "Reboot After Setup",
                    "type": "boolean"
                },
                "region": {
                    "title": "Region",
                    "type": "string"
                },
                "sku": {
                    "title": "Sku",
                    "type": "string"
                },
                "spot_instances": {
                    "default": false,
                    "title": "Spot Instances",
                    "type": "boolean"
                }
            },
            "required": [
                "region",
                "sku",
                "image"
            ],
            "title": "TaskVm",
            "type": "object"
        },
        "UserInfo": {
            "properties": {
                "application_id": {
                    "format": "uuid",
                    "title": "Application Id",
                    "type": "string"
                },
                "object_id": {
                    "format": "uuid",
                    "title": "Object Id",
                    "type": "string"
                },
                "upn": {
                    "title": "Upn",
                    "type": "string"
                }
            },
            "title": "UserInfo",
            "type": "object"
        }
    },
    "properties": {
        "event": {
            "anyOf": [
                {
                    "$ref": "#/definitions/EventJobCreated"
                },
                {
                    "$ref": "#/definitions/EventJobStopped"
                },
                {
                    "$ref": "#/definitions/EventNodeStateUpdated"
                },
                {
                    "$ref": "#/definitions/EventNodeCreated"
                },
                {
                    "$ref": "#/definitions/EventNodeDeleted"
                },
                {
                    "$ref": "#/definitions/EventNodeHeartbeat"
                },
                {
                    "$ref": "#/definitions/EventPing"
                },
                {
                    "$ref": "#/definitions/EventPoolCreated"
                },
                {
                    "$ref": "#/definitions/EventPoolDeleted"
                },
                {
                    "$ref": "#/definitions/EventProxyFailed"
                },
                {
                    "$ref": "#/definitions/EventProxyCreated"
                },
                {
                    "$ref": "#/definitions/EventProxyDeleted"
                },
                {
                    "$ref": "#/definitions/EventScalesetFailed"
                },
                {
                    "$ref": "#/definitions/EventScalesetCreated"
                },
                {
                    "$ref": "#/definitions/EventScalesetDeleted"
                },
                {
<<<<<<< HEAD
                    "$ref": "#/definitions/EventScalesetResizeScheduled"
=======
                    "$ref": "#/definitions/EventScalesetStateUpdated"
>>>>>>> ff140a6b
                },
                {
                    "$ref": "#/definitions/EventTaskFailed"
                },
                {
                    "$ref": "#/definitions/EventTaskStateUpdated"
                },
                {
                    "$ref": "#/definitions/EventTaskCreated"
                },
                {
                    "$ref": "#/definitions/EventTaskStopped"
                },
                {
                    "$ref": "#/definitions/EventTaskHeartbeat"
                },
                {
                    "$ref": "#/definitions/EventCrashReported"
                },
                {
                    "$ref": "#/definitions/EventRegressionReported"
                },
                {
                    "$ref": "#/definitions/EventFileAdded"
                }
            ],
            "title": "Event"
        },
        "event_id": {
            "format": "uuid",
            "title": "Event Id",
            "type": "string"
        },
        "event_type": {
            "$ref": "#/definitions/EventType"
        },
        "instance_id": {
            "format": "uuid",
            "title": "Instance Id",
            "type": "string"
        },
        "instance_name": {
            "title": "Instance Name",
            "type": "string"
        },
        "webhook_id": {
            "format": "uuid",
            "title": "Webhook Id",
            "type": "string"
        }
    },
    "required": [
        "event_type",
        "event",
        "instance_id",
        "instance_name",
        "webhook_id"
    ],
    "title": "WebhookMessage",
    "type": "object"
}
```
<|MERGE_RESOLUTION|>--- conflicted
+++ resolved
@@ -41,11 +41,8 @@
 * [scaleset_created](#scaleset_created)
 * [scaleset_deleted](#scaleset_deleted)
 * [scaleset_failed](#scaleset_failed)
-<<<<<<< HEAD
 * [scaleset_resize_scheduled](#scaleset_resize_scheduled)
-=======
 * [scaleset_state_updated](#scaleset_state_updated)
->>>>>>> ff140a6b
 * [task_created](#task_created)
 * [task_failed](#task_failed)
 * [task_heartbeat](#task_heartbeat)
@@ -2202,11 +2199,7 @@
 }
 ```
 
-<<<<<<< HEAD
 ### scaleset_resize_scheduled
-=======
-### scaleset_state_updated
->>>>>>> ff140a6b
 
 #### Example
 
@@ -2214,11 +2207,7 @@
 {
     "pool_name": "example",
     "scaleset_id": "00000000-0000-0000-0000-000000000000",
-<<<<<<< HEAD
     "size": 0
-=======
-    "state": "init"
->>>>>>> ff140a6b
 }
 ```
 
@@ -2226,8 +2215,47 @@
 
 ```json
 {
-<<<<<<< HEAD
-=======
+    "properties": {
+        "pool_name": {
+            "title": "Pool Name",
+            "type": "string"
+        },
+        "scaleset_id": {
+            "format": "uuid",
+            "title": "Scaleset Id",
+            "type": "string"
+        },
+        "size": {
+            "title": "Size",
+            "type": "integer"
+        }
+    },
+    "required": [
+        "scaleset_id",
+        "pool_name",
+        "size"
+    ],
+    "title": "EventScalesetResizeScheduled",
+    "type": "object"
+}
+```
+
+### scaleset_state_updated
+
+#### Example
+
+```json
+{
+    "pool_name": "example",
+    "scaleset_id": "00000000-0000-0000-0000-000000000000",
+    "state": "init"
+}
+```
+
+#### Schema
+
+```json
+{
     "definitions": {
         "ScalesetState": {
             "description": "An enumeration.",
@@ -2243,7 +2271,6 @@
             "title": "ScalesetState"
         }
     },
->>>>>>> ff140a6b
     "properties": {
         "pool_name": {
             "title": "Pool Name",
@@ -2254,28 +2281,16 @@
             "title": "Scaleset Id",
             "type": "string"
         },
-<<<<<<< HEAD
-        "size": {
-            "title": "Size",
-            "type": "integer"
-=======
         "state": {
             "$ref": "#/definitions/ScalesetState"
->>>>>>> ff140a6b
         }
     },
     "required": [
         "scaleset_id",
         "pool_name",
-<<<<<<< HEAD
-        "size"
-    ],
-    "title": "EventScalesetResizeScheduled",
-=======
         "state"
     ],
     "title": "EventScalesetStateUpdated",
->>>>>>> ff140a6b
     "type": "object"
 }
 ```
@@ -5051,11 +5066,7 @@
             "title": "EventScalesetFailed",
             "type": "object"
         },
-<<<<<<< HEAD
         "EventScalesetResizeScheduled": {
-=======
-        "EventScalesetStateUpdated": {
->>>>>>> ff140a6b
             "properties": {
                 "pool_name": {
                     "title": "Pool Name",
@@ -5066,28 +5077,40 @@
                     "title": "Scaleset Id",
                     "type": "string"
                 },
-<<<<<<< HEAD
                 "size": {
                     "title": "Size",
                     "type": "integer"
-=======
+                }
+            },
+            "required": [
+                "scaleset_id",
+                "pool_name",
+                "size"
+            ],
+            "title": "EventScalesetResizeScheduled",
+            "type": "object"
+        },
+        "EventScalesetStateUpdated": {
+            "properties": {
+                "pool_name": {
+                    "title": "Pool Name",
+                    "type": "string"
+                },
+                "scaleset_id": {
+                    "format": "uuid",
+                    "title": "Scaleset Id",
+                    "type": "string"
+                },
                 "state": {
                     "$ref": "#/definitions/ScalesetState"
->>>>>>> ff140a6b
                 }
             },
             "required": [
                 "scaleset_id",
                 "pool_name",
-<<<<<<< HEAD
-                "size"
-            ],
-            "title": "EventScalesetResizeScheduled",
-=======
                 "state"
             ],
             "title": "EventScalesetStateUpdated",
->>>>>>> ff140a6b
             "type": "object"
         },
         "EventTaskCreated": {
@@ -5249,11 +5272,8 @@
                 "scaleset_created",
                 "scaleset_deleted",
                 "scaleset_failed",
-<<<<<<< HEAD
                 "scaleset_resize_scheduled",
-=======
                 "scaleset_state_updated",
->>>>>>> ff140a6b
                 "task_created",
                 "task_failed",
                 "task_state_updated",
@@ -5911,11 +5931,10 @@
                     "$ref": "#/definitions/EventScalesetDeleted"
                 },
                 {
-<<<<<<< HEAD
                     "$ref": "#/definitions/EventScalesetResizeScheduled"
-=======
+                },
+                {
                     "$ref": "#/definitions/EventScalesetStateUpdated"
->>>>>>> ff140a6b
                 },
                 {
                     "$ref": "#/definitions/EventTaskFailed"
