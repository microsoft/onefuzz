# Webhook Events

This document describes the basic webhook event subscriptions available in OneFuzz

## Payload

Each event will be submitted via HTTP POST to the user provided URL.

### Example

```json
{
    "event_id": "00000000-0000-0000-0000-000000000000",
    "event_type": "ping",
    "event": {
        "ping_id": "00000000-0000-0000-0000-000000000000"
    },
    "webhook_id": "00000000-0000-0000-0000-000000000000"
}
```

## Event Types (EventType)

* [crash_reported](#crash_reported)
* [file_added](#file_added)
* [job_created](#job_created)
* [job_stopped](#job_stopped)
* [node_created](#node_created)
* [node_deleted](#node_deleted)
* [node_state_updated](#node_state_updated)
* [ping](#ping)
* [pool_created](#pool_created)
* [pool_deleted](#pool_deleted)
* [proxy_created](#proxy_created)
* [proxy_deleted](#proxy_deleted)
* [proxy_failed](#proxy_failed)
* [scaleset_created](#scaleset_created)
* [scaleset_deleted](#scaleset_deleted)
* [scaleset_failed](#scaleset_failed)
* [task_created](#task_created)
* [task_failed](#task_failed)
* [task_state_updated](#task_state_updated)
* [task_stopped](#task_stopped)

### crash_reported

#### Example

```json
{
    "report": {
        "input_blob": {
            "account": "contoso-storage-account",
            "container": "crashes",
            "name": "input.txt"
        },
        "executable": "fuzz.exe",
        "crash_type": "example crash report type",
        "crash_site": "example crash site",
        "call_stack": [
            "#0 line",
            "#1 line",
            "#2 line"
        ],
        "call_stack_sha256": "0000000000000000000000000000000000000000000000000000000000000000",
        "input_sha256": "e3b0c44298fc1c149afbf4c8996fb92427ae41e4649b934ca495991b7852b855",
        "asan_log": "example asan log",
        "task_id": "00000000-0000-0000-0000-000000000000",
        "job_id": "00000000-0000-0000-0000-000000000000",
        "scariness_score": 10,
        "scariness_description": "example-scariness"
    },
    "container": "container-name",
    "filename": "example.json"
}
```

#### Schema

```json
{
    "title": "EventCrashReported",
    "type": "object",
    "properties": {
        "report": {
            "$ref": "#/definitions/Report"
        },
        "container": {
            "title": "Container",
            "type": "string"
        },
        "filename": {
            "title": "Filename",
            "type": "string"
        }
    },
    "required": [
        "report",
        "container",
        "filename"
    ],
    "additionalProperties": false,
    "definitions": {
        "BlobRef": {
            "title": "BlobRef",
            "type": "object",
            "properties": {
                "account": {
                    "title": "Account",
                    "type": "string"
                },
                "container": {
                    "title": "Container",
                    "type": "string"
                },
                "name": {
                    "title": "Name",
                    "type": "string"
                }
            },
            "required": [
                "account",
                "container",
                "name"
            ]
        },
        "Report": {
            "title": "Report",
            "type": "object",
            "properties": {
                "input_url": {
                    "title": "Input Url",
                    "type": "string"
                },
                "input_blob": {
                    "$ref": "#/definitions/BlobRef"
                },
                "executable": {
                    "title": "Executable",
                    "type": "string"
                },
                "crash_type": {
                    "title": "Crash Type",
                    "type": "string"
                },
                "crash_site": {
                    "title": "Crash Site",
                    "type": "string"
                },
                "call_stack": {
                    "title": "Call Stack",
                    "type": "array",
                    "items": {
                        "type": "string"
                    }
                },
                "call_stack_sha256": {
                    "title": "Call Stack Sha256",
                    "type": "string"
                },
                "input_sha256": {
                    "title": "Input Sha256",
                    "type": "string"
                },
                "asan_log": {
                    "title": "Asan Log",
                    "type": "string"
                },
                "task_id": {
                    "title": "Task Id",
                    "type": "string",
                    "format": "uuid"
                },
                "job_id": {
                    "title": "Job Id",
                    "type": "string",
                    "format": "uuid"
                },
                "scariness_score": {
                    "title": "Scariness Score",
                    "type": "integer"
                },
                "scariness_description": {
                    "title": "Scariness Description",
                    "type": "string"
                }
            },
            "required": [
                "input_blob",
                "executable",
                "crash_type",
                "crash_site",
                "call_stack",
                "call_stack_sha256",
                "input_sha256",
                "task_id",
                "job_id"
            ]
        }
    }
}
```

### file_added

#### Example

```json
{
    "container": "container-name",
    "filename": "example.txt"
}
```

#### Schema

```json
{
    "title": "EventFileAdded",
    "type": "object",
    "properties": {
        "container": {
            "title": "Container",
            "type": "string"
        },
        "filename": {
            "title": "Filename",
            "type": "string"
        }
    },
    "required": [
        "container",
        "filename"
    ],
    "additionalProperties": false
}
```

### job_created

#### Example

```json
{
    "job_id": "00000000-0000-0000-0000-000000000000",
    "config": {
        "project": "example project",
        "name": "example name",
        "build": "build 1",
        "duration": 24
    }
}
```

#### Schema

```json
{
    "title": "EventJobCreated",
    "type": "object",
    "properties": {
        "job_id": {
            "title": "Job Id",
            "type": "string",
            "format": "uuid"
        },
        "config": {
            "$ref": "#/definitions/JobConfig"
        },
        "user_info": {
            "$ref": "#/definitions/UserInfo"
        }
    },
    "required": [
        "job_id",
        "config"
    ],
    "additionalProperties": false,
    "definitions": {
        "JobConfig": {
            "title": "JobConfig",
            "type": "object",
            "properties": {
                "project": {
                    "title": "Project",
                    "type": "string"
                },
                "name": {
                    "title": "Name",
                    "type": "string"
                },
<<<<<<< HEAD
                "debug": {
                    "type": "array",
                    "items": {
                        "$ref": "#/definitions/TaskDebugFlag"
                    }
=======
                "build": {
                    "title": "Build",
                    "type": "string"
>>>>>>> 513d1f52
                },
                "duration": {
                    "title": "Duration",
                    "type": "integer"
                }
            },
            "required": [
                "project",
                "name",
                "build",
                "duration"
            ]
        },
        "UserInfo": {
            "title": "UserInfo",
            "type": "object",
            "properties": {
                "application_id": {
                    "title": "Application Id",
                    "type": "string",
                    "format": "uuid"
                },
                "object_id": {
                    "title": "Object Id",
                    "type": "string",
                    "format": "uuid"
                },
                "upn": {
                    "title": "Upn",
                    "type": "string"
                }
            },
            "required": [
                "application_id"
            ]
        }
    }
}
```

### job_stopped

#### Example

```json
{
    "job_id": "00000000-0000-0000-0000-000000000000",
    "config": {
        "project": "example project",
        "name": "example name",
        "build": "build 1",
        "duration": 24
    }
}
```

#### Schema

```json
{
    "title": "EventJobStopped",
    "type": "object",
    "properties": {
        "job_id": {
            "title": "Job Id",
            "type": "string",
            "format": "uuid"
        },
        "config": {
            "$ref": "#/definitions/JobConfig"
        },
        "user_info": {
            "$ref": "#/definitions/UserInfo"
        }
    },
    "required": [
        "job_id",
        "config"
    ],
    "additionalProperties": false,
    "definitions": {
        "JobConfig": {
            "title": "JobConfig",
            "type": "object",
            "properties": {
                "project": {
                    "title": "Project",
                    "type": "string"
                },
                "name": {
                    "title": "Name",
                    "type": "string"
                },
                "build": {
                    "title": "Build",
                    "type": "string"
                },
                "duration": {
                    "title": "Duration",
                    "type": "integer"
                }
            },
            "required": [
                "project",
                "name",
                "build",
                "duration"
            ]
        },
        "UserInfo": {
            "title": "UserInfo",
            "type": "object",
            "properties": {
                "application_id": {
                    "title": "Application Id",
                    "type": "string",
                    "format": "uuid"
                },
                "object_id": {
                    "title": "Object Id",
                    "type": "string",
                    "format": "uuid"
                },
                "upn": {
                    "title": "Upn",
                    "type": "string"
                }
            },
            "required": [
                "application_id"
            ]
        }
    }
}
```

### node_created

#### Example

```json
{
    "machine_id": "00000000-0000-0000-0000-000000000000",
    "pool_name": "example"
}
```

#### Schema

```json
{
    "title": "EventNodeCreated",
    "type": "object",
    "properties": {
        "machine_id": {
            "title": "Machine Id",
            "type": "string",
            "format": "uuid"
        },
        "scaleset_id": {
            "title": "Scaleset Id",
            "type": "string",
            "format": "uuid"
        },
        "pool_name": {
            "title": "Pool Name",
            "type": "string"
        }
    },
    "required": [
        "machine_id",
        "pool_name"
    ],
    "additionalProperties": false
}
```

### node_deleted

#### Example

```json
{
    "machine_id": "00000000-0000-0000-0000-000000000000",
    "pool_name": "example"
}
```

#### Schema

```json
{
    "title": "EventNodeDeleted",
    "type": "object",
    "properties": {
        "machine_id": {
            "title": "Machine Id",
            "type": "string",
            "format": "uuid"
        },
        "scaleset_id": {
            "title": "Scaleset Id",
            "type": "string",
            "format": "uuid"
        },
        "pool_name": {
            "title": "Pool Name",
            "type": "string"
        }
    },
    "required": [
        "machine_id",
        "pool_name"
    ],
    "additionalProperties": false
}
```

### node_state_updated

#### Example

```json
{
    "machine_id": "00000000-0000-0000-0000-000000000000",
    "pool_name": "example",
    "state": "setting_up"
}
```

#### Schema

```json
{
    "title": "EventNodeStateUpdated",
    "type": "object",
    "properties": {
        "machine_id": {
            "title": "Machine Id",
            "type": "string",
            "format": "uuid"
        },
        "scaleset_id": {
            "title": "Scaleset Id",
            "type": "string",
            "format": "uuid"
        },
        "pool_name": {
            "title": "Pool Name",
            "type": "string"
        },
        "state": {
            "$ref": "#/definitions/NodeState"
        }
    },
    "required": [
        "machine_id",
        "pool_name",
        "state"
    ],
    "additionalProperties": false,
    "definitions": {
        "NodeState": {
            "title": "NodeState",
            "description": "An enumeration.",
            "enum": [
                "init",
                "free",
                "setting_up",
                "rebooting",
                "ready",
                "busy",
                "done",
                "shutdown",
                "halt"
            ]
        }
    }
}
```

### ping

#### Example

```json
{
    "ping_id": "00000000-0000-0000-0000-000000000000"
}
```

#### Schema

```json
{
    "title": "EventPing",
    "type": "object",
    "properties": {
        "ping_id": {
            "title": "Ping Id",
            "type": "string",
            "format": "uuid"
        }
    },
    "required": [
        "ping_id"
    ]
}
```

### pool_created

#### Example

```json
{
    "pool_name": "example",
    "os": "linux",
    "arch": "x86_64",
    "managed": true
}
```

#### Schema

```json
{
    "title": "EventPoolCreated",
    "type": "object",
    "properties": {
        "pool_name": {
            "title": "Pool Name",
            "type": "string"
        },
        "os": {
            "$ref": "#/definitions/OS"
        },
        "arch": {
            "$ref": "#/definitions/Architecture"
        },
        "managed": {
            "title": "Managed",
            "type": "boolean"
        },
        "autoscale": {
            "$ref": "#/definitions/AutoScaleConfig"
        }
    },
    "required": [
        "pool_name",
        "os",
        "arch",
        "managed"
    ],
    "additionalProperties": false,
    "definitions": {
        "OS": {
            "title": "OS",
            "description": "An enumeration.",
            "enum": [
                "windows",
                "linux"
            ]
        },
        "Architecture": {
            "title": "Architecture",
            "description": "An enumeration.",
            "enum": [
                "x86_64"
            ]
        },
        "AutoScaleConfig": {
            "title": "AutoScaleConfig",
            "type": "object",
            "properties": {
                "image": {
                    "title": "Image",
                    "type": "string"
                },
                "max_size": {
                    "title": "Max Size",
                    "type": "integer"
                },
                "min_size": {
                    "title": "Min Size",
                    "default": 0,
                    "type": "integer"
                },
                "region": {
                    "title": "Region",
                    "type": "string"
                },
                "scaleset_size": {
                    "title": "Scaleset Size",
                    "type": "integer"
                },
                "spot_instances": {
                    "title": "Spot Instances",
                    "default": false,
                    "type": "boolean"
                },
                "vm_sku": {
                    "title": "Vm Sku",
                    "type": "string"
                }
            },
            "required": [
                "image",
                "scaleset_size",
                "vm_sku"
            ]
        }
    }
}
```

### pool_deleted

#### Example

```json
{
    "pool_name": "example"
}
```

#### Schema

```json
{
    "title": "EventPoolDeleted",
    "type": "object",
    "properties": {
        "pool_name": {
            "title": "Pool Name",
            "type": "string"
        }
    },
    "required": [
        "pool_name"
    ],
    "additionalProperties": false
}
```

### proxy_created

#### Example

```json
{
    "region": "eastus"
}
```

#### Schema

```json
{
    "title": "EventProxyCreated",
    "type": "object",
    "properties": {
        "region": {
            "title": "Region",
            "type": "string"
        }
    },
    "required": [
        "region"
    ],
    "additionalProperties": false
}
```

### proxy_deleted

#### Example

```json
{
    "region": "eastus"
}
```

#### Schema

```json
{
    "title": "EventProxyDeleted",
    "type": "object",
    "properties": {
        "region": {
            "title": "Region",
            "type": "string"
        }
    },
    "required": [
        "region"
    ],
    "additionalProperties": false
}
```

### proxy_failed

#### Example

```json
{
    "region": "eastus",
    "error": {
        "code": 472,
        "errors": [
            "example error message"
        ]
    }
}
```

#### Schema

```json
{
    "title": "EventProxyFailed",
    "type": "object",
    "properties": {
        "region": {
            "title": "Region",
            "type": "string"
        },
        "error": {
            "$ref": "#/definitions/Error"
        }
    },
    "required": [
        "region",
        "error"
    ],
    "additionalProperties": false,
    "definitions": {
        "ErrorCode": {
            "title": "ErrorCode",
            "description": "An enumeration.",
            "enum": [
                450,
                451,
                452,
                453,
                454,
                455,
                456,
                457,
                458,
                459,
                460,
                461,
                462,
                463,
                464,
                465,
                467,
                468,
                469,
                470,
                471,
                472
            ]
        },
        "Error": {
            "title": "Error",
            "type": "object",
            "properties": {
                "code": {
                    "$ref": "#/definitions/ErrorCode"
                },
                "errors": {
                    "title": "Errors",
                    "type": "array",
                    "items": {
                        "type": "string"
                    }
                }
            },
            "required": [
                "code",
                "errors"
            ]
        }
    }
}
```

### scaleset_created

#### Example

```json
{
    "scaleset_id": "00000000-0000-0000-0000-000000000000",
    "pool_name": "example",
    "vm_sku": "Standard_D2s_v3",
    "image": "Canonical:UbuntuServer:18.04-LTS:latest",
    "region": "eastus",
    "size": 10
}
```

#### Schema

```json
{
    "title": "EventScalesetCreated",
    "type": "object",
    "properties": {
        "scaleset_id": {
            "title": "Scaleset Id",
            "type": "string",
            "format": "uuid"
        },
        "pool_name": {
            "title": "Pool Name",
            "type": "string"
        },
        "vm_sku": {
            "title": "Vm Sku",
            "type": "string"
        },
        "image": {
            "title": "Image",
            "type": "string"
        },
        "region": {
            "title": "Region",
            "type": "string"
        },
        "size": {
            "title": "Size",
            "type": "integer"
        }
    },
    "required": [
        "scaleset_id",
        "pool_name",
        "vm_sku",
        "image",
        "region",
        "size"
    ],
    "additionalProperties": false
}
```

### scaleset_deleted

#### Example

```json
{
    "scaleset_id": "00000000-0000-0000-0000-000000000000",
    "pool_name": "example"
}
```

#### Schema

```json
{
    "title": "EventScalesetDeleted",
    "type": "object",
    "properties": {
        "scaleset_id": {
            "title": "Scaleset Id",
            "type": "string",
            "format": "uuid"
        },
        "pool_name": {
            "title": "Pool Name",
            "type": "string"
        }
    },
    "required": [
        "scaleset_id",
        "pool_name"
    ],
    "additionalProperties": false
}
```

### scaleset_failed

#### Example

```json
{
    "scaleset_id": "00000000-0000-0000-0000-000000000000",
    "pool_name": "example",
    "error": {
        "code": 456,
        "errors": [
            "example error message"
        ]
    }
}
```

#### Schema

```json
{
    "title": "EventScalesetFailed",
    "type": "object",
    "properties": {
        "scaleset_id": {
            "title": "Scaleset Id",
            "type": "string",
            "format": "uuid"
        },
        "pool_name": {
            "title": "Pool Name",
            "type": "string"
        },
        "error": {
            "$ref": "#/definitions/Error"
        }
    },
    "required": [
        "scaleset_id",
        "pool_name",
        "error"
    ],
    "additionalProperties": false,
    "definitions": {
        "ErrorCode": {
            "title": "ErrorCode",
            "description": "An enumeration.",
            "enum": [
                450,
                451,
                452,
                453,
                454,
                455,
                456,
                457,
                458,
                459,
                460,
                461,
                462,
                463,
                464,
                465,
                467,
                468,
                469,
                470,
                471,
                472
            ]
        },
        "Error": {
            "title": "Error",
            "type": "object",
            "properties": {
                "code": {
                    "$ref": "#/definitions/ErrorCode"
                },
                "errors": {
                    "title": "Errors",
                    "type": "array",
                    "items": {
                        "type": "string"
                    }
                }
            },
            "required": [
                "code",
                "errors"
            ]
        }
    }
}
```

### task_created

#### Example

```json
{
    "job_id": "00000000-0000-0000-0000-000000000000",
    "task_id": "00000000-0000-0000-0000-000000000000",
    "config": {
        "job_id": "00000000-0000-0000-0000-000000000000",
        "task": {
            "type": "libfuzzer_fuzz",
            "duration": 1,
            "target_exe": "fuzz.exe",
            "target_env": {},
            "target_options": [],
            "check_debugger": true
        },
        "containers": [
            {
                "type": "setup",
                "name": "my-setup"
            },
            {
                "type": "inputs",
                "name": "my-inputs"
            },
            {
                "type": "crashes",
                "name": "my-crashes"
            }
        ],
        "tags": {}
    },
    "user_info": {
        "application_id": "00000000-0000-0000-0000-000000000000",
        "object_id": "00000000-0000-0000-0000-000000000000",
        "upn": "example@contoso.com"
    }
}
```

#### Schema

```json
{
    "title": "EventTaskCreated",
    "type": "object",
    "properties": {
        "job_id": {
            "title": "Job Id",
            "type": "string",
            "format": "uuid"
        },
        "task_id": {
            "title": "Task Id",
            "type": "string",
            "format": "uuid"
        },
        "config": {
            "$ref": "#/definitions/TaskConfig"
        },
        "user_info": {
            "$ref": "#/definitions/UserInfo"
        }
    },
    "required": [
        "job_id",
        "task_id",
        "config"
    ],
    "additionalProperties": false,
    "definitions": {
        "TaskType": {
            "title": "TaskType",
            "description": "An enumeration.",
            "enum": [
                "libfuzzer_fuzz",
                "libfuzzer_coverage",
                "libfuzzer_crash_report",
                "libfuzzer_merge",
                "generic_analysis",
                "generic_supervisor",
                "generic_merge",
                "generic_generator",
                "generic_crash_report"
            ]
        },
        "ContainerType": {
            "title": "ContainerType",
            "description": "An enumeration.",
            "enum": [
                "analysis",
                "coverage",
                "crashes",
                "inputs",
                "no_repro",
                "readonly_inputs",
                "reports",
                "setup",
                "tools",
                "unique_inputs",
                "unique_reports"
            ]
        },
        "StatsFormat": {
            "title": "StatsFormat",
            "description": "An enumeration.",
            "enum": [
                "AFL"
            ]
        },
        "TaskDetails": {
            "title": "TaskDetails",
            "type": "object",
            "properties": {
                "type": {
                    "$ref": "#/definitions/TaskType"
                },
                "duration": {
                    "title": "Duration",
                    "type": "integer"
                },
                "target_exe": {
                    "title": "Target Exe",
                    "type": "string"
                },
                "target_env": {
                    "title": "Target Env",
                    "type": "object",
                    "additionalProperties": {
                        "type": "string"
                    }
                },
                "target_options": {
                    "title": "Target Options",
                    "type": "array",
                    "items": {
                        "type": "string"
                    }
                },
                "target_workers": {
                    "title": "Target Workers",
                    "type": "integer"
                },
                "target_options_merge": {
                    "title": "Target Options Merge",
                    "type": "boolean"
                },
                "check_asan_log": {
                    "title": "Check Asan Log",
                    "type": "boolean"
                },
                "check_debugger": {
                    "title": "Check Debugger",
                    "default": true,
                    "type": "boolean"
                },
                "check_retry_count": {
                    "title": "Check Retry Count",
                    "type": "integer"
                },
                "check_fuzzer_help": {
                    "title": "Check Fuzzer Help",
                    "type": "boolean"
                },
                "expect_crash_on_failure": {
                    "title": "Expect Crash On Failure",
                    "type": "boolean"
                },
                "rename_output": {
                    "title": "Rename Output",
                    "type": "boolean"
                },
                "supervisor_exe": {
                    "title": "Supervisor Exe",
                    "type": "string"
                },
                "supervisor_env": {
                    "title": "Supervisor Env",
                    "type": "object",
                    "additionalProperties": {
                        "type": "string"
                    }
                },
                "supervisor_options": {
                    "title": "Supervisor Options",
                    "type": "array",
                    "items": {
                        "type": "string"
                    }
                },
                "supervisor_input_marker": {
                    "title": "Supervisor Input Marker",
                    "type": "string"
                },
                "generator_exe": {
                    "title": "Generator Exe",
                    "type": "string"
                },
                "generator_env": {
                    "title": "Generator Env",
                    "type": "object",
                    "additionalProperties": {
                        "type": "string"
                    }
                },
                "generator_options": {
                    "title": "Generator Options",
                    "type": "array",
                    "items": {
                        "type": "string"
                    }
                },
                "analyzer_exe": {
                    "title": "Analyzer Exe",
                    "type": "string"
                },
                "analyzer_env": {
                    "title": "Analyzer Env",
                    "type": "object",
                    "additionalProperties": {
                        "type": "string"
                    }
                },
                "analyzer_options": {
                    "title": "Analyzer Options",
                    "type": "array",
                    "items": {
                        "type": "string"
                    }
                },
                "wait_for_files": {
                    "$ref": "#/definitions/ContainerType"
                },
                "stats_file": {
                    "title": "Stats File",
                    "type": "string"
                },
                "stats_format": {
                    "$ref": "#/definitions/StatsFormat"
                },
                "reboot_after_setup": {
                    "title": "Reboot After Setup",
                    "type": "boolean"
                },
                "target_timeout": {
                    "title": "Target Timeout",
                    "type": "integer"
                },
                "ensemble_sync_delay": {
                    "title": "Ensemble Sync Delay",
                    "type": "integer"
                },
                "preserve_existing_outputs": {
                    "title": "Preserve Existing Outputs",
                    "type": "boolean"
                }
            },
            "required": [
                "type",
                "duration",
                "target_exe",
                "target_env",
                "target_options"
            ]
        },
        "TaskVm": {
            "title": "TaskVm",
            "type": "object",
            "properties": {
                "region": {
                    "title": "Region",
                    "type": "string"
                },
                "sku": {
                    "title": "Sku",
                    "type": "string"
                },
                "image": {
                    "title": "Image",
                    "type": "string"
                },
                "count": {
                    "title": "Count",
                    "default": 1,
                    "type": "integer"
                },
                "spot_instances": {
                    "title": "Spot Instances",
                    "default": false,
                    "type": "boolean"
                },
                "reboot_after_setup": {
                    "title": "Reboot After Setup",
                    "type": "boolean"
                }
            },
            "required": [
                "region",
                "sku",
                "image"
            ]
        },
        "TaskPool": {
            "title": "TaskPool",
            "type": "object",
            "properties": {
                "count": {
                    "title": "Count",
                    "type": "integer"
                },
                "pool_name": {
                    "title": "Pool Name",
                    "type": "string"
                }
            },
            "required": [
                "count",
                "pool_name"
            ]
        },
        "TaskContainers": {
            "title": "TaskContainers",
            "type": "object",
            "properties": {
                "type": {
                    "$ref": "#/definitions/ContainerType"
                },
                "name": {
                    "title": "Name",
                    "type": "string"
                }
            },
            "required": [
                "type",
                "name"
            ]
        },
        "TaskDebugFlag": {
            "title": "TaskDebugFlag",
            "description": "An enumeration.",
            "enum": [
                "keep_node_on_failure",
                "keep_node_on_completion"
            ]
        },
        "TaskConfig": {
            "title": "TaskConfig",
            "type": "object",
            "properties": {
                "job_id": {
                    "title": "Job Id",
                    "type": "string",
                    "format": "uuid"
                },
                "prereq_tasks": {
                    "title": "Prereq Tasks",
                    "type": "array",
                    "items": {
                        "type": "string",
                        "format": "uuid"
                    }
                },
                "task": {
                    "$ref": "#/definitions/TaskDetails"
                },
                "vm": {
                    "$ref": "#/definitions/TaskVm"
                },
                "pool": {
                    "$ref": "#/definitions/TaskPool"
                },
                "containers": {
                    "title": "Containers",
                    "type": "array",
                    "items": {
                        "$ref": "#/definitions/TaskContainers"
                    }
                },
                "tags": {
                    "title": "Tags",
                    "type": "object",
                    "additionalProperties": {
                        "type": "string"
                    }
                },
                "debug": {
                    "title": "Debug",
                    "type": "array",
                    "items": {
                        "$ref": "#/definitions/TaskDebugFlag"
                    }
                },
                "colocate": {
                    "title": "Colocate",
                    "type": "boolean"
                }
            },
            "required": [
                "job_id",
                "task",
                "containers",
                "tags"
            ]
        },
        "UserInfo": {
            "title": "UserInfo",
            "type": "object",
            "properties": {
                "application_id": {
                    "title": "Application Id",
                    "type": "string",
                    "format": "uuid"
                },
                "object_id": {
                    "title": "Object Id",
                    "type": "string",
                    "format": "uuid"
                },
                "upn": {
                    "title": "Upn",
                    "type": "string"
                }
            },
            "required": [
                "application_id"
            ]
        }
    }
}
```

### task_failed

#### Example

```json
{
    "job_id": "00000000-0000-0000-0000-000000000000",
    "task_id": "00000000-0000-0000-0000-000000000000",
    "error": {
        "code": 468,
        "errors": [
            "example error message"
        ]
    },
    "user_info": {
        "application_id": "00000000-0000-0000-0000-000000000000",
        "object_id": "00000000-0000-0000-0000-000000000000",
        "upn": "example@contoso.com"
    }
}
```

#### Schema

```json
{
    "title": "EventTaskFailed",
    "type": "object",
    "properties": {
        "job_id": {
            "title": "Job Id",
            "type": "string",
            "format": "uuid"
        },
        "task_id": {
            "title": "Task Id",
            "type": "string",
            "format": "uuid"
        },
        "error": {
            "$ref": "#/definitions/Error"
        },
        "user_info": {
            "$ref": "#/definitions/UserInfo"
        }
    },
    "required": [
        "job_id",
        "task_id",
        "error"
    ],
    "additionalProperties": false,
    "definitions": {
        "ErrorCode": {
            "title": "ErrorCode",
            "description": "An enumeration.",
            "enum": [
                450,
                451,
                452,
                453,
                454,
                455,
                456,
                457,
                458,
                459,
                460,
                461,
                462,
                463,
                464,
                465,
                467,
                468,
                469,
                470,
                471,
                472
            ]
        },
        "Error": {
            "title": "Error",
            "type": "object",
            "properties": {
                "code": {
                    "$ref": "#/definitions/ErrorCode"
                },
                "errors": {
                    "title": "Errors",
                    "type": "array",
                    "items": {
                        "type": "string"
                    }
                }
            },
            "required": [
                "code",
                "errors"
            ]
        },
        "UserInfo": {
            "title": "UserInfo",
            "type": "object",
            "properties": {
                "application_id": {
                    "title": "Application Id",
                    "type": "string",
                    "format": "uuid"
                },
                "object_id": {
                    "title": "Object Id",
                    "type": "string",
                    "format": "uuid"
                },
                "upn": {
                    "title": "Upn",
                    "type": "string"
                }
            },
            "required": [
                "application_id"
            ]
        }
    }
}
```

### task_state_updated

#### Example

```json
{
    "job_id": "00000000-0000-0000-0000-000000000000",
    "task_id": "00000000-0000-0000-0000-000000000000",
    "state": "init"
}
```

#### Schema

```json
{
    "title": "EventTaskStateUpdated",
    "type": "object",
    "properties": {
        "job_id": {
            "title": "Job Id",
            "type": "string",
            "format": "uuid"
        },
        "task_id": {
            "title": "Task Id",
            "type": "string",
            "format": "uuid"
        },
        "state": {
            "$ref": "#/definitions/TaskState"
        },
        "end_time": {
            "title": "End Time",
            "type": "string",
            "format": "date-time"
        }
    },
    "required": [
        "job_id",
        "task_id",
        "state"
    ],
    "additionalProperties": false,
    "definitions": {
        "TaskState": {
            "title": "TaskState",
            "description": "An enumeration.",
            "enum": [
                "init",
                "waiting",
                "scheduled",
                "setting_up",
                "running",
                "stopping",
                "stopped",
                "wait_job"
            ]
        }
    }
}
```

### task_stopped

#### Example

```json
{
    "job_id": "00000000-0000-0000-0000-000000000000",
    "task_id": "00000000-0000-0000-0000-000000000000",
    "user_info": {
        "application_id": "00000000-0000-0000-0000-000000000000",
        "object_id": "00000000-0000-0000-0000-000000000000",
        "upn": "example@contoso.com"
    }
}
```

#### Schema

```json
{
    "title": "EventTaskStopped",
    "type": "object",
    "properties": {
        "job_id": {
            "title": "Job Id",
            "type": "string",
            "format": "uuid"
        },
        "task_id": {
            "title": "Task Id",
            "type": "string",
            "format": "uuid"
        },
        "user_info": {
            "$ref": "#/definitions/UserInfo"
        }
    },
    "required": [
        "job_id",
        "task_id"
    ],
    "additionalProperties": false,
    "definitions": {
        "UserInfo": {
            "title": "UserInfo",
            "type": "object",
            "properties": {
                "application_id": {
                    "title": "Application Id",
                    "type": "string",
                    "format": "uuid"
                },
                "object_id": {
                    "title": "Object Id",
                    "type": "string",
                    "format": "uuid"
                },
                "upn": {
                    "title": "Upn",
                    "type": "string"
                }
            },
            "required": [
                "application_id"
            ]
        }
    }
}
```

## Full Event Schema

```json
{
    "title": "WebhookMessage",
    "type": "object",
    "properties": {
        "event_id": {
            "title": "Event Id",
            "type": "string",
            "format": "uuid"
        },
        "event_type": {
            "$ref": "#/definitions/EventType"
        },
        "event": {
            "title": "Event",
            "anyOf": [
                {
                    "$ref": "#/definitions/EventJobCreated"
                },
                {
                    "$ref": "#/definitions/EventJobStopped"
                },
                {
                    "$ref": "#/definitions/EventNodeStateUpdated"
                },
                {
                    "$ref": "#/definitions/EventNodeCreated"
                },
                {
                    "$ref": "#/definitions/EventNodeDeleted"
                },
                {
                    "$ref": "#/definitions/EventPing"
                },
                {
                    "$ref": "#/definitions/EventPoolCreated"
                },
                {
                    "$ref": "#/definitions/EventPoolDeleted"
                },
                {
                    "$ref": "#/definitions/EventProxyFailed"
                },
                {
                    "$ref": "#/definitions/EventProxyCreated"
                },
                {
                    "$ref": "#/definitions/EventProxyDeleted"
                },
                {
                    "$ref": "#/definitions/EventScalesetFailed"
                },
                {
                    "$ref": "#/definitions/EventScalesetCreated"
                },
                {
                    "$ref": "#/definitions/EventScalesetDeleted"
                },
                {
                    "$ref": "#/definitions/EventTaskFailed"
                },
                {
                    "$ref": "#/definitions/EventTaskStateUpdated"
                },
                {
                    "$ref": "#/definitions/EventTaskCreated"
                },
                {
                    "$ref": "#/definitions/EventTaskStopped"
                },
                {
                    "$ref": "#/definitions/EventCrashReported"
                },
                {
                    "$ref": "#/definitions/EventFileAdded"
                }
            ]
        },
        "webhook_id": {
            "title": "Webhook Id",
            "type": "string",
            "format": "uuid"
        }
    },
    "required": [
        "event_type",
        "event",
        "webhook_id"
    ],
    "additionalProperties": false,
    "definitions": {
        "EventType": {
            "title": "EventType",
            "description": "An enumeration.",
            "enum": [
                "job_created",
                "job_stopped",
                "node_created",
                "node_deleted",
                "node_state_updated",
                "ping",
                "pool_created",
                "pool_deleted",
                "proxy_created",
                "proxy_deleted",
                "proxy_failed",
                "scaleset_created",
                "scaleset_deleted",
                "scaleset_failed",
                "task_created",
                "task_failed",
                "task_state_updated",
                "task_stopped",
                "crash_reported",
                "file_added"
            ]
        },
        "JobConfig": {
            "title": "JobConfig",
            "type": "object",
            "properties": {
                "project": {
                    "title": "Project",
                    "type": "string"
                },
                "name": {
                    "title": "Name",
                    "type": "string"
                },
                "build": {
                    "title": "Build",
                    "type": "string"
                },
                "duration": {
                    "title": "Duration",
                    "type": "integer"
                }
            },
            "required": [
                "project",
                "name",
                "build",
                "duration"
            ]
        },
        "UserInfo": {
            "title": "UserInfo",
            "type": "object",
            "properties": {
                "application_id": {
                    "title": "Application Id",
                    "type": "string",
                    "format": "uuid"
                },
                "object_id": {
                    "title": "Object Id",
                    "type": "string",
                    "format": "uuid"
                },
                "upn": {
                    "title": "Upn",
                    "type": "string"
                }
            },
            "required": [
                "application_id"
            ]
        },
        "EventJobCreated": {
            "title": "EventJobCreated",
            "type": "object",
            "properties": {
                "job_id": {
                    "title": "Job Id",
                    "type": "string",
                    "format": "uuid"
                },
                "config": {
                    "$ref": "#/definitions/JobConfig"
                },
                "user_info": {
                    "$ref": "#/definitions/UserInfo"
                }
            },
            "required": [
                "job_id",
                "config"
            ],
            "additionalProperties": false
        },
        "EventJobStopped": {
            "title": "EventJobStopped",
            "type": "object",
            "properties": {
                "job_id": {
                    "title": "Job Id",
                    "type": "string",
                    "format": "uuid"
                },
                "config": {
                    "$ref": "#/definitions/JobConfig"
                },
                "user_info": {
                    "$ref": "#/definitions/UserInfo"
                }
            },
            "required": [
                "job_id",
                "config"
            ],
            "additionalProperties": false
        },
        "NodeState": {
            "title": "NodeState",
            "description": "An enumeration.",
            "enum": [
                "init",
                "free",
                "setting_up",
                "rebooting",
                "ready",
                "busy",
                "done",
                "shutdown",
                "halt"
            ]
        },
        "EventNodeStateUpdated": {
            "title": "EventNodeStateUpdated",
            "type": "object",
            "properties": {
                "machine_id": {
                    "title": "Machine Id",
                    "type": "string",
                    "format": "uuid"
                },
                "scaleset_id": {
                    "title": "Scaleset Id",
                    "type": "string",
                    "format": "uuid"
                },
                "pool_name": {
                    "title": "Pool Name",
                    "type": "string"
                },
                "state": {
                    "$ref": "#/definitions/NodeState"
                }
            },
            "required": [
                "machine_id",
                "pool_name",
                "state"
            ],
            "additionalProperties": false
        },
        "EventNodeCreated": {
            "title": "EventNodeCreated",
            "type": "object",
            "properties": {
                "machine_id": {
                    "title": "Machine Id",
                    "type": "string",
                    "format": "uuid"
                },
                "scaleset_id": {
                    "title": "Scaleset Id",
                    "type": "string",
                    "format": "uuid"
                },
                "pool_name": {
                    "title": "Pool Name",
                    "type": "string"
                }
            },
            "required": [
                "machine_id",
                "pool_name"
            ],
            "additionalProperties": false
        },
        "EventNodeDeleted": {
            "title": "EventNodeDeleted",
            "type": "object",
            "properties": {
                "machine_id": {
                    "title": "Machine Id",
                    "type": "string",
                    "format": "uuid"
                },
                "scaleset_id": {
                    "title": "Scaleset Id",
                    "type": "string",
                    "format": "uuid"
                },
                "pool_name": {
                    "title": "Pool Name",
                    "type": "string"
                }
            },
            "required": [
                "machine_id",
                "pool_name"
            ],
            "additionalProperties": false
        },
        "EventPing": {
            "title": "EventPing",
            "type": "object",
            "properties": {
                "ping_id": {
                    "title": "Ping Id",
                    "type": "string",
                    "format": "uuid"
                }
            },
            "required": [
                "ping_id"
            ]
        },
        "OS": {
            "title": "OS",
            "description": "An enumeration.",
            "enum": [
                "windows",
                "linux"
            ]
        },
        "Architecture": {
            "title": "Architecture",
            "description": "An enumeration.",
            "enum": [
                "x86_64"
            ]
        },
        "AutoScaleConfig": {
            "title": "AutoScaleConfig",
            "type": "object",
            "properties": {
                "image": {
                    "title": "Image",
                    "type": "string"
                },
                "max_size": {
                    "title": "Max Size",
                    "type": "integer"
                },
                "min_size": {
                    "title": "Min Size",
                    "default": 0,
                    "type": "integer"
                },
                "region": {
                    "title": "Region",
                    "type": "string"
                },
                "scaleset_size": {
                    "title": "Scaleset Size",
                    "type": "integer"
                },
                "spot_instances": {
                    "title": "Spot Instances",
                    "default": false,
                    "type": "boolean"
                },
                "vm_sku": {
                    "title": "Vm Sku",
                    "type": "string"
                }
            },
            "required": [
                "image",
                "scaleset_size",
                "vm_sku"
            ]
        },
        "EventPoolCreated": {
            "title": "EventPoolCreated",
            "type": "object",
            "properties": {
                "pool_name": {
                    "title": "Pool Name",
                    "type": "string"
                },
                "os": {
                    "$ref": "#/definitions/OS"
                },
                "arch": {
                    "$ref": "#/definitions/Architecture"
                },
                "managed": {
                    "title": "Managed",
                    "type": "boolean"
                },
                "autoscale": {
                    "$ref": "#/definitions/AutoScaleConfig"
                }
            },
            "required": [
                "pool_name",
                "os",
                "arch",
                "managed"
            ],
            "additionalProperties": false
        },
        "EventPoolDeleted": {
            "title": "EventPoolDeleted",
            "type": "object",
            "properties": {
                "pool_name": {
                    "title": "Pool Name",
                    "type": "string"
                }
            },
            "required": [
                "pool_name"
            ],
            "additionalProperties": false
        },
        "ErrorCode": {
            "title": "ErrorCode",
            "description": "An enumeration.",
            "enum": [
                450,
                451,
                452,
                453,
                454,
                455,
                456,
                457,
                458,
                459,
                460,
                461,
                462,
                463,
                464,
                465,
                467,
                468,
                469,
                470,
                471,
                472
            ]
        },
        "Error": {
            "title": "Error",
            "type": "object",
            "properties": {
                "code": {
                    "$ref": "#/definitions/ErrorCode"
                },
                "errors": {
                    "title": "Errors",
                    "type": "array",
                    "items": {
                        "type": "string"
                    }
                }
            },
            "required": [
                "code",
                "errors"
            ]
        },
        "EventProxyFailed": {
            "title": "EventProxyFailed",
            "type": "object",
            "properties": {
                "region": {
                    "title": "Region",
                    "type": "string"
                },
                "error": {
                    "$ref": "#/definitions/Error"
                }
            },
            "required": [
                "region",
                "error"
            ],
            "additionalProperties": false
        },
        "EventProxyCreated": {
            "title": "EventProxyCreated",
            "type": "object",
            "properties": {
                "region": {
                    "title": "Region",
                    "type": "string"
                }
            },
            "required": [
                "region"
            ],
            "additionalProperties": false
        },
        "EventProxyDeleted": {
            "title": "EventProxyDeleted",
            "type": "object",
            "properties": {
                "region": {
                    "title": "Region",
                    "type": "string"
                }
            },
            "required": [
                "region"
            ],
            "additionalProperties": false
        },
        "EventScalesetFailed": {
            "title": "EventScalesetFailed",
            "type": "object",
            "properties": {
                "scaleset_id": {
                    "title": "Scaleset Id",
                    "type": "string",
                    "format": "uuid"
                },
                "pool_name": {
                    "title": "Pool Name",
                    "type": "string"
                },
                "error": {
                    "$ref": "#/definitions/Error"
                }
            },
            "required": [
                "scaleset_id",
                "pool_name",
                "error"
            ],
            "additionalProperties": false
        },
        "EventScalesetCreated": {
            "title": "EventScalesetCreated",
            "type": "object",
            "properties": {
                "scaleset_id": {
                    "title": "Scaleset Id",
                    "type": "string",
                    "format": "uuid"
                },
                "pool_name": {
                    "title": "Pool Name",
                    "type": "string"
                },
                "vm_sku": {
                    "title": "Vm Sku",
                    "type": "string"
                },
                "image": {
                    "title": "Image",
                    "type": "string"
                },
                "region": {
                    "title": "Region",
                    "type": "string"
                },
                "size": {
                    "title": "Size",
                    "type": "integer"
                }
            },
            "required": [
                "scaleset_id",
                "pool_name",
                "vm_sku",
                "image",
                "region",
                "size"
            ],
            "additionalProperties": false
        },
        "EventScalesetDeleted": {
            "title": "EventScalesetDeleted",
            "type": "object",
            "properties": {
                "scaleset_id": {
                    "title": "Scaleset Id",
                    "type": "string",
                    "format": "uuid"
                },
                "pool_name": {
                    "title": "Pool Name",
                    "type": "string"
                }
            },
            "required": [
                "scaleset_id",
                "pool_name"
            ],
            "additionalProperties": false
        },
        "EventTaskFailed": {
            "title": "EventTaskFailed",
            "type": "object",
            "properties": {
                "job_id": {
                    "title": "Job Id",
                    "type": "string",
                    "format": "uuid"
                },
                "task_id": {
                    "title": "Task Id",
                    "type": "string",
                    "format": "uuid"
                },
                "error": {
                    "$ref": "#/definitions/Error"
                },
                "user_info": {
                    "$ref": "#/definitions/UserInfo"
                }
            },
            "required": [
                "job_id",
                "task_id",
                "error"
            ],
            "additionalProperties": false
        },
        "TaskState": {
            "title": "TaskState",
            "description": "An enumeration.",
            "enum": [
                "init",
                "waiting",
                "scheduled",
                "setting_up",
                "running",
                "stopping",
                "stopped",
                "wait_job"
            ]
        },
        "EventTaskStateUpdated": {
            "title": "EventTaskStateUpdated",
            "type": "object",
            "properties": {
                "job_id": {
                    "title": "Job Id",
                    "type": "string",
                    "format": "uuid"
                },
                "task_id": {
                    "title": "Task Id",
                    "type": "string",
                    "format": "uuid"
                },
                "state": {
                    "$ref": "#/definitions/TaskState"
                },
                "end_time": {
                    "title": "End Time",
                    "type": "string",
                    "format": "date-time"
                }
            },
            "required": [
                "job_id",
                "task_id",
                "state"
            ],
            "additionalProperties": false
        },
        "TaskType": {
            "title": "TaskType",
            "description": "An enumeration.",
            "enum": [
                "libfuzzer_fuzz",
                "libfuzzer_coverage",
                "libfuzzer_crash_report",
                "libfuzzer_merge",
                "generic_analysis",
                "generic_supervisor",
                "generic_merge",
                "generic_generator",
                "generic_crash_report"
            ]
        },
        "ContainerType": {
            "title": "ContainerType",
            "description": "An enumeration.",
            "enum": [
                "analysis",
                "coverage",
                "crashes",
                "inputs",
                "no_repro",
                "readonly_inputs",
                "reports",
                "setup",
                "tools",
                "unique_inputs",
                "unique_reports"
            ]
        },
        "StatsFormat": {
            "title": "StatsFormat",
            "description": "An enumeration.",
            "enum": [
                "AFL"
            ]
        },
        "TaskDetails": {
            "title": "TaskDetails",
            "type": "object",
            "properties": {
                "type": {
                    "$ref": "#/definitions/TaskType"
                },
                "duration": {
                    "title": "Duration",
                    "type": "integer"
                },
                "target_exe": {
                    "title": "Target Exe",
                    "type": "string"
                },
                "target_env": {
                    "title": "Target Env",
                    "type": "object",
                    "additionalProperties": {
                        "type": "string"
                    }
                },
                "target_options": {
                    "title": "Target Options",
                    "type": "array",
                    "items": {
                        "type": "string"
                    }
                },
                "target_workers": {
                    "title": "Target Workers",
                    "type": "integer"
                },
                "target_options_merge": {
                    "title": "Target Options Merge",
                    "type": "boolean"
                },
                "check_asan_log": {
                    "title": "Check Asan Log",
                    "type": "boolean"
                },
                "check_debugger": {
                    "title": "Check Debugger",
                    "default": true,
                    "type": "boolean"
                },
                "check_retry_count": {
                    "title": "Check Retry Count",
                    "type": "integer"
                },
                "check_fuzzer_help": {
                    "title": "Check Fuzzer Help",
                    "type": "boolean"
                },
                "expect_crash_on_failure": {
                    "title": "Expect Crash On Failure",
                    "type": "boolean"
                },
                "rename_output": {
                    "title": "Rename Output",
                    "type": "boolean"
                },
                "supervisor_exe": {
                    "title": "Supervisor Exe",
                    "type": "string"
                },
                "supervisor_env": {
                    "title": "Supervisor Env",
                    "type": "object",
                    "additionalProperties": {
                        "type": "string"
                    }
                },
                "supervisor_options": {
                    "title": "Supervisor Options",
                    "type": "array",
                    "items": {
                        "type": "string"
                    }
                },
                "supervisor_input_marker": {
                    "title": "Supervisor Input Marker",
                    "type": "string"
                },
                "generator_exe": {
                    "title": "Generator Exe",
                    "type": "string"
                },
                "generator_env": {
                    "title": "Generator Env",
                    "type": "object",
                    "additionalProperties": {
                        "type": "string"
                    }
                },
                "generator_options": {
                    "title": "Generator Options",
                    "type": "array",
                    "items": {
                        "type": "string"
                    }
                },
                "analyzer_exe": {
                    "title": "Analyzer Exe",
                    "type": "string"
                },
                "analyzer_env": {
                    "title": "Analyzer Env",
                    "type": "object",
                    "additionalProperties": {
                        "type": "string"
                    }
                },
                "analyzer_options": {
                    "title": "Analyzer Options",
                    "type": "array",
                    "items": {
                        "type": "string"
                    }
                },
                "wait_for_files": {
                    "$ref": "#/definitions/ContainerType"
                },
                "stats_file": {
                    "title": "Stats File",
                    "type": "string"
                },
                "stats_format": {
                    "$ref": "#/definitions/StatsFormat"
                },
                "reboot_after_setup": {
                    "title": "Reboot After Setup",
                    "type": "boolean"
                },
                "target_timeout": {
                    "title": "Target Timeout",
                    "type": "integer"
                },
                "ensemble_sync_delay": {
                    "title": "Ensemble Sync Delay",
                    "type": "integer"
                },
                "preserve_existing_outputs": {
                    "title": "Preserve Existing Outputs",
                    "type": "boolean"
                }
            },
            "required": [
                "type",
                "duration",
                "target_exe",
                "target_env",
                "target_options"
            ]
        },
        "TaskVm": {
            "title": "TaskVm",
            "type": "object",
            "properties": {
                "region": {
                    "title": "Region",
                    "type": "string"
                },
                "sku": {
                    "title": "Sku",
                    "type": "string"
                },
                "image": {
                    "title": "Image",
                    "type": "string"
                },
                "count": {
                    "title": "Count",
                    "default": 1,
                    "type": "integer"
                },
                "spot_instances": {
                    "title": "Spot Instances",
                    "default": false,
                    "type": "boolean"
                },
                "reboot_after_setup": {
                    "title": "Reboot After Setup",
                    "type": "boolean"
                }
            },
            "required": [
                "region",
                "sku",
                "image"
            ]
        },
        "TaskPool": {
            "title": "TaskPool",
            "type": "object",
            "properties": {
                "count": {
                    "title": "Count",
                    "type": "integer"
                },
                "pool_name": {
                    "title": "Pool Name",
                    "type": "string"
                }
            },
            "required": [
                "count",
                "pool_name"
            ]
        },
        "TaskContainers": {
            "title": "TaskContainers",
            "type": "object",
            "properties": {
                "type": {
                    "$ref": "#/definitions/ContainerType"
                },
                "name": {
                    "title": "Name",
                    "type": "string"
                }
            },
            "required": [
                "type",
                "name"
            ]
        },
        "TaskDebugFlag": {
            "title": "TaskDebugFlag",
            "description": "An enumeration.",
            "enum": [
                "keep_node_on_failure",
                "keep_node_on_completion"
            ]
        },
        "TaskConfig": {
            "title": "TaskConfig",
            "type": "object",
            "properties": {
                "job_id": {
                    "title": "Job Id",
                    "type": "string",
                    "format": "uuid"
                },
                "prereq_tasks": {
                    "title": "Prereq Tasks",
                    "type": "array",
                    "items": {
                        "type": "string",
                        "format": "uuid"
                    }
                },
                "task": {
                    "$ref": "#/definitions/TaskDetails"
                },
                "vm": {
                    "$ref": "#/definitions/TaskVm"
                },
                "pool": {
                    "$ref": "#/definitions/TaskPool"
                },
                "containers": {
                    "title": "Containers",
                    "type": "array",
                    "items": {
                        "$ref": "#/definitions/TaskContainers"
                    }
                },
                "tags": {
                    "title": "Tags",
                    "type": "object",
                    "additionalProperties": {
                        "type": "string"
                    }
                },
                "debug": {
                    "type": "array",
                    "items": {
                        "$ref": "#/definitions/TaskDebugFlag"
                    }
                },
                "colocate": {
                    "title": "Colocate",
                    "type": "boolean"
                }
            },
            "required": [
                "job_id",
                "task",
                "containers",
                "tags"
            ]
        },
        "EventTaskCreated": {
            "title": "EventTaskCreated",
            "type": "object",
            "properties": {
                "job_id": {
                    "title": "Job Id",
                    "type": "string",
                    "format": "uuid"
                },
                "task_id": {
                    "title": "Task Id",
                    "type": "string",
                    "format": "uuid"
                },
                "config": {
                    "$ref": "#/definitions/TaskConfig"
                },
                "user_info": {
                    "$ref": "#/definitions/UserInfo"
                }
            },
            "required": [
                "job_id",
                "task_id",
                "config"
            ],
            "additionalProperties": false
        },
        "EventTaskStopped": {
            "title": "EventTaskStopped",
            "type": "object",
            "properties": {
                "job_id": {
                    "title": "Job Id",
                    "type": "string",
                    "format": "uuid"
                },
                "task_id": {
                    "title": "Task Id",
                    "type": "string",
                    "format": "uuid"
                },
                "user_info": {
                    "$ref": "#/definitions/UserInfo"
                }
            },
            "required": [
                "job_id",
                "task_id"
            ],
            "additionalProperties": false
        },
        "BlobRef": {
            "title": "BlobRef",
            "type": "object",
            "properties": {
                "account": {
                    "title": "Account",
                    "type": "string"
                },
                "container": {
                    "title": "Container",
                    "type": "string"
                },
                "name": {
                    "title": "Name",
                    "type": "string"
                }
            },
            "required": [
                "account",
                "container",
                "name"
            ]
        },
        "Report": {
            "title": "Report",
            "type": "object",
            "properties": {
                "input_url": {
                    "title": "Input Url",
                    "type": "string"
                },
                "input_blob": {
                    "$ref": "#/definitions/BlobRef"
                },
                "executable": {
                    "title": "Executable",
                    "type": "string"
                },
                "crash_type": {
                    "title": "Crash Type",
                    "type": "string"
                },
                "crash_site": {
                    "title": "Crash Site",
                    "type": "string"
                },
                "call_stack": {
                    "title": "Call Stack",
                    "type": "array",
                    "items": {
                        "type": "string"
                    }
                },
                "call_stack_sha256": {
                    "title": "Call Stack Sha256",
                    "type": "string"
                },
                "input_sha256": {
                    "title": "Input Sha256",
                    "type": "string"
                },
                "asan_log": {
                    "title": "Asan Log",
                    "type": "string"
                },
                "task_id": {
                    "title": "Task Id",
                    "type": "string",
                    "format": "uuid"
                },
                "job_id": {
                    "title": "Job Id",
                    "type": "string",
                    "format": "uuid"
                },
                "scariness_score": {
                    "title": "Scariness Score",
                    "type": "integer"
                },
                "scariness_description": {
                    "title": "Scariness Description",
                    "type": "string"
                }
            },
            "required": [
                "input_blob",
                "executable",
                "crash_type",
                "crash_site",
                "call_stack",
                "call_stack_sha256",
                "input_sha256",
                "task_id",
                "job_id"
            ]
        },
        "EventCrashReported": {
            "title": "EventCrashReported",
            "type": "object",
            "properties": {
                "report": {
                    "$ref": "#/definitions/Report"
                },
                "container": {
                    "title": "Container",
                    "type": "string"
                },
                "filename": {
                    "title": "Filename",
                    "type": "string"
                }
            },
            "required": [
                "report",
                "container",
                "filename"
            ],
            "additionalProperties": false
        },
        "EventFileAdded": {
            "title": "EventFileAdded",
            "type": "object",
            "properties": {
                "container": {
                    "title": "Container",
                    "type": "string"
                },
                "filename": {
                    "title": "Filename",
                    "type": "string"
                }
            },
            "required": [
                "container",
                "filename"
            ],
            "additionalProperties": false
        }
    }
}
```
<|MERGE_RESOLUTION|>--- conflicted
+++ resolved
@@ -289,17 +289,9 @@
                     "title": "Name",
                     "type": "string"
                 },
-<<<<<<< HEAD
-                "debug": {
-                    "type": "array",
-                    "items": {
-                        "$ref": "#/definitions/TaskDebugFlag"
-                    }
-=======
                 "build": {
                     "title": "Build",
                     "type": "string"
->>>>>>> 513d1f52
                 },
                 "duration": {
                     "title": "Duration",
@@ -1472,7 +1464,6 @@
                     }
                 },
                 "debug": {
-                    "title": "Debug",
                     "type": "array",
                     "items": {
                         "$ref": "#/definitions/TaskDebugFlag"
