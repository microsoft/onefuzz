--- conflicted
+++ resolved
@@ -40,17 +40,10 @@
 When running `deploy.py` the first time for an instance, you will be prompted
 to follow a manual step to initialize your CLI config.
 
-<<<<<<< HEAD
-The `$NSG_CONFIG_FILE` is a required parameter that specifies the 'allow rules' for the OneFuzz Network Security Group. A default `config.json` is provided in the deployment zip. 
-
-This 'allow' config resembles the following: 
+The `$NSG_CONFIG_FILE` is a required parameter that specifies the 'allow rules' for the OneFuzz Network Security Group. A default `config.json` is provided in the deployment zip.
+This 'allow' config resembles the following:
 
 ```json
-=======
-The $NSG_CONFIG_FILE is a required parameter that specifies the 'allow rules' for the OneFuzz Network Security Group. A default `config.json` is provided in the deployment zip.
-This 'allow' config resembles the following:
-```
->>>>>>> 358c57a5
 {
     "proxy_nsg_config": {
         "allowed_ips": ["*"],
@@ -58,12 +51,8 @@
     }
 }
 ```
-<<<<<<< HEAD
 
 Future updates can be made to this configuration via the OneFuzz CLI. 
-=======
-Future updates can be made to this configuration via the OneFuzz CLI.
->>>>>>> 358c57a5
 
 ## Install the CLI
 
