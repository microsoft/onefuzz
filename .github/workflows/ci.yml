--- conflicted
+++ resolved
@@ -357,15 +357,9 @@
       run: |
         ./src/ci/get-version.sh > src/deployment/VERSION
         cd src/ApiService/ApiService/
-<<<<<<< HEAD
         mv az-local.settings.json bin/Release/net6.0/local.settings.json
         cd bin/Release/net6.0/
         zip -r api-service.zip .
-=======
-        mv az-local.settings.json bin/Release/net7.0/local.settings.json
-        cd bin/Release/net7.0/
-        zip -r api-service-net.zip .
->>>>>>> 894dcc62
         mkdir -p ${GITHUB_WORKSPACE}/artifacts/service-net
         cp api-service.zip ${GITHUB_WORKSPACE}/artifacts/service-net
     - uses: actions/upload-artifact@v3
