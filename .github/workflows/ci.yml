--- conflicted
+++ resolved
@@ -292,12 +292,9 @@
           cp artifacts/azcopy/azcopy.exe artifacts/azcopy/ThirdPartyNotice.txt src/deployment/tools/win64
           cp artifacts/agent/onefuzz-supervisor.exe src/deployment/tools/win64/
           cp artifacts/agent/onefuzz-agent.exe src/deployment/tools/win64/
-<<<<<<< HEAD
           cp artifacts/agent/onefuzz-downloader.exe src/deployment/tools/win64/
-=======
           cp artifacts/agent/onefuzz_supervisor.pdb src/deployment/tools/win64/
           cp artifacts/agent/onefuzz_agent.pdb src/deployment/tools/win64/
->>>>>>> 6dc7b784
           cp artifacts/agent/onefuzz-supervisor src/deployment/tools/linux/
           cp artifacts/agent/onefuzz-agent src/deployment/tools/linux/
           cp artifacts/agent/onefuzz-downloader src/deployment/tools/linux/
