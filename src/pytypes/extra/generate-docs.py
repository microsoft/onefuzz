#!/usr/bin/env python
#
# Copyright (c) Microsoft Corporation. All rights reserved.
# Licensed under the MIT License.

<<<<<<< HEAD
from sys 
=======
import sys
>>>>>>> 49885b71
from typing import List, Optional
from uuid import UUID

from onefuzztypes.enums import (
    OS,
    Architecture,
    ContainerType,
    ErrorCode,
    NodeState,
    ScalesetState,
    TaskState,
    TaskType,
)
from onefuzztypes.events import (
    Event,
    EventCrashReported,
    EventFileAdded,
    EventJobCreated,
    EventJobStopped,
    EventNodeCreated,
    EventNodeDeleted,
    EventNodeHeartbeat,
    EventNodeStateUpdated,
    EventPing,
    EventPoolCreated,
    EventPoolDeleted,
    EventProxyCreated,
    EventProxyDeleted,
    EventProxyFailed,
    EventRegressionReported,
    EventScalesetCreated,
    EventScalesetDeleted,
    EventScalesetFailed,
    EventScalesetStateUpdated,
    EventTaskCreated,
    EventTaskFailed,
    EventTaskHeartbeat,
    EventTaskStateUpdated,
    EventTaskStopped,
    EventType,
    JobTaskStopped,
    get_event_type,
)
from onefuzztypes.models import (
    BlobRef,
    CrashTestResult,
    Error,
    JobConfig,
    RegressionReport,
    Report,
    TaskConfig,
    TaskContainers,
    TaskDetails,
    UserInfo,
)
from onefuzztypes.primitives import Container, PoolName, Region
from onefuzztypes.webhooks import WebhookMessage

EMPTY_SHA256 = "e3b0c44298fc1c149afbf4c8996fb92427ae41e4649b934ca495991b7852b855"
ZERO_SHA256 = "0" * len(EMPTY_SHA256)


<<<<<<< HEAD
def layer(depth: int, title: str, content: Optional[str] = None) -> None:
    print(f"{'#' * depth} {title}\n")
    result = f"{'#' * depth} {title}\n"
    if content is not None:
        print(f"{content}\n")
        result = f"{content}\n"
    


def typed(depth: int, title: str, content: str, data_type: str) -> None:
    print(f"{'#' * depth} {title}\n\n```{data_type}\n{content}\n```\n")
    result = f"{'#' * depth} {title}\n\n```{data_type}\n{content}\n```\n"



def main() -> None:
    generate_file()
=======
def layer(depth: int, title: str, content: Optional[str] = None) -> str:
    result = f"{'#' * depth} {title}\n\n"
    if content is not None:
        result += f"{content}\n\n"
    return result


def typed(depth: int, title: str, content: str, data_type: str) -> str:
    return f"{'#' * depth} {title}\n\n```{data_type}\n{content}\n```\n\n"


def main() -> None:
    if len(sys.argv) < 2:
        print(f"usage: {__file__} [OUTPUT_FILE]")
        sys.exit(1)
    filename = sys.argv[1]

>>>>>>> 49885b71
    task_config = TaskConfig(
        job_id=UUID(int=0),
        task=TaskDetails(
            type=TaskType.libfuzzer_fuzz,
            duration=1,
            target_exe="fuzz.exe",
            target_env={},
            target_options=[],
        ),
        containers=[
            TaskContainers(name=Container("my-setup"), type=ContainerType.setup),
            TaskContainers(name=Container("my-inputs"), type=ContainerType.inputs),
            TaskContainers(name=Container("my-crashes"), type=ContainerType.crashes),
        ],
        tags={},
    )
    report = Report(
        input_blob=BlobRef(
            account="contoso-storage-account",
            container=Container("crashes"),
            name="input.txt",
        ),
        executable="fuzz.exe",
        crash_type="example crash report type",
        crash_site="example crash site",
        call_stack=["#0 line", "#1 line", "#2 line"],
        call_stack_sha256=ZERO_SHA256,
        input_sha256=EMPTY_SHA256,
        asan_log="example asan log",
        task_id=UUID(int=0),
        job_id=UUID(int=0),
        scariness_score=10,
        scariness_description="example-scariness",
    )
    examples: List[Event] = [
        EventPing(ping_id=UUID(int=0)),
        EventTaskCreated(
            job_id=UUID(int=0),
            task_id=UUID(int=0),
            config=task_config,
            user_info=UserInfo(
                application_id=UUID(int=0),
                object_id=UUID(int=0),
                upn="example@contoso.com",
            ),
        ),
        EventTaskStopped(
            job_id=UUID(int=0),
            task_id=UUID(int=0),
            user_info=UserInfo(
                application_id=UUID(int=0),
                object_id=UUID(int=0),
                upn="example@contoso.com",
            ),
            config=task_config,
        ),
        EventTaskFailed(
            job_id=UUID(int=0),
            task_id=UUID(int=0),
            error=Error(code=ErrorCode.TASK_FAILED, errors=["example error message"]),
            user_info=UserInfo(
                application_id=UUID(int=0),
                object_id=UUID(int=0),
                upn="example@contoso.com",
            ),
            config=task_config,
        ),
        EventTaskStateUpdated(
            job_id=UUID(int=0),
            task_id=UUID(int=0),
            state=TaskState.init,
            config=task_config,
        ),
        EventProxyCreated(region=Region("eastus"), proxy_id=UUID(int=0)),
        EventProxyDeleted(region=Region("eastus"), proxy_id=UUID(int=0)),
        EventProxyFailed(
            region=Region("eastus"),
            proxy_id=UUID(int=0),
            error=Error(code=ErrorCode.PROXY_FAILED, errors=["example error message"]),
        ),
        EventPoolCreated(
            pool_name=PoolName("example"),
            os=OS.linux,
            arch=Architecture.x86_64,
            managed=True,
        ),
        EventPoolDeleted(pool_name=PoolName("example")),
        EventScalesetCreated(
            scaleset_id=UUID(int=0),
            pool_name=PoolName("example"),
            vm_sku="Standard_D2s_v3",
            image="Canonical:UbuntuServer:18.04-LTS:latest",
            region=Region("eastus"),
            size=10,
        ),
        EventScalesetFailed(
            scaleset_id=UUID(int=0),
            pool_name=PoolName("example"),
            error=Error(
                code=ErrorCode.UNABLE_TO_RESIZE, errors=["example error message"]
            ),
        ),
        EventScalesetDeleted(scaleset_id=UUID(int=0), pool_name=PoolName("example")),
        EventScalesetStateUpdated(
            scaleset_id=UUID(int=0),
            pool_name=PoolName("example"),
            state=ScalesetState.init,
        ),
        EventJobCreated(
            job_id=UUID(int=0),
            config=JobConfig(
                project="example project",
                name="example name",
                build="build 1",
                duration=24,
            ),
        ),
        EventJobStopped(
            job_id=UUID(int=0),
            config=JobConfig(
                project="example project",
                name="example name",
                build="build 1",
                duration=24,
            ),
            task_info=[
                JobTaskStopped(
                    task_id=UUID(int=0),
                    task_type=TaskType.libfuzzer_fuzz,
                    error=Error(
                        code=ErrorCode.TASK_FAILED, errors=["example error message"]
                    ),
                ),
                JobTaskStopped(
                    task_id=UUID(int=1),
                    task_type=TaskType.libfuzzer_coverage,
                ),
            ],
        ),
        EventNodeCreated(machine_id=UUID(int=0), pool_name=PoolName("example")),
        EventNodeDeleted(machine_id=UUID(int=0), pool_name=PoolName("example")),
        EventNodeStateUpdated(
            machine_id=UUID(int=0),
            pool_name=PoolName("example"),
            state=NodeState.setting_up,
        ),
        EventRegressionReported(
            regression_report=RegressionReport(
                crash_test_result=CrashTestResult(crash_report=report),
                original_crash_test_result=CrashTestResult(crash_report=report),
            ),
            container=Container("container-name"),
            filename="example.json",
        ),
        EventCrashReported(
            container=Container("container-name"),
            filename="example.json",
            report=report,
        ),
        EventFileAdded(container=Container("container-name"), filename="example.txt"),
        EventNodeHeartbeat(machine_id=UUID(int=0), pool_name=PoolName("example")),
        EventTaskHeartbeat(task_id=UUID(int=0), job_id=UUID(int=0), config=task_config),
    ]

    # works around `mypy` not handling that Union has `__args__`
    for event in getattr(Event, "__args__", []):
        seen = False
        for value in examples:
            if isinstance(value, event):
                seen = True
                break
        assert seen, "missing event type definition: %s" % event.__name__

    event_types = [get_event_type(x) for x in examples]

    for event_type in EventType:
        assert event_type in event_types, (
            "missing event type definition: %s" % event_type.name
        )

    message = WebhookMessage(
        webhook_id=UUID(int=0),
        event_id=UUID(int=0),
        event_type=EventType.ping,
        event=EventPing(ping_id=UUID(int=0)),
        instance_id=UUID(int=0),
        instance_name="example",
    )

    result = ""
<<<<<<< HEAD
=======

>>>>>>> 49885b71
    result += layer(
        1,
        "Webhook Events",
        "This document describes the basic webhook event subscriptions "
        "available in OneFuzz",
    )
    result += layer(
        2,
        "Payload",
        "Each event will be submitted via HTTP POST to the user provided URL.",
    )

    result += typed(
        3,
        "Example",
        message.json(indent=4, exclude_none=True, sort_keys=True),
        "json",
    )
    result += layer(2, "Event Types (EventType)")

    event_map = {get_event_type(x).name: x for x in examples}

    for name in sorted(event_map.keys()):
<<<<<<< HEAD
        print(f"* [{name}](#{name})")
        result = f"* [{name}](#{name})"
    
=======
        result += f"* [{name}](#{name})\n"
>>>>>>> 49885b71

    result += "\n"


    for name in sorted(event_map.keys()):
        example = event_map[name]
        result += layer(3, name)
        result += typed(
            4,
            "Example",
            example.json(indent=4, exclude_none=True, sort_keys=True),
            "json",
        )
<<<<<<< HEAD
        result += typed(4, "Schema", example.schema_json(indent=4, sort_keys=True), "json")

    result += typed(2, "Full Event Schema", message.schema_json(indent=4, sort_keys=True), "json")
=======
        result += typed(
            4, "Schema", example.schema_json(indent=4, sort_keys=True), "json"
        )

    result += typed(
        2, "Full Event Schema", message.schema_json(indent=4, sort_keys=True), "json"
    )

>>>>>>> 49885b71
    with open(filename, "w", newline="\n", encoding="utf8") as handle:
        handle.write(result)


if __name__ == "__main__":
    main()<|MERGE_RESOLUTION|>--- conflicted
+++ resolved
@@ -3,11 +3,7 @@
 # Copyright (c) Microsoft Corporation. All rights reserved.
 # Licensed under the MIT License.
 
-<<<<<<< HEAD
-from sys 
-=======
 import sys
->>>>>>> 49885b71
 from typing import List, Optional
 from uuid import UUID
 
@@ -70,25 +66,6 @@
 ZERO_SHA256 = "0" * len(EMPTY_SHA256)
 
 
-<<<<<<< HEAD
-def layer(depth: int, title: str, content: Optional[str] = None) -> None:
-    print(f"{'#' * depth} {title}\n")
-    result = f"{'#' * depth} {title}\n"
-    if content is not None:
-        print(f"{content}\n")
-        result = f"{content}\n"
-    
-
-
-def typed(depth: int, title: str, content: str, data_type: str) -> None:
-    print(f"{'#' * depth} {title}\n\n```{data_type}\n{content}\n```\n")
-    result = f"{'#' * depth} {title}\n\n```{data_type}\n{content}\n```\n"
-
-
-
-def main() -> None:
-    generate_file()
-=======
 def layer(depth: int, title: str, content: Optional[str] = None) -> str:
     result = f"{'#' * depth} {title}\n\n"
     if content is not None:
@@ -106,7 +83,6 @@
         sys.exit(1)
     filename = sys.argv[1]
 
->>>>>>> 49885b71
     task_config = TaskConfig(
         job_id=UUID(int=0),
         task=TaskDetails(
@@ -297,10 +273,6 @@
     )
 
     result = ""
-<<<<<<< HEAD
-=======
-
->>>>>>> 49885b71
     result += layer(
         1,
         "Webhook Events",
@@ -324,13 +296,7 @@
     event_map = {get_event_type(x).name: x for x in examples}
 
     for name in sorted(event_map.keys()):
-<<<<<<< HEAD
-        print(f"* [{name}](#{name})")
-        result = f"* [{name}](#{name})"
-    
-=======
         result += f"* [{name}](#{name})\n"
->>>>>>> 49885b71
 
     result += "\n"
 
@@ -344,11 +310,6 @@
             example.json(indent=4, exclude_none=True, sort_keys=True),
             "json",
         )
-<<<<<<< HEAD
-        result += typed(4, "Schema", example.schema_json(indent=4, sort_keys=True), "json")
-
-    result += typed(2, "Full Event Schema", message.schema_json(indent=4, sort_keys=True), "json")
-=======
         result += typed(
             4, "Schema", example.schema_json(indent=4, sort_keys=True), "json"
         )
@@ -357,7 +318,6 @@
         2, "Full Event Schema", message.schema_json(indent=4, sort_keys=True), "json"
     )
 
->>>>>>> 49885b71
     with open(filename, "w", newline="\n", encoding="utf8") as handle:
         handle.write(result)
 
