#!/usr/bin/env python
#
# Copyright (c) Microsoft Corporation. All rights reserved.
# Licensed under the MIT License.

from typing import List, Optional
from uuid import UUID

from onefuzztypes.enums import (
    OS,
    Architecture,
    ContainerType,
    ErrorCode,
    NodeState,
    TaskState,
    TaskType,
)
from onefuzztypes.events import (
    Event,
    EventCrashReported,
    EventFileAdded,
    EventJobCreated,
    EventJobStopped,
    EventNodeCreated,
    EventNodeDeleted,
    EventNodeHeartbeat,
    EventNodeStateUpdated,
    EventPing,
    EventPoolCreated,
    EventPoolDeleted,
    EventProxyCreated,
    EventProxyDeleted,
    EventProxyFailed,
    EventScalesetCreated,
    EventScalesetDeleted,
    EventScalesetFailed,
    EventTaskCreated,
    EventTaskFailed,
    EventTaskHeartbeat,
    EventTaskStateUpdated,
    EventTaskStopped,
    EventType,
<<<<<<< HEAD
=======
    JobTaskStopped,
>>>>>>> d2e4baa4
    get_event_type,
)
from onefuzztypes.models import (
    BlobRef,
    Error,
    JobConfig,
    Report,
    TaskConfig,
    TaskContainers,
    TaskDetails,
    UserInfo,
)
from onefuzztypes.primitives import Container, PoolName, Region
from onefuzztypes.webhooks import WebhookMessage

EMPTY_SHA256 = "e3b0c44298fc1c149afbf4c8996fb92427ae41e4649b934ca495991b7852b855"
ZERO_SHA256 = "0" * len(EMPTY_SHA256)


def layer(depth: int, title: str, content: Optional[str] = None) -> None:
    print(f"{'#' * depth} {title}\n")
    if content is not None:
        print(f"{content}\n")


def typed(depth: int, title: str, content: str, data_type: str) -> None:
    print(f"{'#' * depth} {title}\n\n```{data_type}\n{content}\n```\n")


def main() -> None:
    task_config = TaskConfig(
        job_id=UUID(int=0),
        task=TaskDetails(
            type=TaskType.libfuzzer_fuzz,
            duration=1,
            target_exe="fuzz.exe",
            target_env={},
            target_options=[],
        ),
        containers=[
            TaskContainers(name=Container("my-setup"), type=ContainerType.setup),
            TaskContainers(name=Container("my-inputs"), type=ContainerType.inputs),
            TaskContainers(name=Container("my-crashes"), type=ContainerType.crashes),
        ],
        tags={},
    )
    examples: List[Event] = [
        EventPing(ping_id=UUID(int=0)),
        EventTaskCreated(
            job_id=UUID(int=0),
            task_id=UUID(int=0),
            config=task_config,
            user_info=UserInfo(
                application_id=UUID(int=0),
                object_id=UUID(int=0),
                upn="example@contoso.com",
            ),
        ),
        EventTaskStopped(
            job_id=UUID(int=0),
            task_id=UUID(int=0),
            user_info=UserInfo(
                application_id=UUID(int=0),
                object_id=UUID(int=0),
                upn="example@contoso.com",
            ),
            config=task_config,
        ),
        EventTaskFailed(
            job_id=UUID(int=0),
            task_id=UUID(int=0),
            error=Error(code=ErrorCode.TASK_FAILED, errors=["example error message"]),
            user_info=UserInfo(
                application_id=UUID(int=0),
                object_id=UUID(int=0),
                upn="example@contoso.com",
            ),
            config=task_config,
        ),
        EventTaskStateUpdated(
            job_id=UUID(int=0),
            task_id=UUID(int=0),
            state=TaskState.init,
            config=task_config,
        ),
        EventProxyCreated(region=Region("eastus")),
        EventProxyDeleted(region=Region("eastus")),
        EventProxyFailed(
            region=Region("eastus"),
            error=Error(code=ErrorCode.PROXY_FAILED, errors=["example error message"]),
        ),
        EventPoolCreated(
            pool_name=PoolName("example"),
            os=OS.linux,
            arch=Architecture.x86_64,
            managed=True,
        ),
        EventPoolDeleted(pool_name=PoolName("example")),
        EventScalesetCreated(
            scaleset_id=UUID(int=0),
            pool_name=PoolName("example"),
            vm_sku="Standard_D2s_v3",
            image="Canonical:UbuntuServer:18.04-LTS:latest",
            region=Region("eastus"),
            size=10,
        ),
        EventScalesetFailed(
            scaleset_id=UUID(int=0),
            pool_name=PoolName("example"),
            error=Error(
                code=ErrorCode.UNABLE_TO_RESIZE, errors=["example error message"]
            ),
        ),
        EventScalesetDeleted(scaleset_id=UUID(int=0), pool_name=PoolName("example")),
        EventJobCreated(
            job_id=UUID(int=0),
            config=JobConfig(
                project="example project",
                name="example name",
                build="build 1",
                duration=24,
            ),
        ),
        EventJobStopped(
            job_id=UUID(int=0),
            config=JobConfig(
                project="example project",
                name="example name",
                build="build 1",
                duration=24,
            ),
            task_info=[
                JobTaskStopped(
                    task_id=UUID(int=0),
                    task_type=TaskType.libfuzzer_fuzz,
                    error=Error(
                        code=ErrorCode.TASK_FAILED, errors=["example error message"]
                    ),
                ),
                JobTaskStopped(
                    task_id=UUID(int=1),
                    task_type=TaskType.libfuzzer_coverage,
                ),
            ],
        ),
        EventNodeCreated(machine_id=UUID(int=0), pool_name=PoolName("example")),
        EventNodeDeleted(machine_id=UUID(int=0), pool_name=PoolName("example")),
        EventNodeStateUpdated(
            machine_id=UUID(int=0),
            pool_name=PoolName("example"),
            state=NodeState.setting_up,
        ),
        EventCrashReported(
            container=Container("container-name"),
            filename="example.json",
            report=Report(
                input_blob=BlobRef(
                    account="contoso-storage-account",
                    container=Container("crashes"),
                    name="input.txt",
                ),
                executable="fuzz.exe",
                crash_type="example crash report type",
                crash_site="example crash site",
                call_stack=["#0 line", "#1 line", "#2 line"],
                call_stack_sha256=ZERO_SHA256,
                input_sha256=EMPTY_SHA256,
                asan_log="example asan log",
                task_id=UUID(int=0),
                job_id=UUID(int=0),
                scariness_score=10,
                scariness_description="example-scariness",
            ),
        ),
        EventFileAdded(container=Container("container-name"), filename="example.txt"),
        EventNodeHeartbeat(machine_id=UUID(int=0), pool_name=PoolName("example")),
        EventTaskHeartbeat(task_id=UUID(int=0), job_id=UUID(int=0), config=task_config),
    ]

    # works around `mypy` not handling that Union has `__args__`
    for event in getattr(Event, "__args__", []):
        seen = False
        for value in examples:
            if isinstance(value, event):
                seen = True
                break
        assert seen, "missing event type definition: %s" % event.__name__

    event_types = [get_event_type(x) for x in examples]

    for event_type in EventType:
        assert event_type in event_types, (
            "missing event type definition: %s" % event_type.name
        )

    message = WebhookMessage(
        webhook_id=UUID(int=0),
        event_id=UUID(int=0),
        event_type=EventType.ping,
        event=EventPing(ping_id=UUID(int=0)),
        instance_id=UUID(int=0),
        instance_name="example",
    )

    layer(
        1,
        "Webhook Events",
        "This document describes the basic webhook event subscriptions "
        "available in OneFuzz",
    )
    layer(
        2,
        "Payload",
        "Each event will be submitted via HTTP POST to the user provided URL.",
    )

    typed(
        3, "Example", message.json(indent=4, exclude_none=True, sort_keys=True), "json"
    )
    layer(2, "Event Types (EventType)")

    event_map = {get_event_type(x).name: x for x in examples}

    for name in sorted(event_map.keys()):
        print(f"* [{name}](#{name})")

    print()

    for name in sorted(event_map.keys()):
        example = event_map[name]
        layer(3, name)
        typed(
            4,
            "Example",
            example.json(indent=4, exclude_none=True, sort_keys=True),
            "json",
        )
        typed(4, "Schema", example.schema_json(indent=4, sort_keys=True), "json")

    typed(2, "Full Event Schema", message.schema_json(indent=4, sort_keys=True), "json")


if __name__ == "__main__":
    main()<|MERGE_RESOLUTION|>--- conflicted
+++ resolved
@@ -40,10 +40,7 @@
     EventTaskStateUpdated,
     EventTaskStopped,
     EventType,
-<<<<<<< HEAD
-=======
     JobTaskStopped,
->>>>>>> d2e4baa4
     get_event_type,
 )
 from onefuzztypes.models import (
