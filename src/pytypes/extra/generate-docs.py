#!/usr/bin/env python
#
# Copyright (c) Microsoft Corporation. All rights reserved.
# Licensed under the MIT License.

from typing import List, Optional
from uuid import UUID

from onefuzztypes.enums import (
    OS,
    Architecture,
    ContainerType,
    ErrorCode,
    NodeState,
    TaskState,
    TaskType,
)
from onefuzztypes.events import (
    Event,
    EventCrashReported,
    EventFileAdded,
    EventJobCreated,
    EventJobStopped,
    EventNodeCreated,
    EventNodeDeleted,
    EventNodeHeartbeat,
    EventNodeStateUpdated,
    EventPing,
    EventPoolCreated,
    EventPoolDeleted,
    EventProxyCreated,
    EventProxyDeleted,
    EventProxyFailed,
<<<<<<< HEAD
    EventRegressionReported,
=======
>>>>>>> 0a3812d8
    EventScalesetCreated,
    EventScalesetDeleted,
    EventScalesetFailed,
    EventTaskCreated,
    EventTaskFailed,
    EventTaskHeartbeat,
    EventTaskStateUpdated,
    EventTaskStopped,
    EventType,
<<<<<<< HEAD
=======
    JobTaskStopped,
>>>>>>> 0a3812d8
    get_event_type,
)
from onefuzztypes.models import (
    BlobRef,
<<<<<<< HEAD
    CrashTestResult,
    Error,
    JobConfig,
    RegressionReport,
=======
    Error,
    JobConfig,
>>>>>>> 0a3812d8
    Report,
    TaskConfig,
    TaskContainers,
    TaskDetails,
    UserInfo,
)
from onefuzztypes.primitives import Container, PoolName, Region
from onefuzztypes.webhooks import WebhookMessage

EMPTY_SHA256 = "e3b0c44298fc1c149afbf4c8996fb92427ae41e4649b934ca495991b7852b855"
ZERO_SHA256 = "0" * len(EMPTY_SHA256)


def layer(depth: int, title: str, content: Optional[str] = None) -> None:
    print(f"{'#' * depth} {title}\n")
    if content is not None:
        print(f"{content}\n")


def typed(depth: int, title: str, content: str, data_type: str) -> None:
    print(f"{'#' * depth} {title}\n\n```{data_type}\n{content}\n```\n")


def main() -> None:
    task_config = TaskConfig(
        job_id=UUID(int=0),
        task=TaskDetails(
            type=TaskType.libfuzzer_fuzz,
            duration=1,
            target_exe="fuzz.exe",
            target_env={},
            target_options=[],
        ),
        containers=[
            TaskContainers(name=Container("my-setup"), type=ContainerType.setup),
            TaskContainers(name=Container("my-inputs"), type=ContainerType.inputs),
            TaskContainers(name=Container("my-crashes"), type=ContainerType.crashes),
        ],
        tags={},
    )
<<<<<<< HEAD
    report = Report(
        input_blob=BlobRef(
            account="contoso-storage-account",
            container=Container("crashes"),
            name="input.txt",
        ),
        executable="fuzz.exe",
        crash_type="example crash report type",
        crash_site="example crash site",
        call_stack=["#0 line", "#1 line", "#2 line"],
        call_stack_sha256=ZERO_SHA256,
        input_sha256=EMPTY_SHA256,
        asan_log="example asan log",
        task_id=UUID(int=0),
        job_id=UUID(int=0),
        scariness_score=10,
        scariness_description="example-scariness",
    )
=======
>>>>>>> 0a3812d8
    examples: List[Event] = [
        EventPing(ping_id=UUID(int=0)),
        EventTaskCreated(
            job_id=UUID(int=0),
            task_id=UUID(int=0),
            config=task_config,
            user_info=UserInfo(
                application_id=UUID(int=0),
                object_id=UUID(int=0),
                upn="example@contoso.com",
            ),
        ),
        EventTaskStopped(
            job_id=UUID(int=0),
            task_id=UUID(int=0),
            user_info=UserInfo(
                application_id=UUID(int=0),
                object_id=UUID(int=0),
                upn="example@contoso.com",
            ),
            config=task_config,
        ),
        EventTaskFailed(
            job_id=UUID(int=0),
            task_id=UUID(int=0),
            error=Error(code=ErrorCode.TASK_FAILED, errors=["example error message"]),
            user_info=UserInfo(
                application_id=UUID(int=0),
                object_id=UUID(int=0),
                upn="example@contoso.com",
            ),
            config=task_config,
        ),
        EventTaskStateUpdated(
            job_id=UUID(int=0),
            task_id=UUID(int=0),
            state=TaskState.init,
            config=task_config,
        ),
        EventProxyCreated(region=Region("eastus")),
        EventProxyDeleted(region=Region("eastus")),
        EventProxyFailed(
            region=Region("eastus"),
            error=Error(code=ErrorCode.PROXY_FAILED, errors=["example error message"]),
        ),
        EventPoolCreated(
            pool_name=PoolName("example"),
            os=OS.linux,
            arch=Architecture.x86_64,
            managed=True,
        ),
        EventPoolDeleted(pool_name=PoolName("example")),
        EventScalesetCreated(
            scaleset_id=UUID(int=0),
            pool_name=PoolName("example"),
            vm_sku="Standard_D2s_v3",
            image="Canonical:UbuntuServer:18.04-LTS:latest",
            region=Region("eastus"),
            size=10,
        ),
        EventScalesetFailed(
            scaleset_id=UUID(int=0),
            pool_name=PoolName("example"),
            error=Error(
                code=ErrorCode.UNABLE_TO_RESIZE, errors=["example error message"]
            ),
        ),
        EventScalesetDeleted(scaleset_id=UUID(int=0), pool_name=PoolName("example")),
        EventJobCreated(
            job_id=UUID(int=0),
            config=JobConfig(
                project="example project",
                name="example name",
                build="build 1",
                duration=24,
            ),
        ),
        EventJobStopped(
            job_id=UUID(int=0),
            config=JobConfig(
                project="example project",
                name="example name",
                build="build 1",
                duration=24,
            ),
            task_info=[
                JobTaskStopped(
                    task_id=UUID(int=0),
                    task_type=TaskType.libfuzzer_fuzz,
                    error=Error(
                        code=ErrorCode.TASK_FAILED, errors=["example error message"]
                    ),
                ),
                JobTaskStopped(
                    task_id=UUID(int=1),
                    task_type=TaskType.libfuzzer_coverage,
                ),
            ],
        ),
        EventNodeCreated(machine_id=UUID(int=0), pool_name=PoolName("example")),
        EventNodeDeleted(machine_id=UUID(int=0), pool_name=PoolName("example")),
        EventNodeStateUpdated(
            machine_id=UUID(int=0),
            pool_name=PoolName("example"),
            state=NodeState.setting_up,
<<<<<<< HEAD
        ),
        EventRegressionReported(
            regression_report=RegressionReport(
                crash_test_result=CrashTestResult(crash_report=report),
                original_crash_test_result=CrashTestResult(crash_report=report),
            ),
            container=Container("container-name"),
            filename="example.json",
=======
>>>>>>> 0a3812d8
        ),
        EventCrashReported(
            container=Container("container-name"),
            filename="example.json",
            report=report,
        ),
        EventFileAdded(container=Container("container-name"), filename="example.txt"),
        EventNodeHeartbeat(machine_id=UUID(int=0), pool_name=PoolName("example")),
        EventTaskHeartbeat(task_id=UUID(int=0), job_id=UUID(int=0), config=task_config),
    ]

<<<<<<< HEAD
    # unfortunately, mypy doesn't care for Union.__args__.  This works in practice.
=======
    # works around `mypy` not handling that Union has `__args__`
>>>>>>> 0a3812d8
    for event in getattr(Event, "__args__", []):
        seen = False
        for value in examples:
            if isinstance(value, event):
                seen = True
                break
        assert seen, "missing event type definition: %s" % event.__name__

    event_types = [get_event_type(x) for x in examples]

    for event_type in EventType:
        assert event_type in event_types, (
            "missing event type definition: %s" % event_type.name
        )

    message = WebhookMessage(
        webhook_id=UUID(int=0),
        event_id=UUID(int=0),
        event_type=EventType.ping,
        event=EventPing(ping_id=UUID(int=0)),
        instance_id=UUID(int=0),
        instance_name="example",
    )

    layer(
        1,
        "Webhook Events",
<<<<<<< HEAD
        "This document describes the basic webhook "
        "event subscriptions available in OneFuzz",
=======
        "This document describes the basic webhook event subscriptions "
        "available in OneFuzz",
>>>>>>> 0a3812d8
    )
    layer(
        2,
        "Payload",
        "Each event will be submitted via HTTP POST to the user provided URL.",
    )

    typed(
        3, "Example", message.json(indent=4, exclude_none=True, sort_keys=True), "json"
    )
    layer(2, "Event Types (EventType)")

    event_map = {get_event_type(x).name: x for x in examples}

    for name in sorted(event_map.keys()):
        print(f"* [{name}](#{name})")

    print()

    for name in sorted(event_map.keys()):
        example = event_map[name]
        layer(3, name)
        typed(
            4,
            "Example",
            example.json(indent=4, exclude_none=True, sort_keys=True),
            "json",
        )
        typed(4, "Schema", example.schema_json(indent=4, sort_keys=True), "json")

    typed(2, "Full Event Schema", message.schema_json(indent=4, sort_keys=True), "json")


if __name__ == "__main__":
    main()<|MERGE_RESOLUTION|>--- conflicted
+++ resolved
@@ -31,10 +31,7 @@
     EventProxyCreated,
     EventProxyDeleted,
     EventProxyFailed,
-<<<<<<< HEAD
     EventRegressionReported,
-=======
->>>>>>> 0a3812d8
     EventScalesetCreated,
     EventScalesetDeleted,
     EventScalesetFailed,
@@ -44,23 +41,15 @@
     EventTaskStateUpdated,
     EventTaskStopped,
     EventType,
-<<<<<<< HEAD
-=======
     JobTaskStopped,
->>>>>>> 0a3812d8
     get_event_type,
 )
 from onefuzztypes.models import (
     BlobRef,
-<<<<<<< HEAD
     CrashTestResult,
     Error,
     JobConfig,
     RegressionReport,
-=======
-    Error,
-    JobConfig,
->>>>>>> 0a3812d8
     Report,
     TaskConfig,
     TaskContainers,
@@ -101,7 +90,6 @@
         ],
         tags={},
     )
-<<<<<<< HEAD
     report = Report(
         input_blob=BlobRef(
             account="contoso-storage-account",
@@ -120,8 +108,6 @@
         scariness_score=10,
         scariness_description="example-scariness",
     )
-=======
->>>>>>> 0a3812d8
     examples: List[Event] = [
         EventPing(ping_id=UUID(int=0)),
         EventTaskCreated(
@@ -227,7 +213,6 @@
             machine_id=UUID(int=0),
             pool_name=PoolName("example"),
             state=NodeState.setting_up,
-<<<<<<< HEAD
         ),
         EventRegressionReported(
             regression_report=RegressionReport(
@@ -236,8 +221,6 @@
             ),
             container=Container("container-name"),
             filename="example.json",
-=======
->>>>>>> 0a3812d8
         ),
         EventCrashReported(
             container=Container("container-name"),
@@ -249,11 +232,7 @@
         EventTaskHeartbeat(task_id=UUID(int=0), job_id=UUID(int=0), config=task_config),
     ]
 
-<<<<<<< HEAD
-    # unfortunately, mypy doesn't care for Union.__args__.  This works in practice.
-=======
     # works around `mypy` not handling that Union has `__args__`
->>>>>>> 0a3812d8
     for event in getattr(Event, "__args__", []):
         seen = False
         for value in examples:
@@ -281,13 +260,8 @@
     layer(
         1,
         "Webhook Events",
-<<<<<<< HEAD
-        "This document describes the basic webhook "
-        "event subscriptions available in OneFuzz",
-=======
         "This document describes the basic webhook event subscriptions "
         "available in OneFuzz",
->>>>>>> 0a3812d8
     )
     layer(
         2,
