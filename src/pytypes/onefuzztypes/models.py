--- conflicted
+++ resolved
@@ -508,43 +508,19 @@
 
 class SettingUpEventData(BaseModel):
     tasks: List[UUID]
-<<<<<<< HEAD
 
 
 class NodeDoneEventData(BaseModel):
-    state: NodeState
     error: Optional[str]
     script_output: Optional[ProcessOutput]
 
 
 NodeStateData = Union[SettingUpEventData, NodeDoneEventData]
-=======
->>>>>>> bee23c56
 
 
 class NodeStateUpdate(BaseModel):
     state: NodeState
-<<<<<<< HEAD
     data: Optional[NodeStateData]
-
-    @validator("data")
-    def check_data(cls, data: Optional[SettingUpEventData], values: Any) -> Optional[SettingUpEventData]:
-        state = values.get("state")
-
-        err = ValueError("data for node state update event does not match state = %s" % state)
-
-        if state == NodeState.setting_up:
-            if not data or not isinstance(data, SettingUpEventData):
-                raise err
-
-        if state == NodeState.done:
-            if not data or not isinstance(data, NodeDoneEventData):
-                raise err
-
-        return data
-
-=======
-    data: Optional[SettingUpEventData]
 
     @validator("data")
     def check_data(
@@ -561,18 +537,13 @@
 
         return data
 
->>>>>>> bee23c56
 
 class NodeEvent(EnumModel):
     state_update: Optional[NodeStateUpdate]
     worker_event: Optional[WorkerEvent]
 
 
-<<<<<<< HEAD
-# Union type to support hot upgrade of 1.0.0 nodes.
-=======
 # Temporary shim type to support hot upgrade of 1.0.0 nodes.
->>>>>>> bee23c56
 #
 # We want future variants to use an externally-tagged repr.
 NodeEventShim = Union[NodeEvent, WorkerEvent, NodeStateUpdate]
