#!/usr/bin/env python
#
# Copyright (c) Microsoft Corporation.
# Licensed under the MIT License.

from datetime import datetime
from typing import Any, Dict, Generic, List, Optional, Tuple, TypeVar, Union
from uuid import UUID, uuid4

from pydantic import BaseModel, Field, root_validator, validator
from pydantic.dataclasses import dataclass

from ._monkeypatch import _check_hotfix
from .consts import ONE_HOUR, SEVEN_DAYS
from .enums import (
    OS,
    Architecture,
    Compare,
    ContainerPermission,
    ContainerType,
    ErrorCode,
    GithubIssueSearchMatch,
    GithubIssueState,
    HeartbeatType,
    JobState,
    NodeState,
    NodeTaskState,
    PoolState,
    ScalesetState,
    StatsFormat,
    TaskDebugFlag,
    TaskFeature,
    TaskState,
    TaskType,
    VmState,
)
from .primitives import Container, PoolName, Region


class UserInfo(BaseModel):
    application_id: Optional[UUID]
    object_id: Optional[UUID]
    upn: Optional[str]


# Stores the address of a secret
class SecretAddress(BaseModel):
    # keyvault address of a secret
    url: str


T = TypeVar("T")


# This class allows us to store some data that are intended to be secret
# The secret field stores either the raw data or the address of that data
# This class allows us to maintain backward compatibility with existing
# NotificationTemplate classes
@dataclass
class SecretData(Generic[T]):
    secret: Union[T, SecretAddress]

    def __init__(self, secret: Union[T, SecretAddress]):
        try:
            self.secret = SecretAddress.parse_obj(secret)
        except Exception:
            self.secret = secret

    def __str__(self) -> str:
        return self.__repr__()

    def __repr__(self) -> str:
        if isinstance(self.secret, SecretAddress):
            return str(self.secret)
        else:
            return "[REDACTED]"


class EnumModel(BaseModel):
    @root_validator(pre=True)
    def exactly_one(cls: Any, values: Any) -> Any:
        some = []

        for field, val in values.items():
            if val is not None:
                some.append(field)

        if not some:
            raise ValueError("no variant set for enum")

        if len(some) > 1:
            raise ValueError("multiple values set for enum: %s" % some)

        return values


class Error(BaseModel):
    code: ErrorCode
    errors: List[str]


OkType = TypeVar("OkType")
Result = Union[OkType, Error]


class FileEntry(BaseModel):
    container: Container
    filename: str
    sas_url: Optional[str]


class Authentication(BaseModel):
    password: str
    public_key: str
    private_key: str


class JobConfig(BaseModel):
    project: str
    name: str
    build: str
    duration: int = Field(ge=ONE_HOUR, le=SEVEN_DAYS)


class ReproConfig(BaseModel):
    container: Container
    path: str
    duration: int = Field(ge=ONE_HOUR, le=SEVEN_DAYS)


class TaskDetails(BaseModel):
    type: TaskType
    duration: int = Field(ge=ONE_HOUR, le=SEVEN_DAYS)
    target_exe: Optional[str]
    target_env: Optional[Dict[str, str]]
    target_options: Optional[List[str]]
    target_workers: Optional[int]
    target_options_merge: Optional[bool]
    check_asan_log: Optional[bool]
    check_debugger: Optional[bool] = Field(default=True)
    check_retry_count: Optional[int] = Field(ge=0)
    check_fuzzer_help: Optional[bool]
    expect_crash_on_failure: Optional[bool]
    rename_output: Optional[bool]
    supervisor_exe: Optional[str]
    supervisor_env: Optional[Dict[str, str]]
    supervisor_options: Optional[List[str]]
    supervisor_input_marker: Optional[str]
    generator_exe: Optional[str]
    generator_env: Optional[Dict[str, str]]
    generator_options: Optional[List[str]]
    analyzer_exe: Optional[str]
    analyzer_env: Optional[Dict[str, str]]
    analyzer_options: Optional[List[str]]
    wait_for_files: Optional[ContainerType]
    stats_file: Optional[str]
    stats_format: Optional[StatsFormat]
    reboot_after_setup: Optional[bool]
    target_timeout: Optional[int] = Field(ge=1)
    ensemble_sync_delay: Optional[int]
    preserve_existing_outputs: Optional[bool]
    report_list: Optional[List[str]]
    minimized_stack_depth: Optional[int]
    coverage_filter: Optional[str]


class TaskPool(BaseModel):
    count: int
    pool_name: PoolName


class TaskVm(BaseModel):
    region: Region
    sku: str
    image: str
    count: int = Field(default=1, ge=0)
    spot_instances: bool = Field(default=False)
    reboot_after_setup: Optional[bool]


class TaskContainers(BaseModel):
    type: ContainerType
    name: Container


class TaskConfig(BaseModel):
    job_id: UUID
    prereq_tasks: Optional[List[UUID]]
    task: TaskDetails
    vm: Optional[TaskVm]
    pool: Optional[TaskPool]
    containers: List[TaskContainers]
    tags: Dict[str, str]
    debug: Optional[List[TaskDebugFlag]]
    colocate: Optional[bool]


class BlobRef(BaseModel):
    account: str
    container: Container
    name: str


class Report(BaseModel):
    input_url: Optional[str]
    input_blob: Optional[BlobRef]
    executable: str
    crash_type: str
    crash_site: str
    call_stack: List[str]
    call_stack_sha256: str
    input_sha256: str
    asan_log: Optional[str]
    task_id: UUID
    job_id: UUID
    scariness_score: Optional[int]
    scariness_description: Optional[str]
    minimized_stack: Optional[List[str]]
    minimized_stack_sha256: Optional[str]
    minimized_stack_function_names: Optional[List[str]]
    minimized_stack_function_names_sha256: Optional[str]
    minimized_stack_function_lines: Optional[List[str]]
    minimized_stack_function_lines_sha256: Optional[str]


class NoReproReport(BaseModel):
    input_sha256: str
    input_blob: Optional[BlobRef]
    executable: str
    task_id: UUID
    job_id: UUID
    tries: int
    error: Optional[str]


class CrashTestResult(BaseModel):
    crash_report: Optional[Report]
    no_repro: Optional[NoReproReport]


class RegressionReport(BaseModel):
    crash_test_result: CrashTestResult
    original_crash_test_result: Optional[CrashTestResult]


class ADODuplicateTemplate(BaseModel):
    increment: List[str]
    comment: Optional[str]
    set_state: Dict[str, str]
    ado_fields: Dict[str, str]


class ADOTemplate(BaseModel):
    base_url: str
    auth_token: SecretData[str]
    project: str
    type: str
    unique_fields: List[str]
    comment: Optional[str]
    ado_fields: Dict[str, str]
    on_duplicate: ADODuplicateTemplate

    # validator needed for backward compatibility
    @validator("auth_token", pre=True, always=True)
    def validate_auth_token(cls, v: Any) -> SecretData:
        if isinstance(v, str):
            return SecretData(secret=v)
        elif isinstance(v, SecretData):
            return v
        elif isinstance(v, dict):
            return SecretData(secret=v["secret"])
        else:
            raise TypeError(f"invalid datatype {type(v)}")


class TeamsTemplate(BaseModel):
    url: SecretData[str]

    # validator needed for backward compatibility
    @validator("url", pre=True, always=True)
    def validate_url(cls, v: Any) -> SecretData:
        if isinstance(v, str):
            return SecretData(secret=v)
        elif isinstance(v, SecretData):
            return v
        elif isinstance(v, dict):
            return SecretData(secret=v["secret"])
        else:
            raise TypeError(f"invalid datatype {type(v)}")


class ContainerDefinition(BaseModel):
    type: ContainerType
    compare: Compare
    value: int
    permissions: List[ContainerPermission]


class VmDefinition(BaseModel):
    compare: Compare
    value: int


class TaskDefinition(BaseModel):
    features: List[TaskFeature]
    containers: List[ContainerDefinition]
    monitor_queue: Optional[ContainerType]
    vm: VmDefinition


# TODO: service shouldn't pass SyncedDir, but just the url and let the agent
# come up with paths
class SyncedDir(BaseModel):
    path: str
    url: str


CONTAINER_DEF = Optional[Union[SyncedDir, List[SyncedDir]]]


class ClientCredentials(BaseModel):
    client_id: UUID
    client_secret: str


class AgentConfig(BaseModel):
    client_credentials: Optional[ClientCredentials]
    onefuzz_url: str
    pool_name: PoolName
    heartbeat_queue: Optional[str]
    instance_telemetry_key: Optional[str]
    microsoft_telemetry_key: Optional[str]
    multi_tenant_domain: Optional[str]
    instance_id: UUID


class TaskUnitConfig(BaseModel):
    instance_id: UUID
    job_id: UUID
    task_id: UUID
    task_type: TaskType
    instance_telemetry_key: Optional[str]
    microsoft_telemetry_key: Optional[str]
    heartbeat_queue: str
    # command_queue: str
    input_queue: Optional[str]
    supervisor_exe: Optional[str]
    supervisor_env: Optional[Dict[str, str]]
    supervisor_options: Optional[List[str]]
    supervisor_input_marker: Optional[str]
    target_exe: Optional[str]
    target_env: Optional[Dict[str, str]]
    target_options: Optional[List[str]]
    target_timeout: Optional[int]
    target_options_merge: Optional[bool]
    target_workers: Optional[int]
    check_asan_log: Optional[bool]
    check_debugger: Optional[bool]
    check_retry_count: Optional[int]
    check_fuzzer_help: Optional[bool]
    expect_crash_on_failure: Optional[bool]
    rename_output: Optional[bool]
    generator_exe: Optional[str]
    generator_env: Optional[Dict[str, str]]
    generator_options: Optional[List[str]]
    wait_for_files: Optional[str]
    analyzer_exe: Optional[str]
    analyzer_env: Optional[Dict[str, str]]
    analyzer_options: Optional[List[str]]
    stats_file: Optional[str]
    stats_format: Optional[StatsFormat]
    ensemble_sync_delay: Optional[int]
    report_list: Optional[List[str]]
    minimized_stack_depth: Optional[int]
    coverage_filter: Optional[str]

    # from here forwards are Container definitions.  These need to be inline
    # with TaskDefinitions and ContainerTypes
    analysis: CONTAINER_DEF
    coverage: CONTAINER_DEF
    crashes: CONTAINER_DEF
    inputs: CONTAINER_DEF
    no_repro: CONTAINER_DEF
    readonly_inputs: CONTAINER_DEF
    reports: CONTAINER_DEF
    tools: CONTAINER_DEF
    unique_inputs: CONTAINER_DEF
    unique_reports: CONTAINER_DEF
    regression_reports: CONTAINER_DEF


class Forward(BaseModel):
    src_port: int
    dst_ip: str
    dst_port: int


class ProxyConfig(BaseModel):
    url: str
    notification: str
    region: Region
    proxy_id: UUID
    forwards: List[Forward]
    instance_telemetry_key: Optional[str]
    microsoft_telemetry_key: Optional[str]
    instance_id: UUID


class ProxyHeartbeat(BaseModel):
    region: Region
    proxy_id: UUID
    forwards: List[Forward]
    timestamp: datetime = Field(default_factory=datetime.utcnow)


class Files(BaseModel):
    files: List[str]


class WorkUnit(BaseModel):
    job_id: UUID
    task_id: UUID
    task_type: TaskType

    # JSON-serialized `TaskUnitConfig`.
    config: str


class WorkSet(BaseModel):
    reboot: bool
    setup_url: str
    script: bool
    work_units: List[WorkUnit]


class WorkUnitSummary(BaseModel):
    job_id: UUID
    task_id: UUID
    task_type: TaskType


class WorkSetSummary(BaseModel):
    work_units: List[WorkUnitSummary]


class GithubIssueDuplicate(BaseModel):
    comment: Optional[str]
    labels: List[str]
    reopen: bool


class GithubIssueSearch(BaseModel):
    author: Optional[str]
    state: Optional[GithubIssueState]
    field_match: List[GithubIssueSearchMatch]
    string: str


class GithubAuth(BaseModel):
    user: str = Field(min_length=1)
    personal_access_token: str = Field(min_length=1)


class GithubIssueTemplate(BaseModel):
    auth: SecretData[GithubAuth]
    organization: str = Field(min_length=1)
    repository: str = Field(min_length=1)
    title: str = Field(min_length=1)
    body: str
    unique_search: GithubIssueSearch
    assignees: List[str]
    labels: List[str]
    on_duplicate: GithubIssueDuplicate

    # validator needed for backward compatibility
    @validator("auth", pre=True, always=True)
    def validate_auth(cls, v: Any) -> SecretData:
        def try_parse_GithubAuth(x: dict) -> Optional[GithubAuth]:
            try:
                return GithubAuth.parse_obj(x)
            except Exception:
                return None

        if isinstance(v, GithubAuth):
            return SecretData(secret=v)
        elif isinstance(v, SecretData):
            return v
        elif isinstance(v, dict):
            githubAuth = try_parse_GithubAuth(v)
            if githubAuth:
                return SecretData(secret=githubAuth)

            githubAuth = try_parse_GithubAuth(v["secret"])
            if githubAuth:
                return SecretData(secret=githubAuth)

            return SecretData(secret=v["secret"])
        else:
            raise TypeError(f"invalid datatype {type(v)}")


NotificationTemplate = Union[ADOTemplate, TeamsTemplate, GithubIssueTemplate]


class Notification(BaseModel):
    timestamp: Optional[datetime] = Field(alias="Timestamp")
    container: Container
    notification_id: UUID = Field(default_factory=uuid4)
    config: NotificationTemplate


class JobTaskInfo(BaseModel):
    task_id: UUID
    type: TaskType
    state: TaskState


class Job(BaseModel):
    timestamp: Optional[datetime] = Field(alias="Timestamp")
    job_id: UUID = Field(default_factory=uuid4)
    state: JobState = Field(default=JobState.init)
    config: JobConfig
    error: Optional[str]
    end_time: Optional[datetime] = None
    task_info: Optional[List[JobTaskInfo]]
    user_info: Optional[UserInfo]


class TaskHeartbeatEntry(BaseModel):
    task_id: UUID
    job_id: Optional[UUID]
    machine_id: UUID
    data: List[Dict[str, HeartbeatType]]


class NodeHeartbeatEntry(BaseModel):
    node_id: UUID
    data: List[Dict[str, HeartbeatType]]


class NodeCommandStopIfFree(BaseModel):
    pass


class StopNodeCommand(BaseModel):
    pass


class StopTaskNodeCommand(BaseModel):
    task_id: UUID


class NodeCommandAddSshKey(BaseModel):
    public_key: str


class NodeCommand(EnumModel):
    stop: Optional[StopNodeCommand]
    stop_task: Optional[StopTaskNodeCommand]
    add_ssh_key: Optional[NodeCommandAddSshKey]
    stop_if_free: Optional[NodeCommandStopIfFree]


class NodeCommandEnvelope(BaseModel):
    command: NodeCommand
    message_id: str


class Node(BaseModel):
    timestamp: Optional[datetime] = Field(alias="Timestamp")
    pool_name: PoolName
    pool_id: Optional[UUID]
    machine_id: UUID
    state: NodeState = Field(default=NodeState.init)
    scaleset_id: Optional[UUID] = None
    tasks: Optional[List[Tuple[UUID, NodeTaskState]]] = None
    messages: Optional[List[NodeCommand]] = None
    heartbeat: Optional[datetime]
    version: str = Field(default="1.0.0")
    reimage_requested: bool = Field(default=False)
    delete_requested: bool = Field(default=False)
    debug_keep_node: bool = Field(default=False)


class ScalesetSummary(BaseModel):
    scaleset_id: UUID
    state: ScalesetState


class NodeTasks(BaseModel):
    machine_id: UUID
    task_id: UUID
    state: NodeTaskState = Field(default=NodeTaskState.init)


class AutoScaleConfig(BaseModel):
    image: str
<<<<<<< HEAD
    max_size: Optional[int]
    min_size: Optional[int]
=======
    max_size: int = Field(default=1000, le=1000, ge=0)  # max size of pool
    min_size: int = Field(default=0, le=1000, ge=0)  # min size of pool
>>>>>>> fa40b769
    region: Optional[Region]
    spot_instances: bool = Field(default=False)
    ephemeral_os_disks: bool = Field(default=False)
    vm_sku: str

    @root_validator()
    def check_data(cls, values: Any) -> Any:
<<<<<<< HEAD
        if (
            values.get("max_size") is not None
            and values.get("min_size") is not None
            and values.get("min_size") > values.get("max_size")
        ):
            raise ValueError("The pool min_size is greater than max_size")
        return values

    @validator("max_size", allow_reuse=True)
    def check_max_size(cls, value: Optional[int]) -> Optional[int]:
        if value is not None and (value < 1 or value > 1000):
            raise ValueError("Autoscale sizes are not defined properly")
        return value

    @validator("min_size", allow_reuse=True)
    def check_min_size(cls, value: Optional[int]) -> Optional[int]:
        if value is not None and (value < 0 or value > 1000):
            raise ValueError("Invalid pool min_size")
        return value

=======
        if values["min_size"] <= values["max_size"]:
            raise ValueError("The pool min_size is greater than max_size")
        return values

>>>>>>> fa40b769

class Pool(BaseModel):
    timestamp: Optional[datetime] = Field(alias="Timestamp")
    name: PoolName
    pool_id: UUID = Field(default_factory=uuid4)
    os: OS
    managed: bool
    autoscale: Optional[AutoScaleConfig]
    arch: Architecture
    state: PoolState = Field(default=PoolState.init)
    client_id: Optional[UUID]
    nodes: Optional[List[Node]]
    config: Optional[AgentConfig]

    # work_queue is explicitly not saved to Tables (see save_exclude).  This is
    # intended to be used to pass the information to the CLI when the CLI asks
    # for information about what work is in the queue for the pool.
    work_queue: Optional[List[WorkSetSummary]]

    # explicitly excluded from Tables
    scaleset_summary: Optional[List[ScalesetSummary]]


class ScalesetNodeState(BaseModel):
    machine_id: UUID
    instance_id: str
    state: Optional[NodeState]


class Scaleset(BaseModel):
    timestamp: Optional[datetime] = Field(alias="Timestamp")
    pool_name: PoolName
    scaleset_id: UUID = Field(default_factory=uuid4)
    state: ScalesetState = Field(default=ScalesetState.init)
    auth: Optional[Authentication]
    vm_sku: str
    image: str
    region: Region
    size: int = Field(ge=0)
    spot_instances: bool
    ephemeral_os_disks: bool = Field(default=False)
    needs_config_update: bool = Field(default=False)
    error: Optional[Error]
    nodes: Optional[List[ScalesetNodeState]]
    client_id: Optional[UUID]
    client_object_id: Optional[UUID]
    tags: Dict[str, str] = Field(default_factory=lambda: {})


class NotificationConfig(BaseModel):
    config: NotificationTemplate


class Repro(BaseModel):
    timestamp: Optional[datetime] = Field(alias="Timestamp")
    vm_id: UUID = Field(default_factory=uuid4)
    task_id: UUID
    config: ReproConfig
    state: VmState = Field(default=VmState.init)
    auth: Optional[Authentication]
    os: OS
    error: Optional[Error]
    ip: Optional[str]
    end_time: Optional[datetime]
    user_info: Optional[UserInfo]


class ExitStatus(BaseModel):
    code: Optional[int]
    signal: Optional[int]
    success: bool


class ProcessOutput(BaseModel):
    exit_status: ExitStatus
    stderr: str
    stdout: str


class WorkerRunningEvent(BaseModel):
    task_id: UUID


class WorkerDoneEvent(BaseModel):
    task_id: UUID
    exit_status: ExitStatus
    stderr: str
    stdout: str


class WorkerEvent(EnumModel):
    done: Optional[WorkerDoneEvent]
    running: Optional[WorkerRunningEvent]


class NodeSettingUpEventData(BaseModel):
    tasks: List[UUID]


class NodeDoneEventData(BaseModel):
    error: Optional[str]
    script_output: Optional[ProcessOutput]


NodeStateData = Union[NodeSettingUpEventData, NodeDoneEventData]


class NodeStateUpdate(BaseModel):
    state: NodeState
    data: Optional[NodeStateData]

    @root_validator(pre=False, skip_on_failure=True)
    def check_data(cls, values: Any) -> Any:
        data = values.get("data")

        if data:
            state = values["state"]

            if state == NodeState.setting_up:
                if isinstance(data, NodeSettingUpEventData):
                    return values

            if state == NodeState.done:
                if isinstance(data, NodeDoneEventData):
                    return values

            raise ValueError(
                "data for node state update event does not match state = %s" % state
            )
        else:
            # For now, `data` is always optional.
            return values


class NodeEvent(EnumModel):
    state_update: Optional[NodeStateUpdate]
    worker_event: Optional[WorkerEvent]


# Temporary shim type to support hot upgrade of 1.0.0 nodes.
#
# We want future variants to use an externally-tagged repr.
NodeEventShim = Union[NodeStateUpdate, NodeEvent, WorkerEvent]


class NodeEventEnvelope(BaseModel):
    machine_id: UUID
    event: NodeEventShim


class TaskEvent(BaseModel):
    timestamp: Optional[datetime] = Field(alias="Timestamp")
    task_id: UUID
    machine_id: UUID
    event_data: WorkerEvent


class TaskEventSummary(BaseModel):
    timestamp: Optional[datetime]
    event_data: str
    event_type: str


class NodeAssignment(BaseModel):
    node_id: UUID
    scaleset_id: Optional[UUID]
    state: NodeTaskState


class Task(BaseModel):
    timestamp: Optional[datetime] = Field(alias="Timestamp")
    job_id: UUID
    task_id: UUID = Field(default_factory=uuid4)
    state: TaskState = Field(default=TaskState.init)
    os: OS
    config: TaskConfig
    error: Optional[Error]
    auth: Optional[Authentication]
    heartbeat: Optional[datetime]
    end_time: Optional[datetime]
    events: Optional[List[TaskEventSummary]]
    nodes: Optional[List[NodeAssignment]]
    user_info: Optional[UserInfo]


class InstanceConfig(BaseModel):
    # initial set of admins can only be set during deployment.
    # if admins are set, only admins can update instance configs.
    admins: Optional[List[UUID]] = None

    # if set, only admins can manage pools or scalesets
    allow_pool_management: bool = Field(default=True)

    def update(self, config: "InstanceConfig") -> None:
        for field in config.__fields__:
            # If no admins are set, then ignore setting admins
            if field == "admins" and self.admins is None:
                continue

            if hasattr(self, field):
                setattr(self, field, getattr(config, field))

    @validator("admins", allow_reuse=True)
    def check_admins(cls, value: Optional[List[UUID]]) -> Optional[List[UUID]]:
        if value is not None and len(value) == 0:
            raise ValueError("admins must be None or contain at least one UUID")
        return value


_check_hotfix()<|MERGE_RESOLUTION|>--- conflicted
+++ resolved
@@ -595,47 +595,20 @@
 
 class AutoScaleConfig(BaseModel):
     image: str
-<<<<<<< HEAD
-    max_size: Optional[int]
-    min_size: Optional[int]
-=======
-    max_size: int = Field(default=1000, le=1000, ge=0)  # max size of pool
-    min_size: int = Field(default=0, le=1000, ge=0)  # min size of pool
->>>>>>> fa40b769
+    max_size: int = Field(default=1000, le=1000, ge=0, title="maximum size of the pool")
+    min_size: int = Field(default=0, le=1000, ge=0, title="minimum size of the pool")
     region: Optional[Region]
+    scaleset_size: int = Field(default=0, description="unused")
     spot_instances: bool = Field(default=False)
     ephemeral_os_disks: bool = Field(default=False)
     vm_sku: str
 
     @root_validator()
     def check_data(cls, values: Any) -> Any:
-<<<<<<< HEAD
-        if (
-            values.get("max_size") is not None
-            and values.get("min_size") is not None
-            and values.get("min_size") > values.get("max_size")
-        ):
-            raise ValueError("The pool min_size is greater than max_size")
-        return values
-
-    @validator("max_size", allow_reuse=True)
-    def check_max_size(cls, value: Optional[int]) -> Optional[int]:
-        if value is not None and (value < 1 or value > 1000):
-            raise ValueError("Autoscale sizes are not defined properly")
-        return value
-
-    @validator("min_size", allow_reuse=True)
-    def check_min_size(cls, value: Optional[int]) -> Optional[int]:
-        if value is not None and (value < 0 or value > 1000):
-            raise ValueError("Invalid pool min_size")
-        return value
-
-=======
         if values["min_size"] <= values["max_size"]:
             raise ValueError("The pool min_size is greater than max_size")
         return values
 
->>>>>>> fa40b769
 
 class Pool(BaseModel):
     timestamp: Optional[datetime] = Field(alias="Timestamp")
