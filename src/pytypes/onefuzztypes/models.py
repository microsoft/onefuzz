--- conflicted
+++ resolved
@@ -712,7 +712,7 @@
     end_time: Optional[datetime]
     events: Optional[List[TaskEventSummary]]
     nodes: Optional[List[NodeAssignment]]
-<<<<<<< HEAD
+    user_info: Optional[UserInfo]
 
 
 class UserFieldLocation(BaseModel):
@@ -841,7 +841,4 @@
             ),
         ],
     ),
-]
-=======
-    user_info: Optional[UserInfo]
->>>>>>> beea3189
+]