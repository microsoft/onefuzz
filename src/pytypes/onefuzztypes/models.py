#!/usr/bin/env python
#
# Copyright (c) Microsoft Corporation.
# Licensed under the MIT License.

from datetime import datetime
from typing import Any, Dict, Generic, List, Optional, Tuple, TypeVar, Union
from uuid import UUID, uuid4

from pydantic import BaseModel, Field, root_validator, validator
from pydantic.dataclasses import dataclass

from ._monkeypatch import _check_hotfix
from .consts import ONE_HOUR, SEVEN_DAYS
from .enums import (
    OS,
    Architecture,
    Compare,
    ContainerPermission,
    ContainerType,
    ErrorCode,
    GithubIssueSearchMatch,
    GithubIssueState,
    HeartbeatType,
    JobState,
    NodeState,
    NodeTaskState,
    PoolState,
    ScalesetState,
    StatsFormat,
    TaskDebugFlag,
    TaskFeature,
    TaskState,
    TaskType,
    VmState,
)
from .primitives import Container, PoolName, Region


class UserInfo(BaseModel):
    application_id: Optional[UUID]
    object_id: Optional[UUID]
    upn: Optional[str]


# Stores the address of a secret
class SecretAddress(BaseModel):
    # keyvault address of a secret
    url: str


T = TypeVar("T")


# This class allows us to store some data that are intended to be secret
# The secret field stores either the raw data or the address of that data
# This class allows us to maintain backward compatibility with existing
# NotificationTemplate classes
@dataclass
class SecretData(Generic[T]):
    secret: Union[T, SecretAddress]

    def __init__(self, secret: Union[T, SecretAddress]):
        try:
            self.secret = SecretAddress.parse_obj(secret)
        except Exception:
            self.secret = secret

    def __str__(self) -> str:
        return self.__repr__()

    def __repr__(self) -> str:
        if isinstance(self.secret, SecretAddress):
            return str(self.secret)
        else:
            return "[REDACTED]"


class EnumModel(BaseModel):
    @root_validator(pre=True)
    def exactly_one(cls: Any, values: Any) -> Any:
        some = []

        for field, val in values.items():
            if val is not None:
                some.append(field)

        if not some:
            raise ValueError("no variant set for enum")

        if len(some) > 1:
            raise ValueError("multiple values set for enum: %s" % some)

        return values


class Error(BaseModel):
    code: ErrorCode
    errors: List[str]


OkType = TypeVar("OkType")
Result = Union[OkType, Error]


class FileEntry(BaseModel):
    container: Container
    filename: str
    sas_url: Optional[str]


class Authentication(BaseModel):
    password: str
    public_key: str
    private_key: str


class JobConfig(BaseModel):
    project: str
    name: str
    build: str
    duration: int = Field(ge=ONE_HOUR, le=SEVEN_DAYS)


class ReproConfig(BaseModel):
    container: Container
    path: str
    duration: int = Field(ge=ONE_HOUR, le=SEVEN_DAYS)


class TaskDetails(BaseModel):
    type: TaskType
    duration: int = Field(ge=ONE_HOUR, le=SEVEN_DAYS)
    target_exe: Optional[str]
    target_env: Optional[Dict[str, str]]
    target_options: Optional[List[str]]
    target_workers: Optional[int]
    target_options_merge: Optional[bool]
    check_asan_log: Optional[bool]
    check_debugger: Optional[bool] = Field(default=True)
    check_retry_count: Optional[int] = Field(ge=0)
    check_fuzzer_help: Optional[bool]
    expect_crash_on_failure: Optional[bool]
    rename_output: Optional[bool]
    supervisor_exe: Optional[str]
    supervisor_env: Optional[Dict[str, str]]
    supervisor_options: Optional[List[str]]
    supervisor_input_marker: Optional[str]
    generator_exe: Optional[str]
    generator_env: Optional[Dict[str, str]]
    generator_options: Optional[List[str]]
    analyzer_exe: Optional[str]
    analyzer_env: Optional[Dict[str, str]]
    analyzer_options: Optional[List[str]]
    wait_for_files: Optional[ContainerType]
    stats_file: Optional[str]
    stats_format: Optional[StatsFormat]
    reboot_after_setup: Optional[bool]
    target_timeout: Optional[int] = Field(ge=1)
    ensemble_sync_delay: Optional[int]
    preserve_existing_outputs: Optional[bool]
    report_list: Optional[List[str]]
    minimized_stack_depth: Optional[int]
    coverage_filter: Optional[str]


class TaskPool(BaseModel):
    count: int
    pool_name: PoolName


class TaskVm(BaseModel):
    region: Region
    sku: str
    image: str
    count: int = Field(default=1, ge=0)
    spot_instances: bool = Field(default=False)
    reboot_after_setup: Optional[bool]


class TaskContainers(BaseModel):
    type: ContainerType
    name: Container


class TaskConfig(BaseModel):
    job_id: UUID
    prereq_tasks: Optional[List[UUID]]
    task: TaskDetails
    vm: Optional[TaskVm]
    pool: Optional[TaskPool]
    containers: List[TaskContainers]
    tags: Dict[str, str]
    debug: Optional[List[TaskDebugFlag]]
    colocate: Optional[bool]


class BlobRef(BaseModel):
    account: str
    container: Container
    name: str


class Report(BaseModel):
    input_url: Optional[str]
    input_blob: Optional[BlobRef]
    executable: str
    crash_type: str
    crash_site: str
    call_stack: List[str]
    call_stack_sha256: str
    input_sha256: str
    asan_log: Optional[str]
    task_id: UUID
    job_id: UUID
    scariness_score: Optional[int]
    scariness_description: Optional[str]
    minimized_stack: Optional[List[str]]
    minimized_stack_sha256: Optional[str]
    minimized_stack_function_names: Optional[List[str]]
    minimized_stack_function_names_sha256: Optional[str]
    minimized_stack_function_lines: Optional[List[str]]
    minimized_stack_function_lines_sha256: Optional[str]


class NoReproReport(BaseModel):
    input_sha256: str
    input_blob: Optional[BlobRef]
    executable: str
    task_id: UUID
    job_id: UUID
    tries: int
    error: Optional[str]


class CrashTestResult(BaseModel):
    crash_report: Optional[Report]
    no_repro: Optional[NoReproReport]


class RegressionReport(BaseModel):
    crash_test_result: CrashTestResult
    original_crash_test_result: Optional[CrashTestResult]


class ADODuplicateTemplate(BaseModel):
    increment: List[str]
    comment: Optional[str]
    set_state: Dict[str, str]
    ado_fields: Dict[str, str]


class ADOTemplate(BaseModel):
    base_url: str
    auth_token: SecretData[str]
    project: str
    type: str
    unique_fields: List[str]
    comment: Optional[str]
    ado_fields: Dict[str, str]
    on_duplicate: ADODuplicateTemplate

    # validator needed for backward compatibility
    @validator("auth_token", pre=True, always=True)
    def validate_auth_token(cls, v: Any) -> SecretData:
        if isinstance(v, str):
            return SecretData(secret=v)
        elif isinstance(v, SecretData):
            return v
        elif isinstance(v, dict):
            return SecretData(secret=v["secret"])
        else:
            raise TypeError(f"invalid datatype {type(v)}")


class TeamsTemplate(BaseModel):
    url: SecretData[str]

    # validator needed for backward compatibility
    @validator("url", pre=True, always=True)
    def validate_url(cls, v: Any) -> SecretData:
        if isinstance(v, str):
            return SecretData(secret=v)
        elif isinstance(v, SecretData):
            return v
        elif isinstance(v, dict):
            return SecretData(secret=v["secret"])
        else:
            raise TypeError(f"invalid datatype {type(v)}")


class ContainerDefinition(BaseModel):
    type: ContainerType
    compare: Compare
    value: int
    permissions: List[ContainerPermission]


class VmDefinition(BaseModel):
    compare: Compare
    value: int


class TaskDefinition(BaseModel):
    features: List[TaskFeature]
    containers: List[ContainerDefinition]
    monitor_queue: Optional[ContainerType]
    vm: VmDefinition


# TODO: service shouldn't pass SyncedDir, but just the url and let the agent
# come up with paths
class SyncedDir(BaseModel):
    path: str
    url: str


CONTAINER_DEF = Optional[Union[SyncedDir, List[SyncedDir]]]


class ClientCredentials(BaseModel):
    client_id: UUID
    client_secret: str


class AgentConfig(BaseModel):
    client_credentials: Optional[ClientCredentials]
    onefuzz_url: str
    pool_name: PoolName
    heartbeat_queue: Optional[str]
    instance_telemetry_key: Optional[str]
    microsoft_telemetry_key: Optional[str]
    multi_tenant_domain: Optional[str]
    instance_id: UUID


class TaskUnitConfig(BaseModel):
    instance_id: UUID
    job_id: UUID
    task_id: UUID
    task_type: TaskType
    instance_telemetry_key: Optional[str]
    microsoft_telemetry_key: Optional[str]
    heartbeat_queue: str
    # command_queue: str
    input_queue: Optional[str]
    supervisor_exe: Optional[str]
    supervisor_env: Optional[Dict[str, str]]
    supervisor_options: Optional[List[str]]
    supervisor_input_marker: Optional[str]
    target_exe: Optional[str]
    target_env: Optional[Dict[str, str]]
    target_options: Optional[List[str]]
    target_timeout: Optional[int]
    target_options_merge: Optional[bool]
    target_workers: Optional[int]
    check_asan_log: Optional[bool]
    check_debugger: Optional[bool]
    check_retry_count: Optional[int]
    check_fuzzer_help: Optional[bool]
    expect_crash_on_failure: Optional[bool]
    rename_output: Optional[bool]
    generator_exe: Optional[str]
    generator_env: Optional[Dict[str, str]]
    generator_options: Optional[List[str]]
    wait_for_files: Optional[str]
    analyzer_exe: Optional[str]
    analyzer_env: Optional[Dict[str, str]]
    analyzer_options: Optional[List[str]]
    stats_file: Optional[str]
    stats_format: Optional[StatsFormat]
    ensemble_sync_delay: Optional[int]
    report_list: Optional[List[str]]
    minimized_stack_depth: Optional[int]
    coverage_filter: Optional[str]

    # from here forwards are Container definitions.  These need to be inline
    # with TaskDefinitions and ContainerTypes
    analysis: CONTAINER_DEF
    coverage: CONTAINER_DEF
    crashes: CONTAINER_DEF
    inputs: CONTAINER_DEF
    no_repro: CONTAINER_DEF
    readonly_inputs: CONTAINER_DEF
    reports: CONTAINER_DEF
    tools: CONTAINER_DEF
    unique_inputs: CONTAINER_DEF
    unique_reports: CONTAINER_DEF
    regression_reports: CONTAINER_DEF


class Forward(BaseModel):
    src_port: int
    dst_ip: str
    dst_port: int


class ProxyConfig(BaseModel):
    url: str
    notification: str
    region: Region
    proxy_id: UUID
    forwards: List[Forward]
    instance_telemetry_key: Optional[str]
    microsoft_telemetry_key: Optional[str]
    instance_id: UUID


class ProxyHeartbeat(BaseModel):
    region: Region
    proxy_id: UUID
    forwards: List[Forward]
    timestamp: datetime = Field(default_factory=datetime.utcnow)


class Files(BaseModel):
    files: List[str]


class WorkUnit(BaseModel):
    job_id: UUID
    task_id: UUID
    task_type: TaskType

    # JSON-serialized `TaskUnitConfig`.
    config: str


class WorkSet(BaseModel):
    reboot: bool
    setup_url: str
    script: bool
    work_units: List[WorkUnit]


class WorkUnitSummary(BaseModel):
    job_id: UUID
    task_id: UUID
    task_type: TaskType


class WorkSetSummary(BaseModel):
    work_units: List[WorkUnitSummary]


class GithubIssueDuplicate(BaseModel):
    comment: Optional[str]
    labels: List[str]
    reopen: bool


class GithubIssueSearch(BaseModel):
    author: Optional[str]
    state: Optional[GithubIssueState]
    field_match: List[GithubIssueSearchMatch]
    string: str


class GithubAuth(BaseModel):
    user: str = Field(min_length=1)
    personal_access_token: str = Field(min_length=1)


class GithubIssueTemplate(BaseModel):
    auth: SecretData[GithubAuth]
    organization: str = Field(min_length=1)
    repository: str = Field(min_length=1)
    title: str = Field(min_length=1)
    body: str
    unique_search: GithubIssueSearch
    assignees: List[str]
    labels: List[str]
    on_duplicate: GithubIssueDuplicate

    # validator needed for backward compatibility
    @validator("auth", pre=True, always=True)
    def validate_auth(cls, v: Any) -> SecretData:
        def try_parse_GithubAuth(x: dict) -> Optional[GithubAuth]:
            try:
                return GithubAuth.parse_obj(x)
            except Exception:
                return None

        if isinstance(v, GithubAuth):
            return SecretData(secret=v)
        elif isinstance(v, SecretData):
            return v
        elif isinstance(v, dict):
            githubAuth = try_parse_GithubAuth(v)
            if githubAuth:
                return SecretData(secret=githubAuth)

            githubAuth = try_parse_GithubAuth(v["secret"])
            if githubAuth:
                return SecretData(secret=githubAuth)

            return SecretData(secret=v["secret"])
        else:
            raise TypeError(f"invalid datatype {type(v)}")


NotificationTemplate = Union[ADOTemplate, TeamsTemplate, GithubIssueTemplate]


class Notification(BaseModel):
    timestamp: Optional[datetime] = Field(alias="Timestamp")
    container: Container
    notification_id: UUID = Field(default_factory=uuid4)
    config: NotificationTemplate


class JobTaskInfo(BaseModel):
    task_id: UUID
    type: TaskType
    state: TaskState


class Job(BaseModel):
    timestamp: Optional[datetime] = Field(alias="Timestamp")
    job_id: UUID = Field(default_factory=uuid4)
    state: JobState = Field(default=JobState.init)
    config: JobConfig
    error: Optional[str]
    end_time: Optional[datetime] = None
    task_info: Optional[List[JobTaskInfo]]
    user_info: Optional[UserInfo]


class TaskHeartbeatEntry(BaseModel):
    task_id: UUID
    job_id: Optional[UUID]
    machine_id: UUID
    data: List[Dict[str, HeartbeatType]]


class NodeHeartbeatEntry(BaseModel):
    node_id: UUID
    data: List[Dict[str, HeartbeatType]]


class NodeCommandStopIfFree(BaseModel):
    pass


class StopNodeCommand(BaseModel):
    pass


class StopTaskNodeCommand(BaseModel):
    task_id: UUID


class NodeCommandAddSshKey(BaseModel):
    public_key: str


class NodeCommand(EnumModel):
    stop: Optional[StopNodeCommand]
    stop_task: Optional[StopTaskNodeCommand]
    add_ssh_key: Optional[NodeCommandAddSshKey]
    stop_if_free: Optional[NodeCommandStopIfFree]


class NodeCommandEnvelope(BaseModel):
    command: NodeCommand
    message_id: str


class Node(BaseModel):
    timestamp: Optional[datetime] = Field(alias="Timestamp")
    pool_name: PoolName
    pool_id: Optional[UUID]
    machine_id: UUID
    state: NodeState = Field(default=NodeState.init)
    scaleset_id: Optional[UUID] = None
    tasks: Optional[List[Tuple[UUID, NodeTaskState]]] = None
    messages: Optional[List[NodeCommand]] = None
    heartbeat: Optional[datetime]
    version: str = Field(default="1.0.0")
    reimage_requested: bool = Field(default=False)
    delete_requested: bool = Field(default=False)
    debug_keep_node: bool = Field(default=False)


class ScalesetSummary(BaseModel):
    scaleset_id: UUID
    state: ScalesetState


class NodeTasks(BaseModel):
    machine_id: UUID
    task_id: UUID
    state: NodeTaskState = Field(default=NodeTaskState.init)


class AutoScaleConfig(BaseModel):
    image: str
    max_size: int = Field(default=1000, le=1000, ge=0)  # max size of pool
    min_size: int = Field(default=0, le=1000, ge=0)  # min size of pool
    region: Optional[Region]
    scaleset_size: int  # Individual scaleset size
    spot_instances: bool = Field(default=False)
    ephemeral_os_disks: bool = Field(default=False)
    vm_sku: str

    @root_validator()
    def check_data(cls, values: Any) -> Any:
        if values["min_size"] > values["max_size"]:
            raise ValueError("The pool min_size is greater than max_size")
        return values


class Pool(BaseModel):
    timestamp: Optional[datetime] = Field(alias="Timestamp")
    name: PoolName
    pool_id: UUID = Field(default_factory=uuid4)
    os: OS
    managed: bool
    autoscale: Optional[AutoScaleConfig]
    arch: Architecture
    state: PoolState = Field(default=PoolState.init)
    client_id: Optional[UUID]
    nodes: Optional[List[Node]]
    config: Optional[AgentConfig]

    # work_queue is explicitly not saved to Tables (see save_exclude).  This is
    # intended to be used to pass the information to the CLI when the CLI asks
    # for information about what work is in the queue for the pool.
    work_queue: Optional[List[WorkSetSummary]]

    # explicitly excluded from Tables
    scaleset_summary: Optional[List[ScalesetSummary]]


class ScalesetNodeState(BaseModel):
    machine_id: UUID
    instance_id: str
    state: Optional[NodeState]


class Scaleset(BaseModel):
    timestamp: Optional[datetime] = Field(alias="Timestamp")
    pool_name: PoolName
    scaleset_id: UUID = Field(default_factory=uuid4)
    state: ScalesetState = Field(default=ScalesetState.init)
    auth: Optional[Authentication]
    vm_sku: str
    image: str
    region: Region
    size: int = Field(ge=0)
    spot_instances: bool
    ephemeral_os_disks: bool = Field(default=False)
    needs_config_update: bool = Field(default=False)
    error: Optional[Error]
    nodes: Optional[List[ScalesetNodeState]]
    client_id: Optional[UUID]
    client_object_id: Optional[UUID]
    tags: Dict[str, str] = Field(default_factory=lambda: {})


class NotificationConfig(BaseModel):
    config: NotificationTemplate


class Repro(BaseModel):
    timestamp: Optional[datetime] = Field(alias="Timestamp")
    vm_id: UUID = Field(default_factory=uuid4)
    task_id: UUID
    config: ReproConfig
    state: VmState = Field(default=VmState.init)
    auth: Optional[Authentication]
    os: OS
    error: Optional[Error]
    ip: Optional[str]
    end_time: Optional[datetime]
    user_info: Optional[UserInfo]


class ExitStatus(BaseModel):
    code: Optional[int]
    signal: Optional[int]
    success: bool


class ProcessOutput(BaseModel):
    exit_status: ExitStatus
    stderr: str
    stdout: str


class WorkerRunningEvent(BaseModel):
    task_id: UUID


class WorkerDoneEvent(BaseModel):
    task_id: UUID
    exit_status: ExitStatus
    stderr: str
    stdout: str


class WorkerEvent(EnumModel):
    done: Optional[WorkerDoneEvent]
    running: Optional[WorkerRunningEvent]


class NodeSettingUpEventData(BaseModel):
    tasks: List[UUID]


class NodeDoneEventData(BaseModel):
    error: Optional[str]
    script_output: Optional[ProcessOutput]


NodeStateData = Union[NodeSettingUpEventData, NodeDoneEventData]


class NodeStateUpdate(BaseModel):
    state: NodeState
    data: Optional[NodeStateData]

    @root_validator(pre=False, skip_on_failure=True)
    def check_data(cls, values: Any) -> Any:
        data = values.get("data")

        if data:
            state = values["state"]

            if state == NodeState.setting_up:
                if isinstance(data, NodeSettingUpEventData):
                    return values

            if state == NodeState.done:
                if isinstance(data, NodeDoneEventData):
                    return values

            raise ValueError(
                "data for node state update event does not match state = %s" % state
            )
        else:
            # For now, `data` is always optional.
            return values


class NodeEvent(EnumModel):
    state_update: Optional[NodeStateUpdate]
    worker_event: Optional[WorkerEvent]


# Temporary shim type to support hot upgrade of 1.0.0 nodes.
#
# We want future variants to use an externally-tagged repr.
NodeEventShim = Union[NodeStateUpdate, NodeEvent, WorkerEvent]


class NodeEventEnvelope(BaseModel):
    machine_id: UUID
    event: NodeEventShim


class TaskEvent(BaseModel):
    timestamp: Optional[datetime] = Field(alias="Timestamp")
    task_id: UUID
    machine_id: UUID
    event_data: WorkerEvent


class TaskEventSummary(BaseModel):
    timestamp: Optional[datetime]
    event_data: str
    event_type: str


class NodeAssignment(BaseModel):
    node_id: UUID
    scaleset_id: Optional[UUID]
    state: NodeTaskState


class Task(BaseModel):
    timestamp: Optional[datetime] = Field(alias="Timestamp")
    job_id: UUID
    task_id: UUID = Field(default_factory=uuid4)
    state: TaskState = Field(default=TaskState.init)
    os: OS
    config: TaskConfig
    error: Optional[Error]
    auth: Optional[Authentication]
    heartbeat: Optional[datetime]
    end_time: Optional[datetime]
    events: Optional[List[TaskEventSummary]]
    nodes: Optional[List[NodeAssignment]]
    user_info: Optional[UserInfo]


class InstanceConfig(BaseModel):
    # initial set of admins can only be set during deployment.
    # if admins are set, only admins can update instance configs.
    admins: Optional[List[UUID]] = None

    # if set, only admins can manage pools or scalesets
    allow_pool_management: bool = Field(default=True)

<<<<<<< HEAD
    proxy_vm_sku: str = Field(default="Standard_B2s")
=======
    allowed_aad_tenants: List[UUID]
>>>>>>> 9845da79

    def update(self, config: "InstanceConfig") -> None:
        for field in config.__fields__:
            # If no admins are set, then ignore setting admins
            if field == "admins" and self.admins is None:
                continue

            if hasattr(self, field):
                setattr(self, field, getattr(config, field))

    @validator("admins", allow_reuse=True)
    def check_admins(cls, value: Optional[List[UUID]]) -> Optional[List[UUID]]:
        if value is not None and len(value) == 0:
            raise ValueError("admins must be None or contain at least one UUID")
        return value

    # At the moment, this only checks allowed_aad_tenants, however adding
    # support for 3rd party JWT validation is anticipated in a future release.
    @root_validator()
    def check_instance_config(cls, values: Any) -> Any:
        if "allowed_aad_tenants" not in values:
            raise ValueError("missing allowed_aad_tenants")

        if not len(values["allowed_aad_tenants"]):
            raise ValueError("allowed_aad_tenants must not be empty")
        return values


_check_hotfix()<|MERGE_RESOLUTION|>--- conflicted
+++ resolved
@@ -802,11 +802,8 @@
     # if set, only admins can manage pools or scalesets
     allow_pool_management: bool = Field(default=True)
 
-<<<<<<< HEAD
     proxy_vm_sku: str = Field(default="Standard_B2s")
-=======
     allowed_aad_tenants: List[UUID]
->>>>>>> 9845da79
 
     def update(self, config: "InstanceConfig") -> None:
         for field in config.__fields__:
