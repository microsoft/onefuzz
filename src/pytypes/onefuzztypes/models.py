--- conflicted
+++ resolved
@@ -498,13 +498,10 @@
 class WorkerEvent(EnumModel):
     done: Optional[WorkerDoneEvent]
     running: Optional[WorkerRunningEvent]
-<<<<<<< HEAD
 
 
 class SettingUpEventData(BaseModel):
     tasks: List[UUID]
-=======
->>>>>>> 999d0f0f
 
 
 class NodeStateUpdate(BaseModel):
@@ -522,19 +519,11 @@
 
 
 class NodeEvent(EnumModel):
-<<<<<<< HEAD
     state_update: Optional[NodeStateUpdate]
     worker_event: Optional[WorkerEvent]
 
 
-# Union type to support hot upgrade of 1.0.0 nodes.
-=======
-    worker_event: Optional[WorkerEvent]
-    state_update: Optional[NodeStateUpdate]
-
-
 # Temporary shim type to support hot upgrade of 1.0.0 nodes.
->>>>>>> 999d0f0f
 #
 # We want future variants to use an externally-tagged repr.
 NodeEventShim = Union[NodeEvent, WorkerEvent, NodeStateUpdate]
