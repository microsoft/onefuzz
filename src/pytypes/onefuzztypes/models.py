--- conflicted
+++ resolved
@@ -352,73 +352,6 @@
     managed: Optional[bool] = Field(default=True)
 
 
-<<<<<<< HEAD
-class TaskUnitConfig(BaseModel):
-    instance_id: UUID
-    logs: Optional[str]
-    job_id: UUID
-    task_id: UUID
-    task_type: TaskType
-    instance_telemetry_key: Optional[str]
-    microsoft_telemetry_key: Optional[str]
-    heartbeat_queue: str
-    # command_queue: str
-    input_queue: Optional[str]
-    supervisor_exe: Optional[str]
-    supervisor_env: Optional[Dict[str, str]]
-    supervisor_options: Optional[List[str]]
-    supervisor_input_marker: Optional[str]
-    target_exe: Optional[str]
-    target_env: Optional[Dict[str, str]]
-    target_options: Optional[List[str]]
-    target_timeout: Optional[int]
-    target_options_merge: Optional[bool]
-    target_workers: Optional[int]
-    check_asan_log: Optional[bool]
-    check_debugger: Optional[bool]
-    check_retry_count: Optional[int]
-    check_fuzzer_help: Optional[bool]
-    expect_crash_on_failure: Optional[bool]
-    rename_output: Optional[bool]
-    generator_exe: Optional[str]
-    generator_env: Optional[Dict[str, str]]
-    generator_options: Optional[List[str]]
-    wait_for_files: Optional[str]
-    analyzer_exe: Optional[str]
-    analyzer_env: Optional[Dict[str, str]]
-    analyzer_options: Optional[List[str]]
-    stats_file: Optional[str]
-    stats_format: Optional[StatsFormat]
-    ensemble_sync_delay: Optional[int]
-    report_list: Optional[List[str]]
-    minimized_stack_depth: Optional[int]
-    coverage_filter: Optional[str]
-    function_allowlist: Optional[str]
-    module_allowlist: Optional[str]
-    source_allowlist: Optional[str]
-    target_assembly: Optional[str]
-    target_class: Optional[str]
-    target_method: Optional[str]
-
-    # from here forwards are Container definitions.  These need to be inline
-    # with TaskDefinitions and ContainerTypes
-    analysis: CONTAINER_DEF
-    coverage: CONTAINER_DEF
-    crashes: CONTAINER_DEF
-    crashdumps: CONTAINER_DEF
-    inputs: CONTAINER_DEF
-    no_repro: CONTAINER_DEF
-    readonly_inputs: CONTAINER_DEF
-    reports: CONTAINER_DEF
-    tools: CONTAINER_DEF
-    unique_inputs: CONTAINER_DEF
-    unique_reports: CONTAINER_DEF
-    regression_reports: CONTAINER_DEF
-    extra: CONTAINER_DEF
-
-
-=======
->>>>>>> b3955ab4
 class Forward(BaseModel):
     src_port: int
     dst_ip: str
