--- conflicted
+++ resolved
@@ -385,13 +385,12 @@
         return [cls.done, cls.shutdown, cls.halt]
 
     @classmethod
-<<<<<<< HEAD
     def in_use(cls) -> List["NodeState"]:
         return [cls.setting_up, cls.rebooting, cls.ready, cls.busy, cls.done]
-=======
+
+    @classmethod
     def can_process_new_work(cls) -> List["NodeState"]:
         return [cls.free]
->>>>>>> 52f83b5b
 
 
 class GithubIssueState(Enum):
