--- conflicted
+++ resolved
@@ -364,7 +364,20 @@
     keep_node_on_completion = "keep_node_on_completion"
 
 
-<<<<<<< HEAD
+class WebhookEventType(Enum):
+    task_created = "task_created"
+    task_stopped = "task_stopped"
+    task_failed = "task_failed"
+    ping = "ping"
+
+
+class WebhookMessageState(Enum):
+    queued = "queued"
+    retrying = "retrying"
+    succeeded = "succeeded"
+    failed = "failed"
+
+
 class UserFieldOperation(Enum):
     add = "add"
     replace = "replace"
@@ -375,18 +388,4 @@
     Int = "Int"
     Str = "Str"
     DictStr = "DictStr"
-    ListStr = "ListStr"
-=======
-class WebhookEventType(Enum):
-    task_created = "task_created"
-    task_stopped = "task_stopped"
-    task_failed = "task_failed"
-    ping = "ping"
-
-
-class WebhookMessageState(Enum):
-    queued = "queued"
-    retrying = "retrying"
-    succeeded = "succeeded"
-    failed = "failed"
->>>>>>> beea3189
+    ListStr = "ListStr"