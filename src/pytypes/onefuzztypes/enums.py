--- conflicted
+++ resolved
@@ -354,7 +354,11 @@
     body = "body"
 
 
-<<<<<<< HEAD
+class TaskDebugFlag(Enum):
+    keep_node_on_failure = "keep_node_on_failure"
+    keep_node_on_completion = "keep_node_on_completion"
+
+
 class UserFieldOperation(Enum):
     add = "add"
     replace = "replace"
@@ -365,9 +369,4 @@
     Int = "Int"
     Str = "Str"
     DictStr = "DictStr"
-    ListStr = "ListStr"
-=======
-class TaskDebugFlag(Enum):
-    keep_node_on_failure = "keep_node_on_failure"
-    keep_node_on_completion = "keep_node_on_completion"
->>>>>>> d2996656
+    ListStr = "ListStr"