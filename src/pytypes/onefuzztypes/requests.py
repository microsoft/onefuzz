--- conflicted
+++ resolved
@@ -212,12 +212,6 @@
     task_id: UUID
 
 
-<<<<<<< HEAD
-class DownloadConfigRequest(BaseRequest):
-    machine_id: UUID
-    pool_name: str
-    version: str
-=======
 class WebhookCreate(BaseRequest):
     name: str
     url: AnyHttpUrl
@@ -239,4 +233,9 @@
     event_types: Optional[List[WebhookEventType]]
     url: Optional[AnyHttpUrl]
     secret_token: Optional[str]
->>>>>>> 6dc7b784
+
+
+class DownloadConfigRequest(BaseRequest):
+    machine_id: UUID
+    pool_name: str
+    version: str