--- conflicted
+++ resolved
@@ -117,11 +117,7 @@
     pool_name: PoolName
 
 
-<<<<<<< HEAD
-class EventScalesetResizeScheduled(BaseModel):
-=======
 class EventScalesetResizeScheduled(BaseEvent):
->>>>>>> 52f83b5b
     scaleset_id: UUID
     pool_name: PoolName
     size: int
@@ -232,7 +228,6 @@
     EventScalesetFailed,
     EventScalesetCreated,
     EventScalesetDeleted,
-    EventScalesetResizeScheduled,
     EventScalesetStateUpdated,
     EventScalesetResizeScheduled,
     EventTaskFailed,
@@ -263,7 +258,6 @@
     scaleset_created = "scaleset_created"
     scaleset_deleted = "scaleset_deleted"
     scaleset_failed = "scaleset_failed"
-    scaleset_resize_scheduled = "scaleset_resize_scheduled"
     scaleset_state_updated = "scaleset_state_updated"
     scaleset_resize_scheduled = "scaleset_resize_scheduled"
     task_created = "task_created"
@@ -295,7 +289,6 @@
     EventType.scaleset_created: EventScalesetCreated,
     EventType.scaleset_deleted: EventScalesetDeleted,
     EventType.scaleset_failed: EventScalesetFailed,
-    EventType.scaleset_resize_scheduled: EventScalesetResizeScheduled,
     EventType.scaleset_state_updated: EventScalesetStateUpdated,
     EventType.scaleset_resize_scheduled: EventScalesetResizeScheduled,
     EventType.task_created: EventTaskCreated,
