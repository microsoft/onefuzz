--- conflicted
+++ resolved
@@ -60,11 +60,8 @@
     public GenericResource ParseResourceId(string resourceId) {
         throw new NotImplementedException();
     }
-<<<<<<< HEAD
-=======
 
     public Task<GenericResource> GetData(GenericResource resource) {
         throw new NotImplementedException();
     }
->>>>>>> 7f90c137
 }