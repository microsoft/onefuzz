﻿using System;
using System.Linq;
using Microsoft.Extensions.Caching.Memory;
using Microsoft.Extensions.Configuration.AzureAppConfiguration;
using Microsoft.Extensions.Options;
using Microsoft.FeatureManagement;
using Microsoft.OneFuzz.Service;
using Microsoft.OneFuzz.Service.OneFuzzLib.Orm;
using Async = System.Threading.Tasks;

namespace IntegrationTests.Fakes;


// TestContext provides a minimal IOnefuzzContext implementation to allow running
// of functions as unit or integration tests.
public sealed class TestContext : IOnefuzzContext {
    public TestContext(ILogTracer logTracer, IStorage storage, ICreds creds, string storagePrefix) {
        var cache = new MemoryCache(Options.Create(new MemoryCacheOptions()));
        EntityConverter = new EntityConverter();
        ServiceConfiguration = new TestServiceConfiguration(storagePrefix);
        Storage = storage;
        Creds = creds;

        // this one is faked entirely; we can’t perform these operations at test time
        VmssOperations = new TestVmssOperations();

        Containers = new Containers(logTracer, Storage, ServiceConfiguration);
        Queue = new Queue(Storage, logTracer);
        RequestHandling = new RequestHandling(logTracer);
        TaskOperations = new TaskOperations(logTracer, this);
        NodeOperations = new NodeOperations(logTracer, this);
        JobOperations = new JobOperations(logTracer, this);
        NodeTasksOperations = new NodeTasksOperations(logTracer, this);
        TaskEventOperations = new TaskEventOperations(logTracer, this);
        NodeMessageOperations = new NodeMessageOperations(logTracer, this);
        ConfigOperations = new ConfigOperations(logTracer, this, cache);
        PoolOperations = new PoolOperations(logTracer, this);
        ScalesetOperations = new ScalesetOperations(logTracer, this);
        ReproOperations = new ReproOperations(logTracer, this);
        Reports = new Reports(logTracer, Containers);
        UserCredentials = new UserCredentials(logTracer, ConfigOperations);
        NotificationOperations = new NotificationOperations(logTracer, this);
        SecretsOperations = new TestSecretsOperations(Creds, ServiceConfiguration);
        FeatureManagerSnapshot = new TestFeatureManagerSnapshot();
    }

    public TestEvents Events { get; set; } = new();

    // convenience method for test setup
    public Async.Task InsertAll(params EntityBase[] objs)
        => Async.Task.WhenAll(
            objs.Select(x => x switch {
                Task t => TaskOperations.Insert(t),
                Node n => NodeOperations.Insert(n),
                Pool p => PoolOperations.Insert(p),
                Job j => JobOperations.Insert(j),
                Repro r => ReproOperations.Insert(r),
                NodeTasks nt => NodeTasksOperations.Insert(nt),
                InstanceConfig ic => ConfigOperations.Insert(ic),
                Notification n => NotificationOperations.Insert(n),
                _ => throw new NotSupportedException($"You will need to add an TestContext.InsertAll case for {x.GetType()} entities"),
            }));

    // Implementations:

    IEvents IOnefuzzContext.Events => Events;

    public IServiceConfig ServiceConfiguration { get; }

    public IStorage Storage { get; }
    public ICreds Creds { get; }
    public IContainers Containers { get; set; }
    public IQueue Queue { get; }
    public IUserCredentials UserCredentials { get; set; }

    public IRequestHandling RequestHandling { get; }

    public ITaskOperations TaskOperations { get; }
    public IJobOperations JobOperations { get; }
    public INodeOperations NodeOperations { get; }
    public INodeTasksOperations NodeTasksOperations { get; }
    public ITaskEventOperations TaskEventOperations { get; }
    public INodeMessageOperations NodeMessageOperations { get; }
    public IConfigOperations ConfigOperations { get; }
    public IPoolOperations PoolOperations { get; }
    public IScalesetOperations ScalesetOperations { get; }
    public IVmssOperations VmssOperations { get; }
    public IReproOperations ReproOperations { get; }
    public IReports Reports { get; }
    public EntityConverter EntityConverter { get; }

    public INotificationOperations NotificationOperations { get; }

    public ISecretsOperations SecretsOperations { get; }

    public IFeatureManagerSnapshot FeatureManagerSnapshot { get; }


    // -- Remainder not implemented --

    public IConfig Config => throw new System.NotImplementedException();

    public IAutoScaleOperations AutoScaleOperations => throw new NotImplementedException();

    public IDiskOperations DiskOperations => throw new System.NotImplementedException();

    public IExtensions Extensions => throw new System.NotImplementedException();

    public IIpOperations IpOperations => throw new System.NotImplementedException();

    public ILogAnalytics LogAnalytics => throw new System.NotImplementedException();


    public IProxyForwardOperations ProxyForwardOperations => throw new System.NotImplementedException();

    public IProxyOperations ProxyOperations => throw new System.NotImplementedException();


    public IScheduler Scheduler => throw new System.NotImplementedException();


    public IVmOperations VmOperations => throw new System.NotImplementedException();

    public IWebhookMessageLogOperations WebhookMessageLogOperations => throw new System.NotImplementedException();

    public IWebhookOperations WebhookOperations => throw new System.NotImplementedException();

    public INsgOperations NsgOperations => throw new NotImplementedException();

    public ISubnet Subnet => throw new NotImplementedException();

    public ITeams Teams => throw new NotImplementedException();
    public IGithubIssues GithubIssues => throw new NotImplementedException();
    public IAdo Ado => throw new NotImplementedException();
<<<<<<< HEAD

    public IFeatureManagerSnapshot FeatureManagerSnapshot => throw new NotImplementedException();
=======
>>>>>>> 124f50de

    public IConfigurationRefresher ConfigurationRefresher => throw new NotImplementedException();
}<|MERGE_RESOLUTION|>--- conflicted
+++ resolved
@@ -41,7 +41,8 @@
         UserCredentials = new UserCredentials(logTracer, ConfigOperations);
         NotificationOperations = new NotificationOperations(logTracer, this);
         SecretsOperations = new TestSecretsOperations(Creds, ServiceConfiguration);
-        FeatureManagerSnapshot = new TestFeatureManagerSnapshot();
+        
+        = new TestFeatureManagerSnapshot();
     }
 
     public TestEvents Events { get; set; } = new();
@@ -132,11 +133,6 @@
     public ITeams Teams => throw new NotImplementedException();
     public IGithubIssues GithubIssues => throw new NotImplementedException();
     public IAdo Ado => throw new NotImplementedException();
-<<<<<<< HEAD
-
-    public IFeatureManagerSnapshot FeatureManagerSnapshot => throw new NotImplementedException();
-=======
->>>>>>> 124f50de
 
     public IConfigurationRefresher ConfigurationRefresher => throw new NotImplementedException();
 }