--- conflicted
+++ resolved
@@ -137,150 +137,4 @@
         var deserialized = BodyAs<NodeSearchResult[]>(result);
         Assert.Equal(3, deserialized.Length);
     }
-<<<<<<< HEAD
-
-    [Theory]
-    [InlineData("PATCH")]
-    [InlineData("POST")]
-    [InlineData("DELETE")]
-    public async Async.Task RequiresAdmin(string method) {
-        // config must be found
-        await Context.InsertAll(
-            new InstanceConfig(Context.ServiceConfiguration.OneFuzzInstanceName) {
-                RequireAdminPrivileges = true
-            });
-
-        // must be a user to auth
-        var auth = new TestEndpointAuthorization(RequestType.User, Logger, Context);
-
-        // override the found user credentials
-        var userInfo = new UserInfo(ApplicationId: Guid.NewGuid(), ObjectId: Guid.NewGuid(), "upn");
-        Context.UserCredentials = new TestUserCredentials(Logger, Context.ConfigOperations, OneFuzzResult<UserInfo>.Ok(userInfo));
-
-        var req = new NodeGet(MachineId: _machineId);
-        var func = new NodeFunction(Logger, auth, Context);
-        var result = await func.Run(TestHttpRequestData.FromJson(method, req));
-        Assert.Equal(HttpStatusCode.BadRequest, result.StatusCode);
-
-        var err = BodyAs<ProblemDetails>(result);
-        Assert.Equal(ErrorCode.UNAUTHORIZED.ToString(), err.Title);
-        Assert.Contains("pool modification disabled", err.Detail);
-    }
-
-    [Theory]
-    [InlineData("PATCH")]
-    [InlineData("POST")]
-    [InlineData("DELETE")]
-    public async Async.Task RequiresAdmin_CanBeDisabled(string method) {
-        // disable requiring admin privileges
-        await Context.InsertAll(
-            new InstanceConfig(Context.ServiceConfiguration.OneFuzzInstanceName) {
-                RequireAdminPrivileges = false
-            });
-
-        // must be a user to auth
-        var auth = new TestEndpointAuthorization(RequestType.User, Logger, Context);
-
-        // override the found user credentials
-        var userInfo = new UserInfo(ApplicationId: Guid.NewGuid(), ObjectId: Guid.NewGuid(), "upn");
-        Context.UserCredentials = new TestUserCredentials(Logger, Context.ConfigOperations, OneFuzzResult<UserInfo>.Ok(userInfo));
-
-        var req = new NodeGet(MachineId: _machineId);
-        var func = new NodeFunction(Logger, auth, Context);
-        var result = await func.Run(TestHttpRequestData.FromJson(method, req));
-
-        // we will fail with BadRequest but due to not being able to find the Node,
-        // not because of UNAUTHORIZED
-        Assert.Equal(HttpStatusCode.BadRequest, result.StatusCode);
-        Assert.Equal(ErrorCode.UNABLE_TO_FIND.ToString(), BodyAs<ProblemDetails>(result).Title);
-    }
-
-    [Theory]
-    [InlineData("PATCH")]
-    [InlineData("POST")]
-    [InlineData("DELETE")]
-    public async Async.Task UserCanBeAdmin(string method) {
-        var userObjectId = Guid.NewGuid();
-
-        // config specifies that user is admin
-        await Context.InsertAll(
-            new InstanceConfig(Context.ServiceConfiguration.OneFuzzInstanceName) {
-                Admins = new[] { userObjectId }
-            });
-
-        // must be a user to auth
-        var auth = new TestEndpointAuthorization(RequestType.User, Logger, Context);
-
-        // override the found user credentials
-        var userInfo = new UserInfo(ApplicationId: Guid.NewGuid(), ObjectId: userObjectId, "upn");
-        Context.UserCredentials = new TestUserCredentials(Logger, Context.ConfigOperations, OneFuzzResult<UserInfo>.Ok(userInfo));
-
-        var req = new NodeGet(MachineId: _machineId);
-        var func = new NodeFunction(Logger, auth, Context);
-        var result = await func.Run(TestHttpRequestData.FromJson(method, req));
-
-        // we will fail with BadRequest but due to not being able to find the Node,
-        // not because of UNAUTHORIZED
-        Assert.Equal(HttpStatusCode.BadRequest, result.StatusCode);
-        Assert.Equal(ErrorCode.UNABLE_TO_FIND.ToString(), BodyAs<ProblemDetails>(result).Title);
-    }
-
-    [Theory]
-    [InlineData("PATCH")]
-    [InlineData("POST")]
-    [InlineData("DELETE")]
-    public async Async.Task EnablingAdminForAnotherUserDoesNotPermitThisUser(string method) {
-        var userObjectId = Guid.NewGuid();
-        var otherObjectId = Guid.NewGuid();
-
-        // config specifies that a different user is admin
-        await Context.InsertAll(
-            new InstanceConfig(Context.ServiceConfiguration.OneFuzzInstanceName) {
-                Admins = new[] { otherObjectId }, RequireAdminPrivileges = true
-            });
-
-        // must be a user to auth
-        var auth = new TestEndpointAuthorization(RequestType.User, Logger, Context);
-
-        // override the found user credentials
-        var userInfo = new UserInfo(ApplicationId: Guid.NewGuid(), ObjectId: userObjectId, "upn");
-        Context.UserCredentials = new TestUserCredentials(Logger, Context.ConfigOperations, OneFuzzResult<UserInfo>.Ok(userInfo));
-
-        var req = new NodeGet(MachineId: _machineId);
-        var func = new NodeFunction(Logger, auth, Context);
-        var result = await func.Run(TestHttpRequestData.FromJson(method, req));
-        Assert.Equal(HttpStatusCode.BadRequest, result.StatusCode);
-
-        var err = BodyAs<ProblemDetails>(result);
-        Assert.Equal(ErrorCode.UNAUTHORIZED.ToString(), err.Title);
-        Assert.Contains("not authorized to manage instance", err.Detail);
-    }
-
-    [Theory]
-    [InlineData("PATCH")]
-    [InlineData("POST")]
-    [InlineData("DELETE")]
-    public async Async.Task CanPerformOperation(string method) {
-        // disable requiring admin privileges
-        await Context.InsertAll(
-            new InstanceConfig(Context.ServiceConfiguration.OneFuzzInstanceName) {
-                RequireAdminPrivileges = false
-            },
-            new Node(_poolName, _machineId, null, _version));
-
-        // must be a user to auth
-        var auth = new TestEndpointAuthorization(RequestType.User, Logger, Context);
-
-        // override the found user credentials
-        var userInfo = new UserInfo(ApplicationId: Guid.NewGuid(), ObjectId: Guid.NewGuid(), "upn");
-        Context.UserCredentials = new TestUserCredentials(Logger, Context.ConfigOperations, OneFuzzResult<UserInfo>.Ok(userInfo));
-
-        // all of these operations use NodeGet
-        var req = new NodeGet(MachineId: _machineId);
-        var func = new NodeFunction(Logger, auth, Context);
-        var result = await func.Run(TestHttpRequestData.FromJson(method, req));
-        Assert.Equal(HttpStatusCode.OK, result.StatusCode);
-    }
-=======
->>>>>>> 9bc1ab3c
 }