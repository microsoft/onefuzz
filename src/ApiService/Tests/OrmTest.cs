﻿using System;
using System.Linq;
using System.Text.Json;
using System.Text.Json.Nodes;
using System.Text.Json.Serialization;
using Azure.Data.Tables;
using FluentAssertions;
using Microsoft.OneFuzz.Service;
using Microsoft.OneFuzz.Service.OneFuzzLib.Orm;
using Moq;
using Xunit;

namespace Tests {
    public class OrmTest {
        sealed class TestObject {
            public String? TheName { get; set; }
            public TestEnum TheEnum { get; set; }
            public TestFlagEnum TheFlag { get; set; }
            public TestEnumValue TheEnumValue { get; set; }
        }

        enum TestEnum {
            TheOne,
            TheTwo,
        }

        [Flags]
        enum TestFlagEnum {
            FlagOne = 1,
            FlagTwo = 2,
        }

        [SerializeValue]
        enum TestEnumValue {
            One = 1,
            Two = 2
        }

        sealed record Entity1(
            [PartitionKey] Guid Id,
            [RowKey] string TheName,
            DateTimeOffset TheDate,
            int TheNumber,
            double TheFloat,
            TestEnum TheEnum,
            TestFlagEnum TheFlag,
            [property: JsonPropertyName("a__special__name")] string Renamed,
            TestObject TheObject,
            TestObject? TestNull,

            Uri TestUri,
            Uri? TestUriNull

            ) : EntityBase();


        [Fact]
        public void TestBothDirections() {
            var uriString = new Uri("https://localhost:9090");
            var converter = new EntityConverter();
            var entity1 = new Entity1(
                            Guid.NewGuid(),
                            "test",
                            DateTimeOffset.UtcNow,
                            123,
                            12.44,
                            TestEnum.TheTwo, TestFlagEnum.FlagOne | TestFlagEnum.FlagTwo,
                            "renamed",
                            new TestObject {
                                TheName = "testobject",
                                TheEnum = TestEnum.TheTwo,
                                TheFlag = TestFlagEnum.FlagOne | TestFlagEnum.FlagTwo,
                                TheEnumValue = TestEnumValue.Two
                            },
                            null,
                            uriString,
                            null
                            );


            var tableEntity = converter.ToTableEntity(entity1);
            var fromTableEntity = converter.ToRecord<Entity1>(tableEntity);
            var eq = fromTableEntity == entity1;

            Assert.Equal(fromTableEntity.TimeStamp, entity1.TimeStamp);
            Assert.Equal(fromTableEntity.Id, entity1.Id);
            Assert.Equal(fromTableEntity.Renamed, entity1.Renamed);
            Assert.Equal(fromTableEntity.TestNull, entity1.TestNull);
            Assert.Equal(fromTableEntity.TestUri, entity1.TestUri);
            Assert.Equal(fromTableEntity.TestUriNull, entity1.TestUriNull);
            Assert.Equal(fromTableEntity.TheDate, entity1.TheDate);
            Assert.Equal(fromTableEntity.TheEnum, entity1.TheEnum);

            Assert.Equal(fromTableEntity.TheFlag, entity1.TheFlag);
            Assert.Equal(fromTableEntity.TheFloat, entity1.TheFloat);
            Assert.Equal(fromTableEntity.TheName, entity1.TheName);
            Assert.Equal(fromTableEntity.TheNumber, entity1.TheNumber);
            Assert.Equal(fromTableEntity.TimeStamp, entity1.TimeStamp);

            Assert.Equal(fromTableEntity.TheObject.TheEnum, entity1.TheObject.TheEnum);
            Assert.Equal(fromTableEntity.TheObject.TheFlag, entity1.TheObject.TheFlag);
            Assert.Equal(fromTableEntity.TheObject.TheName, entity1.TheObject.TheName);
            Assert.Equal(fromTableEntity.TheObject.TheEnumValue, entity1.TheObject.TheEnumValue);
        }


        [Fact]
        public void TestConvertToTableEntity() {
            var uriString = new Uri("https://localhost:9090");
            var converter = new EntityConverter();
            var entity1 = new Entity1(
                            Guid.NewGuid(),
                            "test",
                            DateTimeOffset.UtcNow,
                            123,
                            12.44,
                            TestEnum.TheTwo, TestFlagEnum.FlagOne | TestFlagEnum.FlagTwo,
                            "renamed",
                            new TestObject {
                                TheName = "testobject",
                                TheEnum = TestEnum.TheTwo,
                                TheFlag = TestFlagEnum.FlagOne | TestFlagEnum.FlagTwo,
                                TheEnumValue = TestEnumValue.One
                            },
                            null,
                            uriString,
                            null
                            );
            var tableEntity = converter.ToTableEntity(entity1);

            Assert.NotNull(tableEntity);
            Assert.Equal(entity1.Id.ToString(), tableEntity.PartitionKey);
            Assert.Equal(entity1.TheName.ToString(), tableEntity.RowKey);
            Assert.Equal(entity1.TheDate, tableEntity.GetDateTimeOffset("the_date"));
            Assert.Equal(entity1.TheNumber, tableEntity.GetInt32("the_number"));
            Assert.Equal(entity1.TheFloat, tableEntity.GetDouble("the_float"));
            Assert.Equal("the_two", tableEntity.GetString("the_enum"));
            Assert.Equal("flag_one,flag_two", tableEntity.GetString("the_flag"));
            Assert.Equal("renamed", tableEntity.GetString("a__special__name"));

            Assert.Equal(uriString, new Uri(tableEntity.GetString("test_uri")));


            var json = JsonNode.Parse(tableEntity.GetString("the_object"))?.AsObject() ?? throw new InvalidOperationException("Could not parse objec");

            Assert.True(json.TryGetPropertyValue("the_name", out var theName));
            Assert.True(json.TryGetPropertyValue("the_enum", out var theEnum));
            Assert.True(json.TryGetPropertyValue("the_flag", out var theFlag));
            Assert.True(json.TryGetPropertyValue("the_enum_value", out var theEnumValue));

            Assert.Equal(entity1.TheObject.TheName, theName?.GetValue<string>());
            Assert.Equal("the_two", theEnum?.GetValue<string>());
            Assert.Equal("flag_one,flag_two", theFlag?.GetValue<string>());
            Assert.Equal((int)TestEnumValue.One, theEnumValue?.GetValue<int>());
        }

        [Fact]
        public void TestFromtableEntity() {
            var converter = new EntityConverter();
            var tableEntity = new TableEntity(Guid.NewGuid().ToString(), "test") {
                {"the_date", DateTimeOffset.UtcNow },
                { "the_number", 1234},
                { "the_float", 12.34},
                { "the_enum", "the_two"},
                { "the_flag", "flag_one,flag_two"},
                { "a__special__name", "renamed"},
                { "the_object", "{\"the_name\": \"testName\", \"the_enum\": \"the_one\", \"the_flag\": \"flag_one,flag_two\"}"},
                { "test_null", null},
            };

            var entity1 = converter.ToRecord<Entity1>(tableEntity);

            Assert.NotNull(entity1);
            Assert.Equal(tableEntity.PartitionKey, entity1.Id.ToString());
            Assert.Equal(tableEntity.RowKey, entity1.TheName.ToString());
            Assert.Equal(tableEntity.GetDateTimeOffset("the_date"), entity1.TheDate);
            Assert.Equal(tableEntity.GetInt32("the_number"), entity1.TheNumber);
            Assert.Equal(tableEntity.GetDouble("the_float"), entity1.TheFloat);
            Assert.Equal(TestEnum.TheTwo, entity1.TheEnum);
            Assert.Equal(tableEntity.GetString("a__special__name"), entity1.Renamed);
            Assert.Null(tableEntity.GetString("test_null"));
            Assert.Null(entity1.TestNull);

            Assert.Equal("testName", entity1.TheObject.TheName);
            Assert.Equal(TestEnum.TheOne, entity1.TheObject.TheEnum);
            Assert.Equal(TestFlagEnum.FlagOne | TestFlagEnum.FlagTwo, entity1.TheObject.TheFlag);

        }

        [Fact]
        public void TestConvertPascalToSnakeCase() {
            var testCases = new[] {
                ("simpleTest", "simple_test"),
                ("easy", "easy"),
                ("HTML", "html"),
                ("simpleXML", "simple_xml"),
                ("PDFLoad", "pdf_load"),
                ("startMIDDLELast", "start_middle_last"),
                ("AString", "a_string"),
                ("Some4Numbers234", "some4_numbers234"),
                ("TEST123String", "test123_string"),
                ("TheTwo", "the_two"),
                ("___Value2", "___value2"),
                ("V_A_L_U_E_3", "v_a_l_u_e_3"),
                ("ALLCAPS", "allcaps"),
            };

            foreach (var (input, expected) in testCases) {
                var actual = CaseConverter.PascalToSnake(input);
                Assert.Equal(expected, actual);
            }
        }

        [Fact]
        public void TestConvertSnakeToPAscalCase() {
            var testCases = new[] {
                ("simple_test" , "SimpleTest"),
                ("easy" , "Easy"),
                ("html" , "Html"),
                ("simple_xml" , "SimpleXml"),
                ("pdf_load" , "PdfLoad"),
                ("start_middle_last" , "StartMiddleLast"),
                ("a_string" , "AString"),
                ("some4_numbers234" , "Some4Numbers234"),
                ("test123_string" , "Test123String"),
                ("the_two" , "TheTwo")
            };

            foreach (var (input, expected) in testCases) {
                var actual = CaseConverter.SnakeToPascal(input);
                Assert.Equal(expected, actual);
            }
        }



        [Fact]
        public void TestEventSerialization() {
<<<<<<< HEAD
            var scalesetId = ScalesetId.Parse(Guid.NewGuid().ToString());
            var hb = new EventNodeHeartbeat(Guid.NewGuid(), scalesetId, PoolName.Parse("test-Poool"));
            var expectedEvent = new EventMessage(Guid.NewGuid(), EventType.NodeHeartbeat, hb, Guid.NewGuid(), "test", DateTime.UtcNow);
=======
            var expectedEvent = new EventMessage(Guid.NewGuid(), EventType.NodeHeartbeat, new EventNodeHeartbeat(Guid.NewGuid(), Guid.NewGuid(), PoolName.Parse("test-Poool"), NodeState.Busy), Guid.NewGuid(), "test", DateTime.UtcNow);
>>>>>>> d84b72b5
            var serialized = JsonSerializer.Serialize(expectedEvent, EntityConverter.GetJsonSerializerOptions());
            var actualEvent = JsonSerializer.Deserialize<EventMessage>((string)serialized, EntityConverter.GetJsonSerializerOptions());
            Assert.Equal(expectedEvent, actualEvent);
        }


        sealed record Entity2(
            [PartitionKey] int Id,
            [RowKey] string TheName
            ) : EntityBase();

        [Fact]
        public void TestIntKey() {
            var expected = new Entity2(10, "test");
            var converter = new EntityConverter();
            var tableEntity = converter.ToTableEntity(expected);
            var actual = converter.ToRecord<Entity2>(tableEntity);

            Assert.Equal(expected.Id, actual.Id);
            Assert.Equal(expected.TheName, actual.TheName);
        }

        sealed record Entity3(
            [PartitionKey] int Id,
            [RowKey] string TheName,
            Container Container
        ) : EntityBase();

        [Fact]
        public void TestContainerSerialization() {
            var container = Container.Parse("abc-123");
            var expected = new Entity3(123, "abc", container);
            var converter = new EntityConverter();

            var tableEntity = converter.ToTableEntity(expected);
            var actual = converter.ToRecord<Entity3>(tableEntity);

            Assert.Equal(expected.Container, actual.Container);
            Assert.Equal(expected.Container.String, tableEntity.GetString("container"));
        }

        [Fact]
        public void TestContainerSerialization2() {
            var entityJson =
@"{
    ""Id"": 123,
    ""TheName"": ""abc"",
    ""Container"": ""abc-123""
}";
            var entity = JsonSerializer.Deserialize<Entity3>(entityJson);

            Assert.Equal(123, entity?.Id);
            Assert.Equal("abc", entity?.TheName);
            Assert.Equal("abc-123", entity?.Container.String);
        }


        sealed record Entity4(
                [RowKey][PartitionKey] int Id,
                string TheName,
                Container Container
            ) : EntityBase();

        [Fact]
        public void TestPartitionKeyIsRowKey() {
            var container = Container.Parse("abc-123");
            var expected = new Entity4(123, "abc", container);
            var converter = new EntityConverter();

            var tableEntity = converter.ToTableEntity(expected);
            Assert.Equal(expected.Id.ToString(), tableEntity.RowKey);
            Assert.Equal(expected.Id.ToString(), tableEntity.PartitionKey);

            var actual = converter.ToRecord<Entity4>(tableEntity);

            Assert.Equal(expected.Container, actual.Container);
            Assert.Equal(expected.Container.String, tableEntity.GetString("container"));
        }


        sealed record TestEnumObject(TestEnumValue TheEnumValue);

        [Fact]
        public void TestSerializeEnumValue() {
            var expectedObject = new TestEnumObject(
                TheEnumValue: TestEnumValue.One
            );

            var serialized = JsonSerializer.Serialize(expectedObject, EntityConverter.GetJsonSerializerOptions());
            var json = JsonDocument.Parse(serialized);
            Assert.Equal((int)expectedObject.TheEnumValue, json.RootElement.GetProperty("the_enum_value").GetInt32());
            var actual = JsonSerializer.Deserialize<TestEnumObject>(serialized, EntityConverter.GetJsonSerializerOptions());
            Assert.Equal(expectedObject, actual);
        }


        sealed record TestNullField(int? Id, string? Name, TestObject? Obj) : EntityBase();

        [Fact]
        public void TestNullValue() {

            var entityConverter = new EntityConverter();
            var tableEntity = entityConverter.ToTableEntity(new TestNullField(null, null, null));

            Assert.Null(tableEntity["id"]);
            Assert.Null(tableEntity["name"]);
            Assert.Null(tableEntity["obj"]);

        }


        [SkipRename]
        enum DoNotRename {
            test1,
            Test_2,
            TEST3
        }


        [Flags]
        [SkipRename]
        enum DoNotRenameFlag {
            test1 = 1 << 0,
            Test_2 = 1 << 1,
            TEST3 = 1 << 2,
        }
        sealed record TestEntity3(DoNotRename Enum, DoNotRenameFlag flag) : EntityBase();


        [Fact]
        public void TestSkipRename() {

            var entityConverter = new EntityConverter();

            var expected = new TestEntity3(DoNotRename.TEST3, DoNotRenameFlag.Test_2 | DoNotRenameFlag.test1);
            var tableEntity = entityConverter.ToTableEntity(expected);
            Assert.Equal("TEST3", tableEntity.GetString("enum"));
            Assert.Equal("test1,Test_2", tableEntity.GetString("flag"));

            var actual = entityConverter.ToRecord<TestEntity3>(tableEntity);

            Assert.Equal(expected, actual);
        }


        sealed class TestClass {
            public string Name { get; }
            public TestClass() {
                Name = "testName";
            }
        }
        sealed record TestIinit([DefaultValue(InitMethod.DefaultConstructor)] TestClass testClass, string test = "default_test") : EntityBase();

        [Fact]
        public void TestInitValue() {
            var entityConverter = new EntityConverter();
            var tableEntity = new TableEntity();
            var actual = entityConverter.ToRecord<TestIinit>(tableEntity);

            Assert.Equal("testName", actual.testClass.Name);
            Assert.Equal("default_test", actual.test);
        }


        sealed record TestKeyGetter([PartitionKey] Guid PartitionKey, [RowKey] Guid RowKey);
        [Fact]
        public void TestKeyGetters() {
            var test = new TestKeyGetter(Guid.NewGuid(), Guid.NewGuid());

            var actualPartitionKey = EntityConverter.PartitionKeyGetter<TestKeyGetter>()?.Invoke(test);
            var actualRowKey = EntityConverter.RowKeyGetter<TestKeyGetter>()?.Invoke(test);

            Assert.Equal(test.PartitionKey, actualPartitionKey);
            Assert.Equal(test.RowKey, actualRowKey);
        }

        sealed record NestedEntity(
            [PartitionKey] int Id,
            [RowKey] string TheName,
            [property: TypeDiscrimnatorAttribute("EventType", typeof(EventTypeProvider))]
            [property: JsonConverter(typeof(BaseEventConverter))]
            Nested? EventType
        ) : EntityBase();

#pragma warning disable CS0169
        public record Nested(
            bool? B,
            Nested? EventType
        ) : BaseEvent();
#pragma warning restore CS0169

        [Fact]
        public void TestDeeplyNestedObjects() {
            var converter = new EntityConverter();
            var deeplyNestedJson = $"{{{string.Concat(Enumerable.Repeat("\"EventType\": {", 3))}{new String('}', 3)}}}"; // {{{...}}}
            var nestedEntity = new NestedEntity(
                Id: 123,
                TheName: "abc",
                EventType: JsonSerializer.Deserialize<Nested>(deeplyNestedJson, new JsonSerializerOptions())
            );

            var tableEntity = converter.ToTableEntity(nestedEntity);
            var toRecord = () => converter.ToRecord<NestedEntity>(tableEntity);

            _ = toRecord.Should().Throw<Exception>().And.InnerException!.Should().BeOfType<OrmInvalidDiscriminatorFieldException>();
        }
    }
}<|MERGE_RESOLUTION|>--- conflicted
+++ resolved
@@ -236,13 +236,9 @@
 
         [Fact]
         public void TestEventSerialization() {
-<<<<<<< HEAD
             var scalesetId = ScalesetId.Parse(Guid.NewGuid().ToString());
-            var hb = new EventNodeHeartbeat(Guid.NewGuid(), scalesetId, PoolName.Parse("test-Poool"));
+            var hb = new EventNodeHeartbeat(Guid.NewGuid(), scalesetId, PoolName.Parse("test-Poool"), NodeState.Busy);
             var expectedEvent = new EventMessage(Guid.NewGuid(), EventType.NodeHeartbeat, hb, Guid.NewGuid(), "test", DateTime.UtcNow);
-=======
-            var expectedEvent = new EventMessage(Guid.NewGuid(), EventType.NodeHeartbeat, new EventNodeHeartbeat(Guid.NewGuid(), Guid.NewGuid(), PoolName.Parse("test-Poool"), NodeState.Busy), Guid.NewGuid(), "test", DateTime.UtcNow);
->>>>>>> d84b72b5
             var serialized = JsonSerializer.Serialize(expectedEvent, EntityConverter.GetJsonSerializerOptions());
             var actualEvent = JsonSerializer.Deserialize<EventMessage>((string)serialized, EntityConverter.GetJsonSerializerOptions());
             Assert.Equal(expectedEvent, actualEvent);
