--- conflicted
+++ resolved
@@ -1568,13 +1568,8 @@
       },
       "System.Diagnostics.DiagnosticSource": {
         "type": "Transitive",
-<<<<<<< HEAD
-        "resolved": "8.0.0-preview.4.23259.5",
-        "contentHash": "p7bkTixVHLOALaNlqX+8uBMT68Fbo0yoEigLQ6ya9wNRPThGx5V14et7kf9pVQbR9gN1H2zqSPbX0y8nrXTq+g=="
-=======
         "resolved": "7.0.0",
         "contentHash": "9W0ewWDuAyDqS2PigdTxk6jDKonfgscY/hP8hm7VpxYhNHZHKvZTdRckberlFk3VnCmr3xBUyMBut12Q+T2aOw=="
->>>>>>> 15351a7b
       },
       "System.Diagnostics.EventLog": {
         "type": "Transitive",
