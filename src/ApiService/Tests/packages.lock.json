{
  "version": 1,
  "dependencies": {
    "net7.0": {
      "coverlet.collector": {
        "type": "Direct",
        "requested": "[3.2.0, )",
        "resolved": "3.2.0",
        "contentHash": "xjY8xBigSeWIYs4I7DgUHqSNoGqnHi7Fv7/7RZD02rvZyG3hlsjnQKiVKVWKgr9kRKgmV+dEfu8KScvysiC0Wg=="
      },
      "FluentAssertions": {
        "type": "Direct",
        "requested": "[6.10.0, )",
        "resolved": "6.10.0",
        "contentHash": "Da3YsiRDnOHKBfxutjnupL1rOX0K/jnG6crn5AgwukeqZ/yi+HNCOFshic01ke0ztZFWzpfQMXH8fO9aAbG0Gw==",
        "dependencies": {
          "System.Configuration.ConfigurationManager": "4.4.0"
        }
      },
      "FsCheck": {
        "type": "Direct",
        "requested": "[2.16.4, )",
        "resolved": "2.16.4",
        "contentHash": "XZiPcmNfRGgtLRSTQRTNwjMNPk8tCgPVsjNltHLfI1JRKYyJZkCrG3F0xtuQ9/d0h6KWiz6dsz/JDqoM/X5CMA==",
        "dependencies": {
          "FSharp.Core": "4.2.3"
        }
      },
      "FsCheck.Xunit": {
        "type": "Direct",
        "requested": "[2.16.4, )",
        "resolved": "2.16.4",
        "contentHash": "MNzeXiwPNyGu3JoCAwtO1Sw9xqkncjn+QhA3IhloChJKAtPcr6U9cs6v9gZXJufn5IojBxNgF4dCKhBePzdFEw==",
        "dependencies": {
          "FsCheck": "[2.16.4]",
          "xunit.extensibility.execution": "[2.2.0, 3.0.0)"
        }
      },
      "Microsoft.NET.Test.Sdk": {
        "type": "Direct",
        "requested": "[17.1.0, )",
        "resolved": "17.1.0",
        "contentHash": "MVKvOsHIfrZrvg+8aqOF5dknO/qWrR1sWZjMPQ1N42MKMlL/zQL30FQFZxPeWfmVKWUWAOmAHYsqB5OerTKziw==",
        "dependencies": {
          "Microsoft.CodeCoverage": "17.1.0",
          "Microsoft.TestPlatform.TestHost": "17.1.0"
        }
      },
      "Moq": {
        "type": "Direct",
        "requested": "[4.17.2, )",
        "resolved": "4.17.2",
        "contentHash": "HytUPJ3/uks2UgJ9hIcyXm3YxpFAR4OJzbQwTHltbKGun3lFLhEHs97hiiPj1dY8jV/kasXeihTzDxct6Zf3iQ==",
        "dependencies": {
          "Castle.Core": "4.4.1",
          "System.Threading.Tasks.Extensions": "4.5.4"
        }
      },
      "xunit": {
        "type": "Direct",
        "requested": "[2.4.1, )",
        "resolved": "2.4.1",
        "contentHash": "XNR3Yz9QTtec16O0aKcO6+baVNpXmOnPUxDkCY97J+8krUYxPvXT1szYYEUdKk4sB8GOI2YbAjRIOm8ZnXRfzQ==",
        "dependencies": {
          "xunit.analyzers": "0.10.0",
          "xunit.assert": "[2.4.1]",
          "xunit.core": "[2.4.1]"
        }
      },
      "xunit.runner.visualstudio": {
        "type": "Direct",
        "requested": "[2.4.3, )",
        "resolved": "2.4.3",
        "contentHash": "kZZSmOmKA8OBlAJaquPXnJJLM9RwQ27H7BMVqfMLUcTi9xHinWGJiWksa3D4NEtz0wZ/nxd2mogObvBgJKCRhQ=="
      },
      "Azure.Core": {
        "type": "Transitive",
        "resolved": "1.27.0",
        "contentHash": "2313x90KaNKRY88ZMK/4MQaNESTzgPEeUCeyXMrOoZwh8HsjuHAHPG8eskHlpmQ4CuOag+QEwE04vykzTvosrw==",
        "dependencies": {
          "Microsoft.Bcl.AsyncInterfaces": "1.1.1",
          "System.Diagnostics.DiagnosticSource": "4.6.0",
          "System.Memory.Data": "1.0.2",
          "System.Numerics.Vectors": "4.5.0",
          "System.Text.Encodings.Web": "4.7.2",
          "System.Text.Json": "4.7.2",
          "System.Threading.Tasks.Extensions": "4.5.4"
        }
      },
      "Azure.Data.AppConfiguration": {
        "type": "Transitive",
        "resolved": "1.2.0",
        "contentHash": "KA1dAM9TuDsq0CRFd+3cJTYUAzA2z9N8t9/xKdDbP9URuReq/NDFcKYr7GW2W9xzVGDtCHlD5j5am/+zLLBdSg==",
        "dependencies": {
          "Azure.Core": "1.20.0",
          "Microsoft.Bcl.AsyncInterfaces": "1.0.0",
          "System.Text.Json": "4.6.0"
        }
      },
      "Azure.Data.Tables": {
        "type": "Transitive",
        "resolved": "12.8.0",
        "contentHash": "jBNOUXoANEv66mIyR+rzC7toogo48pYciH4n5xsb8nHRz6lfjX9jwsOjC8sdR1Zl75Z6MZvaZjajqVwCt3JqVw==",
        "dependencies": {
          "Azure.Core": "1.27.0",
          "System.Text.Json": "4.7.2"
        }
      },
      "Azure.Identity": {
        "type": "Transitive",
        "resolved": "1.8.2",
        "contentHash": "ywnpn9MLhNTtBG12WOxSaomx0Dwu5HK5PyhHH/CApGrd1BCrhgEwdy4Uwy5IfAznJzVJKZRyKR9cp4aa61xYvA==",
        "dependencies": {
          "Azure.Core": "1.25.0",
          "Microsoft.Identity.Client": "4.49.1",
          "Microsoft.Identity.Client.Extensions.Msal": "2.25.3",
          "System.Memory": "4.5.4",
          "System.Security.Cryptography.ProtectedData": "4.7.0",
          "System.Text.Json": "4.7.2",
          "System.Threading.Tasks.Extensions": "4.5.4"
        }
      },
      "Azure.Messaging.EventGrid": {
        "type": "Transitive",
        "resolved": "4.10.0",
        "contentHash": "X3dh3Cek/7wFPUrBJ2KbnkJteGjWvKBoSBmD/uQm8reMIavCFTKhnl95F937eLn/2cSsm5l3oPHtYPFtDerA7Q==",
        "dependencies": {
          "Azure.Core": "1.24.0",
          "System.Memory.Data": "1.0.2",
          "System.Text.Json": "4.7.2"
        }
      },
      "Azure.ResourceManager": {
        "type": "Transitive",
        "resolved": "1.3.1",
        "contentHash": "oEeqW/oMie1ZOnkGdNJrxFbIpgobEKBLTVjE/Lu6EoyKqLSAgr07jdTL8eSK8Y+Ak1ecdN7cpRGPAJGWrGblZQ==",
        "dependencies": {
          "Azure.Core": "1.25.0",
          "System.Text.Json": "4.7.2"
        }
      },
      "Azure.ResourceManager.Compute": {
        "type": "Transitive",
        "resolved": "1.0.0-beta.8",
        "contentHash": "rYYjjmEdmcOa8O4UgO/bdJ/qQclNZjuHdalxRJ0AhUHCORcM1f1BbIKR9CoN83IpfuEE+X+n5XY9QZcKvfrGVA==",
        "dependencies": {
          "Azure.Core": "1.24.0",
          "Azure.ResourceManager": "1.0.0",
          "System.Text.Json": "4.7.2"
        }
      },
      "Azure.ResourceManager.Monitor": {
        "type": "Transitive",
        "resolved": "1.0.0-beta.2",
        "contentHash": "yPaVtBPI3OTxAXQ+I+lxMPalrJ/YsM6rlunqFA9NIYBzRQkVFZvn013RkHY5SZUD7icKXTbanP6Nefc8vosqMg==",
        "dependencies": {
          "Azure.Core": "1.24.0",
          "Azure.ResourceManager": "1.0.0",
          "System.Text.Json": "4.7.2"
        }
      },
      "Azure.ResourceManager.Network": {
        "type": "Transitive",
        "resolved": "1.0.0",
        "contentHash": "BhN2ULPSgi7vPmllXycYbGUBF/r9fI4zklGbuCBWPCNm2hJrFRQOwUy1NYy2UmLBRHtcAK7zp376n+lylsyjAg==",
        "dependencies": {
          "Azure.Core": "1.25.0",
          "Azure.ResourceManager": "1.2.0",
          "System.Text.Json": "4.7.2"
        }
      },
      "Azure.ResourceManager.Resources": {
        "type": "Transitive",
        "resolved": "1.3.0",
        "contentHash": "a0MOZqfEsMjHTxYP0RmQSTvZooT67alArNmeUlc0DyeQLgJng/HTKGcdIfY4tS7Y1RO8sVf3bFp1gHTqpkZKwQ==",
        "dependencies": {
          "Azure.Core": "1.25.0",
          "Azure.ResourceManager": "1.3.0",
          "System.Text.Json": "4.7.2"
        }
      },
      "Azure.ResourceManager.Storage": {
        "type": "Transitive",
        "resolved": "1.0.0-beta.11",
        "contentHash": "w7hOgG4yUFTRrJ65FzHeIQH8wFPczSJG12SnFiA9HrcvoceD/8CflIk5aPHzqc6moB3A1od0lwGciluovsHMbg==",
        "dependencies": {
          "Azure.Core": "1.25.0",
          "Azure.ResourceManager": "1.2.0",
          "System.Text.Json": "4.7.2"
        }
      },
      "Azure.Security.KeyVault.Secrets": {
        "type": "Transitive",
        "resolved": "4.3.0",
        "contentHash": "GRnmQzTXDVABry1rC8PwuVOHSDCUGn4Om1ABTCzWfHdDSOwRydtQ13ucJ1Z0YtdajklNwxEL6lhHGhFCI0diAw==",
        "dependencies": {
          "Azure.Core": "1.23.0",
          "System.Memory": "4.5.4",
          "System.Text.Json": "4.7.2",
          "System.Threading.Tasks.Extensions": "4.5.4"
        }
      },
      "Azure.Storage.Blobs": {
        "type": "Transitive",
        "resolved": "12.13.0",
        "contentHash": "h5ZxRwmS/U1NOFwd+MuHJe4To1hEPu/yeBIKS1cbAHTDc+7RBZEjPf1VFeUZsIIuHvU/AzXtcRaph9BHuPRNMQ==",
        "dependencies": {
          "Azure.Storage.Common": "12.12.0",
          "System.Text.Json": "4.7.2"
        }
      },
      "Azure.Storage.Common": {
        "type": "Transitive",
        "resolved": "12.12.0",
        "contentHash": "Ms0XsZ/D9Pcudfbqj+rWeCkhx/ITEq8isY0jkor9JFmDAEHsItFa2XrWkzP3vmJU6EsXQrk4snH63HkW/Jksvg==",
        "dependencies": {
          "Azure.Core": "1.25.0",
          "System.IO.Hashing": "6.0.0"
        }
      },
      "Azure.Storage.Queues": {
        "type": "Transitive",
        "resolved": "12.11.0",
        "contentHash": "qpe1Gs1/2t18FoZORF3TgPTaF31RJhN5DQFgZ6ay6qKak9IztaqwKG8Lv2eZ/yhRKJNrOVnaZF4iqf7a4N57BA==",
        "dependencies": {
          "Azure.Storage.Common": "12.12.0",
          "System.Memory.Data": "1.0.2",
          "System.Text.Json": "4.7.2"
        }
      },
      "Castle.Core": {
        "type": "Transitive",
        "resolved": "4.4.1",
        "contentHash": "zanbjWC0Y05gbx4eGXkzVycOQqVOFVeCjVsDSyuao9P4mtN1w3WxxTo193NGC7j3o2u3AJRswaoC6hEbnGACnQ==",
        "dependencies": {
          "NETStandard.Library": "1.6.1",
          "System.Collections.Specialized": "4.3.0",
          "System.ComponentModel": "4.3.0",
          "System.ComponentModel.TypeConverter": "4.3.0",
          "System.Diagnostics.TraceSource": "4.3.0",
          "System.Dynamic.Runtime": "4.3.0",
          "System.Reflection": "4.3.0",
          "System.Reflection.Emit": "4.3.0",
          "System.Reflection.TypeExtensions": "4.3.0",
          "System.Xml.XmlDocument": "4.3.0"
        }
      },
      "Faithlife.Utility": {
        "type": "Transitive",
        "resolved": "0.12.2",
        "contentHash": "JgMAGj8ekeAzKkagubXqf1UqgfHq89GyA1UQYWbkAe441uRr2Rh2rktkx5Z0LPwmD/aOqu9cxjekD2GZjP8rbw=="
      },
      "FSharp.Core": {
        "type": "Transitive",
        "resolved": "4.2.3",
        "contentHash": "PthzJd0cY9L7+mPHoMB0B9Z9moR4oO1rU5RDrVW44cfMm0R9AYFf+F3BsuTvP9clr9w/Wa0wbSfEwbJV8sV80A==",
        "dependencies": {
          "System.Collections": "4.0.11",
          "System.Console": "4.0.0",
          "System.Diagnostics.Debug": "4.0.11",
          "System.Diagnostics.Tools": "4.0.1",
          "System.Globalization": "4.0.11",
          "System.IO": "4.1.0",
          "System.Linq": "4.1.0",
          "System.Linq.Expressions": "4.1.0",
          "System.Linq.Queryable": "4.0.1",
          "System.Net.Requests": "4.0.11",
          "System.Reflection": "4.1.0",
          "System.Reflection.Extensions": "4.0.1",
          "System.Resources.ResourceManager": "4.0.1",
          "System.Runtime": "4.1.0",
          "System.Runtime.Extensions": "4.1.0",
          "System.Runtime.Numerics": "4.0.1",
          "System.Text.RegularExpressions": "4.1.0",
          "System.Threading": "4.0.11",
          "System.Threading.Tasks": "4.0.11",
          "System.Threading.Tasks.Parallel": "4.0.1",
          "System.Threading.Thread": "4.0.0",
          "System.Threading.ThreadPool": "4.0.10",
          "System.Threading.Timer": "4.0.1"
        }
      },
      "Google.Protobuf": {
        "type": "Transitive",
        "resolved": "3.21.7",
        "contentHash": "0Q+wYqtEVjRxVbtfxXzTUzwLGMZJKqhmIgdDpwWyg8J4ykYqfPn0M60FPBcZkjiGgtJqvZp+8t2van9rxTCLWQ=="
      },
      "Grpc.Core.Api": {
        "type": "Transitive",
        "resolved": "2.49.0",
        "contentHash": "6OTcSQ8iML+xzmELhH4anUZlNM3dHDKPFBsMLSdiT80LJaaZKxwZml/K9ZdfLIjSR/EzdMZzzU2Avbedz4N7BA==",
        "dependencies": {
          "System.Memory": "4.5.3"
        }
      },
      "Grpc.Net.Client": {
        "type": "Transitive",
        "resolved": "2.49.0",
        "contentHash": "mLXxEJzqnRHseVzRCzSQznA7y8pcSStVbstLTUuQRulN7kREovh82ctNkGpkfwONi/DHoWscX9mJLiAmh0gjOQ==",
        "dependencies": {
          "Grpc.Net.Common": "2.49.0",
          "Microsoft.Extensions.Logging.Abstractions": "3.0.3"
        }
      },
      "Grpc.Net.ClientFactory": {
        "type": "Transitive",
        "resolved": "2.49.0",
        "contentHash": "4Ac7dsrARbcs1g2vrUSUadtZ0kIGTk6yhA5ccOBjgM+RTzY3L54TgMddmeaV7/Z4f9sZn6T1ls6FmUiG8Dms+Q==",
        "dependencies": {
          "Grpc.Net.Client": "2.49.0",
          "Microsoft.Extensions.Http": "3.0.3"
        }
      },
      "Grpc.Net.Common": {
        "type": "Transitive",
        "resolved": "2.49.0",
        "contentHash": "G0TVTS8fjCk8b7td/E7C8/ssJPm3JnGVBKsveoj/89PIwIee72qkXG+tVn5c1gwTanEFPdyPoydna/bmU/NAaw==",
        "dependencies": {
          "Grpc.Core.Api": "2.49.0"
        }
      },
      "Microsoft.ApplicationInsights": {
        "type": "Transitive",
        "resolved": "2.21.0",
        "contentHash": "btZEDWAFNo9CoYliMCriSMTX3ruRGZTtYw4mo2XyyfLlowFicYVM2Xszi5evDG95QRYV7MbbH3D2RqVwfZlJHw==",
        "dependencies": {
          "System.Diagnostics.DiagnosticSource": "5.0.0"
        }
      },
      "Microsoft.ApplicationInsights.DependencyCollector": {
        "type": "Transitive",
        "resolved": "2.21.0",
        "contentHash": "XArm5tBEUdWs05eDKxnsUUQBduJ45DEQOMnpL7wNWxBpgxn+dbl8nObA2jzExbQhbw6P74lc/1f+RdV4iPaOgg==",
        "dependencies": {
          "Microsoft.ApplicationInsights": "2.21.0",
          "System.Diagnostics.DiagnosticSource": "5.0.0"
        }
      },
      "Microsoft.ApplicationInsights.EventCounterCollector": {
        "type": "Transitive",
        "resolved": "2.21.0",
        "contentHash": "MfF9IKxx9UhaYHVFQ1VKw0LYvBhkjZtPNUmCTYlGws0N7D2EaupmeIj/EWalqP47sQRedR9+VzARsONcwH8OCA==",
        "dependencies": {
          "Microsoft.ApplicationInsights": "2.21.0"
        }
      },
      "Microsoft.ApplicationInsights.PerfCounterCollector": {
        "type": "Transitive",
        "resolved": "2.21.0",
        "contentHash": "RcckSVkfu+NkDie6/HyM6AVLHmTMVZrUrYnDeJdvRByOc2a+DqTM6KXMtsTHW/5+K7DT9QK5ZrZdi0YbBW8PVA==",
        "dependencies": {
          "Microsoft.ApplicationInsights": "2.21.0",
          "Microsoft.Extensions.Caching.Memory": "1.0.0",
          "System.Diagnostics.PerformanceCounter": "4.7.0"
        }
      },
      "Microsoft.ApplicationInsights.WindowsServer": {
        "type": "Transitive",
        "resolved": "2.21.0",
        "contentHash": "Xbhss7dqbKyE5PENm1lRA9oxzhKEouKGMzgNqJ9xTHPZiogDwKVMK02qdbVhvaXKf9zG8RvvIpM5tnGR5o+Onw==",
        "dependencies": {
          "Microsoft.ApplicationInsights": "2.21.0",
          "Microsoft.ApplicationInsights.DependencyCollector": "2.21.0",
          "Microsoft.ApplicationInsights.PerfCounterCollector": "2.21.0",
          "Microsoft.ApplicationInsights.WindowsServer.TelemetryChannel": "2.21.0",
          "System.Diagnostics.DiagnosticSource": "5.0.0"
        }
      },
      "Microsoft.ApplicationInsights.WindowsServer.TelemetryChannel": {
        "type": "Transitive",
        "resolved": "2.21.0",
        "contentHash": "7D4oq+9YyagEPx+0kNNOXdG6c7IDM/2d+637nAYKFqdWhNN0IqHZEed0DuG28waj7hBSLM9lBO+B8qQqgfE4rw==",
        "dependencies": {
          "Microsoft.ApplicationInsights": "2.21.0",
          "System.IO.FileSystem.AccessControl": "4.7.0"
        }
      },
      "Microsoft.ApplicationInsights.WorkerService": {
        "type": "Transitive",
        "resolved": "2.21.0",
        "contentHash": "Y/KcaQf+Jy92vdHTd2P8zoaW/IIUl4VkzGkvmBqi1IFQ0JXR4f6LXB73/2GMGhWMc7+QMVHeqW0QDjbLU6Fw5g==",
        "dependencies": {
          "Microsoft.ApplicationInsights": "2.21.0",
          "Microsoft.ApplicationInsights.DependencyCollector": "2.21.0",
          "Microsoft.ApplicationInsights.EventCounterCollector": "2.21.0",
          "Microsoft.ApplicationInsights.PerfCounterCollector": "2.21.0",
          "Microsoft.ApplicationInsights.WindowsServer": "2.21.0",
          "Microsoft.ApplicationInsights.WindowsServer.TelemetryChannel": "2.21.0",
          "Microsoft.Extensions.DependencyInjection": "2.1.1",
          "Microsoft.Extensions.Logging.ApplicationInsights": "2.21.0"
        }
      },
      "Microsoft.AspNet.WebApi.Client": {
        "type": "Transitive",
        "resolved": "5.2.7",
        "contentHash": "/76fAHknzvFqbznS6Uj2sOyE9rJB3PltY+f53TH8dX9RiGhk02EhuFCWljSj5nnqKaTsmma8DFR50OGyQ4yJ1g==",
        "dependencies": {
          "Newtonsoft.Json": "10.0.1",
          "Newtonsoft.Json.Bson": "1.0.1"
        }
      },
      "Microsoft.AspNetCore.Cryptography.Internal": {
        "type": "Transitive",
        "resolved": "7.0.4",
        "contentHash": "DmdKVBQCY34nO9pm1CijbT+AZc8tndD1uGXLUySaznl63i+xTe4PB0Gl5hQY+XMdEpjGN1ShER1ULYuAnOl6Fw=="
      },
      "Microsoft.AspNetCore.DataProtection": {
        "type": "Transitive",
        "resolved": "7.0.4",
        "contentHash": "Al30Iak4d469xpa90w0otzv7zj893K0+YbZe/ot4hnah82MSaHkaVw5rPi5csPlQKsc6Iwznw/bH56tI1u61zg==",
        "dependencies": {
          "Microsoft.AspNetCore.Cryptography.Internal": "7.0.4",
          "Microsoft.AspNetCore.DataProtection.Abstractions": "7.0.4",
          "Microsoft.Extensions.DependencyInjection.Abstractions": "7.0.0",
          "Microsoft.Extensions.Hosting.Abstractions": "7.0.0",
          "Microsoft.Extensions.Logging.Abstractions": "7.0.0",
          "Microsoft.Extensions.Options": "7.0.1",
          "System.Security.Cryptography.Xml": "7.0.1"
        }
      },
      "Microsoft.AspNetCore.DataProtection.Abstractions": {
        "type": "Transitive",
        "resolved": "7.0.4",
        "contentHash": "LrTtzEkC28PBGDpohPtMOf26a8Sg5yvQyEtlG7z2YB93qloK2u8sqG6BDzj0rBiz/mpyVlkc8Nj36IJCvqWtPg=="
      },
      "Microsoft.Azure.AppConfiguration.Functions.Worker": {
        "type": "Transitive",
        "resolved": "6.0.0",
        "contentHash": "cwj73rhjH27VOg5pGB7mlTkX6do96u733T8m8int62RuxcQRKQVTuzh91hpQYFsf9IFAgS/RAwdO7fTAPJ7vOA==",
        "dependencies": {
          "Microsoft.Azure.Functions.Worker": "1.6.0",
          "Microsoft.Extensions.Configuration.AzureAppConfiguration": "6.0.0"
        }
      },
      "Microsoft.Azure.Functions.Extensions": {
        "type": "Transitive",
        "resolved": "1.1.0",
        "contentHash": "zYKtQQoS1fdzufxFApuMFiFtoi9QAGH6McXxntpylwLKgKjmCMWdgUd1dcekzTKNR9DPSDPRLiulvukqXnpWrQ==",
        "dependencies": {
          "Microsoft.Azure.WebJobs": "3.0.18",
          "Microsoft.Extensions.DependencyInjection": "2.1.0"
        }
      },
      "Microsoft.Azure.Functions.Worker": {
        "type": "Transitive",
        "resolved": "1.10.0",
        "contentHash": "LBase3J7/ZBaCrAgcTu629tCXleoO+4oft+6Q/F0HL5oc6qFqpMZ5oxMiA34kGXhb9D3A/CghJtNEwiBF1qWCA==",
        "dependencies": {
          "Azure.Core": "1.10.0",
          "Microsoft.Azure.Functions.Worker.Core": "1.8.0",
          "Microsoft.Azure.Functions.Worker.Grpc": "1.6.0",
          "Microsoft.Extensions.Hosting": "5.0.0",
          "Microsoft.Extensions.Hosting.Abstractions": "5.0.0"
        }
      },
      "Microsoft.Azure.Functions.Worker.ApplicationInsights": {
        "type": "Transitive",
        "resolved": "1.0.0-preview3",
        "contentHash": "VCbascK8UUq5FAZF+LsdmQKCL98knfT3ZBq4K757AbrUcgu/E+bTU0GkbQIa2mVuDmo+DJ2emmkqwur7lJZRbg==",
        "dependencies": {
          "Microsoft.ApplicationInsights.WorkerService": "2.21.0",
          "Microsoft.Azure.Functions.Worker.Core": "1.8.0"
        }
      },
      "Microsoft.Azure.Functions.Worker.Core": {
        "type": "Transitive",
        "resolved": "1.8.0",
        "contentHash": "8awXnik71Og7WAKUQLhPAatm236Icf9XAu0oerNCGjfAVjIF6o5U1M7id9V368ZvCsEXN3Ejq0sGRAEzjt/t6A==",
        "dependencies": {
          "Azure.Core": "1.10.0",
          "Microsoft.Extensions.Hosting": "5.0.0",
          "Microsoft.Extensions.Hosting.Abstractions": "5.0.0",
          "System.Collections.Immutable": "5.0.0"
        }
      },
      "Microsoft.Azure.Functions.Worker.Extensions.Abstractions": {
        "type": "Transitive",
        "resolved": "1.1.0",
        "contentHash": "kAs9BTuzdOvyuN2m5CYyQzyvzXKJ6hhIOgcwm0W8Q+Fwj91a1eBmRSi9pVzpM4V3skNt/+pkPD3wxFD4nEw0bg=="
      },
      "Microsoft.Azure.Functions.Worker.Extensions.EventGrid": {
        "type": "Transitive",
        "resolved": "2.1.0",
        "contentHash": "8Kjhxaj2gK2Bi5K5jiNAG/e9tTlRItFNCINj+kfUDMBbf5lsiZUBChyAQCxrnITeHKkwAtgXB7GBX4W1Xcoc0A==",
        "dependencies": {
          "Microsoft.Azure.Functions.Worker.Extensions.Abstractions": "1.0.0"
        }
      },
      "Microsoft.Azure.Functions.Worker.Extensions.Http": {
        "type": "Transitive",
        "resolved": "3.0.13",
        "contentHash": "GX41psGbjLSPKuFnBcGGB7PAAdhfLsgxvGVsyGq/jQwgGwjAVRRx2UbSl35+imKwCPZdT5vGjq6YV1rgXIeEvA==",
        "dependencies": {
          "Microsoft.Azure.Functions.Worker.Extensions.Abstractions": "1.0.0"
        }
      },
      "Microsoft.Azure.Functions.Worker.Extensions.SignalRService": {
        "type": "Transitive",
        "resolved": "1.7.0",
        "contentHash": "mgk7ZnrXLPCI70cYgqxi+TJMJJgRMPYzZwIFMpxP2cto3D6XSxbF8eGj46T4DwopBBqWpfJ4Y2QFB93hNb4Yxg==",
        "dependencies": {
          "Microsoft.Azure.Functions.Worker.Extensions.Abstractions": "1.1.0",
          "Microsoft.Extensions.Primitives": "5.0.1",
          "System.Text.Json": "5.0.2"
        }
      },
      "Microsoft.Azure.Functions.Worker.Extensions.Storage": {
        "type": "Transitive",
        "resolved": "5.0.1",
        "contentHash": "jz2cF1BfkIrWzOUr73vPKtgTi6jnwv0hkKPcOYTO9fUbgc7Jehfo5Rny+W/f01yEIAF6j5oouqa4Bn+XsAFa6Q==",
        "dependencies": {
          "Microsoft.Azure.Functions.Worker.Extensions.Storage.Blobs": "5.0.1",
          "Microsoft.Azure.Functions.Worker.Extensions.Storage.Queues": "5.0.0"
        }
      },
      "Microsoft.Azure.Functions.Worker.Extensions.Storage.Blobs": {
        "type": "Transitive",
        "resolved": "5.0.1",
        "contentHash": "b8+cj8YWiEGKMHyQvt3+Ynf3u8zy99uIHzOmUX8FAl+OVRfAe9k8uexih0uXXA+ZR6y+zOT8SarrVRQMxhnKtg==",
        "dependencies": {
          "Microsoft.Azure.Functions.Worker.Extensions.Abstractions": "1.1.0"
        }
      },
      "Microsoft.Azure.Functions.Worker.Extensions.Storage.Queues": {
        "type": "Transitive",
        "resolved": "5.0.0",
        "contentHash": "cF95kiiU6PD9sptrV3GKQKzRv2DYATYNTpOtvUtbAYQ4xPFKgF4ke3fDBcu+cu2O1/C8FQ7MhzkEQv00bx552A==",
        "dependencies": {
          "Microsoft.Azure.Functions.Worker.Extensions.Abstractions": "1.1.0"
        }
      },
      "Microsoft.Azure.Functions.Worker.Extensions.Timer": {
        "type": "Transitive",
        "resolved": "4.1.0",
        "contentHash": "8HvZaChaw40EKBfBew0XG132YhO6bEw0nznvey7gkhm9thUe6wkA2LXTXHXxcYefbx0rlh57WedSiJgKTG7MvQ==",
        "dependencies": {
          "Microsoft.Azure.Functions.Worker.Extensions.Abstractions": "1.0.0"
        }
      },
      "Microsoft.Azure.Functions.Worker.Grpc": {
        "type": "Transitive",
        "resolved": "1.6.0",
        "contentHash": "r0bAEtBNy9ropO+Ii5V82l8X6R9mbYlGrXlTQPZI09JQuPJiQ86xc36+YLledVn8t8R2EiJMw5UUOpSOXY/ADw==",
        "dependencies": {
          "Azure.Core": "1.10.0",
          "Google.Protobuf": "3.21.7",
          "Grpc.Net.Client": "2.49.0",
          "Grpc.Net.ClientFactory": "2.49.0",
          "Microsoft.Azure.Functions.Worker.Core": "1.8.0",
          "Microsoft.Extensions.Hosting": "5.0.0",
          "Microsoft.Extensions.Hosting.Abstractions": "5.0.0"
        }
      },
      "Microsoft.Azure.Functions.Worker.Sdk": {
        "type": "Transitive",
        "resolved": "1.7.0",
        "contentHash": "kJZEtB4EIB3VeXyUxfilXWE6c49rNnIZvPvPBN6tpTvNHqJQrXm7pgsjwmE3Qw2t2EwhDgVdFDckWNbQQnnS1w==",
        "dependencies": {
          "Microsoft.Azure.Functions.Worker.Sdk.Analyzers": "1.1.0",
          "Microsoft.Azure.Functions.Worker.Sdk.Generators": "1.0.0-preview1"
        }
      },
      "Microsoft.Azure.Functions.Worker.Sdk.Analyzers": {
        "type": "Transitive",
        "resolved": "1.1.0",
        "contentHash": "J7AZ9iv/UCd4Di0c84h1P/Sa1aQr5uqO0EBUKwE0AZeWJ11dDfKAwxMiAxYOKR+giy31DWBnuFc4GKY3BQYUjg=="
      },
      "Microsoft.Azure.Functions.Worker.Sdk.Generators": {
        "type": "Transitive",
        "resolved": "1.0.0-preview1",
        "contentHash": "XwJtFvfC0NlqpcNsZzcf8td9Pg4NlstU9+eKTrRxKp0kiNK5EowoixhUIeK/wseI9R0goILZdQ190tkwlojbTw==",
        "dependencies": {
          "Microsoft.CodeAnalysis.CSharp": "3.11.0"
        }
      },
      "Microsoft.Azure.Management.Monitor": {
        "type": "Transitive",
        "resolved": "0.28.0-preview",
        "contentHash": "XgWDDtop/1/uvO76GJ5vyjwvhkvnsLPgouqf7i9EU2QavWP8AL+Vu/aEL2wgPkGml6an+JSrrCKtI8eFjPCyGA==",
        "dependencies": {
          "Microsoft.Rest.ClientRuntime": "[2.3.20, 3.0.0)",
          "Microsoft.Rest.ClientRuntime.Azure": "[3.3.19, 4.0.0)",
          "Newtonsoft.Json": "10.0.3",
          "System.Net.Http": "4.3.0"
        }
      },
      "Microsoft.Azure.Management.OperationalInsights": {
        "type": "Transitive",
        "resolved": "0.24.0-preview",
        "contentHash": "wPDI5PLv/whYHPArcmDOaemdhNBEgDfCUZbJcmuXy7TjNujp4ibwyCpbnyA6uwoeyhmsW/1tp9LnTQ5WnT4HuQ==",
        "dependencies": {
          "Microsoft.Rest.ClientRuntime": "[2.3.20, 3.0.0)",
          "Microsoft.Rest.ClientRuntime.Azure": "[3.3.19, 4.0.0)",
          "Newtonsoft.Json": "10.0.3",
          "System.Net.Http": "4.3.0"
        }
      },
      "Microsoft.Azure.WebJobs": {
        "type": "Transitive",
        "resolved": "3.0.18",
        "contentHash": "aYJ76yjPkIpsafqFp1Xz1sA06RvhUwqJnk4AqX4I0teuRjPyig9Sv7LTzxUMAppKXc4JyR/Asos2At/LMiblqg==",
        "dependencies": {
          "Microsoft.Azure.WebJobs.Core": "3.0.18",
          "Microsoft.Extensions.Configuration": "2.1.0",
          "Microsoft.Extensions.Configuration.Abstractions": "2.1.0",
          "Microsoft.Extensions.Configuration.EnvironmentVariables": "2.1.0",
          "Microsoft.Extensions.Configuration.Json": "2.1.0",
          "Microsoft.Extensions.Hosting": "2.1.0",
          "Microsoft.Extensions.Logging": "2.1.0",
          "Microsoft.Extensions.Logging.Abstractions": "2.1.0",
          "Microsoft.Extensions.Logging.Configuration": "2.1.0",
          "Newtonsoft.Json": "11.0.2",
          "System.Threading.Tasks.Dataflow": "4.8.0"
        }
      },
      "Microsoft.Azure.WebJobs.Core": {
        "type": "Transitive",
        "resolved": "3.0.18",
        "contentHash": "ajYI8pPzPn4qq7FL8C2tz9WmFEG5PorUlkw8W9CF5M+5egnFJaF7yH48WYC+zBoQIzv2vHmFq0zhQpnv+O8v5Q==",
        "dependencies": {
          "System.ComponentModel.Annotations": "4.4.0",
          "System.Diagnostics.TraceSource": "4.3.0"
        }
      },
      "Microsoft.Bcl.AsyncInterfaces": {
        "type": "Transitive",
        "resolved": "6.0.0",
        "contentHash": "UcSjPsst+DfAdJGVDsu346FX0ci0ah+lw3WRtn18NUwEqRt70HaOQ7lI72vy3+1LxtqI3T5GWwV39rQSrCzAeg=="
      },
      "Microsoft.CodeAnalysis.Analyzers": {
        "type": "Transitive",
        "resolved": "3.3.2",
        "contentHash": "7xt6zTlIEizUgEsYAIgm37EbdkiMmr6fP6J9pDoKEpiGM4pi32BCPGr/IczmSJI9Zzp0a6HOzpr9OvpMP+2veA=="
      },
      "Microsoft.CodeAnalysis.Common": {
        "type": "Transitive",
        "resolved": "3.11.0",
        "contentHash": "FDKSkRRXnaEWMa2ONkLMo0ZAt/uiV1XIXyodwKIgP1AMIKA7JJKXx/OwFVsvkkUT4BeobLwokoxFw70fICahNg==",
        "dependencies": {
          "Microsoft.CodeAnalysis.Analyzers": "3.3.2",
          "System.Collections.Immutable": "5.0.0",
          "System.Memory": "4.5.4",
          "System.Reflection.Metadata": "5.0.0",
          "System.Runtime.CompilerServices.Unsafe": "5.0.0",
          "System.Text.Encoding.CodePages": "4.5.1",
          "System.Threading.Tasks.Extensions": "4.5.4"
        }
      },
      "Microsoft.CodeAnalysis.CSharp": {
        "type": "Transitive",
        "resolved": "3.11.0",
        "contentHash": "aDRRb7y/sXoJyDqFEQ3Il9jZxyUMHkShzZeCRjQf3SS84n2J0cTEi3TbwVZE9XJvAeMJhGfVVxwOdjYBg6ljmw==",
        "dependencies": {
          "Microsoft.CodeAnalysis.Common": "[3.11.0]"
        }
      },
      "Microsoft.CodeCoverage": {
        "type": "Transitive",
        "resolved": "17.1.0",
        "contentHash": "0N/ZJ71ncCxQWhgtkEYKOgu2oMHa8h1tsOUbhmIKXF8UwtSUCe4vHAsJ3DVcNWRwNfQzSTy263ZE+QF6MdIhhQ=="
      },
      "Microsoft.CSharp": {
        "type": "Transitive",
        "resolved": "4.5.0",
        "contentHash": "kaj6Wb4qoMuH3HySFJhxwQfe8R/sJsNJnANrvv8WdFPMoNbKY5htfNscv+LHCu5ipz+49m2e+WQXpLXr9XYemQ=="
      },
      "Microsoft.Extensions.Caching.Abstractions": {
        "type": "Transitive",
        "resolved": "7.0.0",
        "contentHash": "IeimUd0TNbhB4ded3AbgBLQv2SnsiVugDyGV1MvspQFVlA07nDC7Zul7kcwH5jWN3JiTcp/ySE83AIJo8yfKjg==",
        "dependencies": {
          "Microsoft.Extensions.Primitives": "7.0.0"
        }
      },
      "Microsoft.Extensions.Caching.Memory": {
        "type": "Transitive",
        "resolved": "7.0.0",
        "contentHash": "xpidBs2KCE2gw1JrD0quHE72kvCaI3xFql5/Peb2GRtUuZX+dYPoK/NTdVMiM67Svym0M0Df9A3xyU0FbMQhHw==",
        "dependencies": {
          "Microsoft.Extensions.Caching.Abstractions": "7.0.0",
          "Microsoft.Extensions.DependencyInjection.Abstractions": "7.0.0",
          "Microsoft.Extensions.Logging.Abstractions": "7.0.0",
          "Microsoft.Extensions.Options": "7.0.0",
          "Microsoft.Extensions.Primitives": "7.0.0"
        }
      },
      "Microsoft.Extensions.Configuration": {
        "type": "Transitive",
        "resolved": "5.0.0",
        "contentHash": "LN322qEKHjuVEhhXueTUe7RNePooZmS8aGid5aK2woX3NPjSnONFyKUc6+JknOS6ce6h2tCLfKPTBXE3mN/6Ag==",
        "dependencies": {
          "Microsoft.Extensions.Configuration.Abstractions": "5.0.0",
          "Microsoft.Extensions.Primitives": "5.0.0"
        }
      },
      "Microsoft.Extensions.Configuration.Abstractions": {
        "type": "Transitive",
        "resolved": "7.0.0",
        "contentHash": "f34u2eaqIjNO9YLHBz8rozVZ+TcFiFs0F3r7nUJd7FRkVSxk8u4OpoK226mi49MwexHOR2ibP9MFvRUaLilcQQ==",
        "dependencies": {
          "Microsoft.Extensions.Primitives": "7.0.0"
        }
      },
      "Microsoft.Extensions.Configuration.AzureAppConfiguration": {
        "type": "Transitive",
        "resolved": "6.0.0",
        "contentHash": "oRCr8qqBp/37CXttfgbEWnPznHy0/ZCkgNVFFQ5cnXGvG8TBWicnAK032opyrbGIH3n2jYSg/PvIw7aLoOTy3Q==",
        "dependencies": {
          "Azure.Data.AppConfiguration": "1.2.0",
          "Azure.Messaging.EventGrid": "4.7.0",
          "Azure.Security.KeyVault.Secrets": "4.3.0",
          "Microsoft.Extensions.Configuration": "3.1.18",
          "Microsoft.Extensions.DependencyInjection.Abstractions": "3.1.18",
          "Microsoft.Extensions.Logging": "3.1.18",
          "System.Text.Json": "4.7.2"
        }
      },
      "Microsoft.Extensions.Configuration.Binder": {
        "type": "Transitive",
        "resolved": "5.0.0",
        "contentHash": "Of1Irt1+NzWO+yEYkuDh5TpT4On7LKl98Q9iLqCdOZps6XXEWDj3AKtmyvzJPVXZe4apmkJJIiDL7rR1yC+hjQ==",
        "dependencies": {
          "Microsoft.Extensions.Configuration.Abstractions": "5.0.0"
        }
      },
      "Microsoft.Extensions.Configuration.CommandLine": {
        "type": "Transitive",
        "resolved": "5.0.0",
        "contentHash": "OelM+VQdhZ0XMXsEQBq/bt3kFzD+EBGqR4TAgFDRAye0JfvHAaRi+3BxCRcwqUAwDhV0U0HieljBGHlTgYseRA==",
        "dependencies": {
          "Microsoft.Extensions.Configuration": "5.0.0",
          "Microsoft.Extensions.Configuration.Abstractions": "5.0.0"
        }
      },
      "Microsoft.Extensions.Configuration.EnvironmentVariables": {
        "type": "Transitive",
        "resolved": "5.0.0",
        "contentHash": "fqh6y6hAi0Z0fRsb4B/mP9OkKkSlifh5osa+N/YSQ+/S2a//+zYApZMUC1XeP9fdjlgZoPQoZ72Q2eLHyKLddQ==",
        "dependencies": {
          "Microsoft.Extensions.Configuration": "5.0.0",
          "Microsoft.Extensions.Configuration.Abstractions": "5.0.0"
        }
      },
      "Microsoft.Extensions.Configuration.FileExtensions": {
        "type": "Transitive",
        "resolved": "5.0.0",
        "contentHash": "rRdspYKA18ViPOISwAihhCMbusHsARCOtDMwa23f+BGEdIjpKPlhs3LLjmKlxfhpGXBjIsS0JpXcChjRUN+PAw==",
        "dependencies": {
          "Microsoft.Extensions.Configuration": "5.0.0",
          "Microsoft.Extensions.Configuration.Abstractions": "5.0.0",
          "Microsoft.Extensions.FileProviders.Abstractions": "5.0.0",
          "Microsoft.Extensions.FileProviders.Physical": "5.0.0",
          "Microsoft.Extensions.Primitives": "5.0.0"
        }
      },
      "Microsoft.Extensions.Configuration.Json": {
        "type": "Transitive",
        "resolved": "5.0.0",
        "contentHash": "Pak8ymSUfdzPfBTLHxeOwcR32YDbuVfhnH2hkfOLnJNQd19ItlBdpMjIDY9C5O/nS2Sn9bzDMai0ZrvF7KyY/Q==",
        "dependencies": {
          "Microsoft.Extensions.Configuration": "5.0.0",
          "Microsoft.Extensions.Configuration.Abstractions": "5.0.0",
          "Microsoft.Extensions.Configuration.FileExtensions": "5.0.0",
          "Microsoft.Extensions.FileProviders.Abstractions": "5.0.0"
        }
      },
      "Microsoft.Extensions.Configuration.UserSecrets": {
        "type": "Transitive",
        "resolved": "5.0.0",
        "contentHash": "+tK3seG68106lN277YWQvqmfyI/89w0uTu/5Gz5VYSUu5TI4mqwsaWLlSmT9Bl1yW/i1Nr06gHJxqaqB5NU9Tw==",
        "dependencies": {
          "Microsoft.Extensions.Configuration.Abstractions": "5.0.0",
          "Microsoft.Extensions.Configuration.Json": "5.0.0",
          "Microsoft.Extensions.FileProviders.Abstractions": "5.0.0",
          "Microsoft.Extensions.FileProviders.Physical": "5.0.0"
        }
      },
      "Microsoft.Extensions.DependencyInjection": {
        "type": "Transitive",
        "resolved": "7.0.0",
        "contentHash": "elNeOmkeX3eDVG6pYVeV82p29hr+UKDaBhrZyWvWLw/EVZSYEkZlQdkp0V39k/Xehs2Qa0mvoCvkVj3eQxNQ1Q==",
        "dependencies": {
          "Microsoft.Extensions.DependencyInjection.Abstractions": "7.0.0"
        }
      },
      "Microsoft.Extensions.DependencyInjection.Abstractions": {
        "type": "Transitive",
        "resolved": "7.0.0",
        "contentHash": "h3j/QfmFN4S0w4C2A6X7arXij/M/OVw3uQHSOFxnND4DyAzO1F9eMX7Eti7lU/OkSthEE0WzRsfT/Dmx86jzCw=="
      },
      "Microsoft.Extensions.FileProviders.Abstractions": {
        "type": "Transitive",
        "resolved": "7.0.0",
        "contentHash": "NyawiW9ZT/liQb34k9YqBSNPLuuPkrjMgQZ24Y/xXX1RoiBkLUdPMaQTmxhZ5TYu8ZKZ9qayzil75JX95vGQUg==",
        "dependencies": {
          "Microsoft.Extensions.Primitives": "7.0.0"
        }
      },
      "Microsoft.Extensions.FileProviders.Physical": {
        "type": "Transitive",
        "resolved": "5.0.0",
        "contentHash": "1rkd8UO2qf21biwO7X0hL9uHP7vtfmdv/NLvKgCRHkdz1XnW8zVQJXyEYiN68WYpExgtVWn55QF0qBzgfh1mGg==",
        "dependencies": {
          "Microsoft.Extensions.FileProviders.Abstractions": "5.0.0",
          "Microsoft.Extensions.FileSystemGlobbing": "5.0.0",
          "Microsoft.Extensions.Primitives": "5.0.0"
        }
      },
      "Microsoft.Extensions.FileSystemGlobbing": {
        "type": "Transitive",
        "resolved": "5.0.0",
        "contentHash": "ArliS8lGk8sWRtrWpqI8yUVYJpRruPjCDT+EIjrgkA/AAPRctlAkRISVZ334chAKktTLzD1+PK8F5IZpGedSqA=="
      },
      "Microsoft.Extensions.Hosting": {
        "type": "Transitive",
        "resolved": "5.0.0",
        "contentHash": "hiokSU1TOVfcqpQAnpiOzP2rE9p+niq92g5yeAnwlbSrUlIdIS6M8emCknZvhdOagQA9x5YWNwe1n0kFUwE0NQ==",
        "dependencies": {
          "Microsoft.Extensions.Configuration": "5.0.0",
          "Microsoft.Extensions.Configuration.Abstractions": "5.0.0",
          "Microsoft.Extensions.Configuration.Binder": "5.0.0",
          "Microsoft.Extensions.Configuration.CommandLine": "5.0.0",
          "Microsoft.Extensions.Configuration.EnvironmentVariables": "5.0.0",
          "Microsoft.Extensions.Configuration.FileExtensions": "5.0.0",
          "Microsoft.Extensions.Configuration.Json": "5.0.0",
          "Microsoft.Extensions.Configuration.UserSecrets": "5.0.0",
          "Microsoft.Extensions.DependencyInjection": "5.0.0",
          "Microsoft.Extensions.DependencyInjection.Abstractions": "5.0.0",
          "Microsoft.Extensions.FileProviders.Abstractions": "5.0.0",
          "Microsoft.Extensions.FileProviders.Physical": "5.0.0",
          "Microsoft.Extensions.Hosting.Abstractions": "5.0.0",
          "Microsoft.Extensions.Logging": "5.0.0",
          "Microsoft.Extensions.Logging.Abstractions": "5.0.0",
          "Microsoft.Extensions.Logging.Configuration": "5.0.0",
          "Microsoft.Extensions.Logging.Console": "5.0.0",
          "Microsoft.Extensions.Logging.Debug": "5.0.0",
          "Microsoft.Extensions.Logging.EventLog": "5.0.0",
          "Microsoft.Extensions.Logging.EventSource": "5.0.0",
          "Microsoft.Extensions.Options": "5.0.0"
        }
      },
      "Microsoft.Extensions.Hosting.Abstractions": {
        "type": "Transitive",
        "resolved": "7.0.0",
        "contentHash": "43n9Je09z0p/7ViPxfRqs5BUItRLNVh5b6JH40F2Agkh2NBsY/jpNYTtbCcxrHCsA3oRmbR6RJBzUutB4VZvNQ==",
        "dependencies": {
          "Microsoft.Extensions.Configuration.Abstractions": "7.0.0",
          "Microsoft.Extensions.DependencyInjection.Abstractions": "7.0.0",
          "Microsoft.Extensions.FileProviders.Abstractions": "7.0.0"
        }
      },
      "Microsoft.Extensions.Http": {
        "type": "Transitive",
        "resolved": "3.0.3",
        "contentHash": "dcyB8szIcSynjVZRuFgqkZpPgTc5zeRSj1HMXSmNqWbHYKiPYJl8ZQgBHz6wmZNSUUNGpCs5uxUg8DZHHDC1Ew==",
        "dependencies": {
          "Microsoft.Extensions.DependencyInjection.Abstractions": "3.0.3",
          "Microsoft.Extensions.Logging": "3.0.3",
          "Microsoft.Extensions.Options": "3.0.3"
        }
      },
      "Microsoft.Extensions.Logging": {
        "type": "Transitive",
        "resolved": "7.0.0",
        "contentHash": "Nw2muoNrOG5U5qa2ZekXwudUn2BJcD41e65zwmDHb1fQegTX66UokLWZkJRpqSSHXDOWZ5V0iqhbxOEky91atA==",
        "dependencies": {
          "Microsoft.Extensions.DependencyInjection": "7.0.0",
          "Microsoft.Extensions.DependencyInjection.Abstractions": "7.0.0",
          "Microsoft.Extensions.Logging.Abstractions": "7.0.0",
          "Microsoft.Extensions.Options": "7.0.0"
        }
      },
      "Microsoft.Extensions.Logging.Abstractions": {
        "type": "Transitive",
        "resolved": "7.0.0",
        "contentHash": "kmn78+LPVMOWeITUjIlfxUPDsI0R6G0RkeAMBmQxAJ7vBJn4q2dTva7pWi65ceN5vPGjJ9q/Uae2WKgvfktJAw=="
      },
      "Microsoft.Extensions.Logging.ApplicationInsights": {
        "type": "Transitive",
        "resolved": "2.21.0",
        "contentHash": "tjzErt5oaLs1caaThu6AbtJuHH0oIGDG/rYCXDruHVGig3m8MyCDuwDsGQwzimY7g4aFyLOKfHc3unBN2G96gw==",
        "dependencies": {
          "Microsoft.ApplicationInsights": "2.21.0",
          "Microsoft.Extensions.Logging": "2.1.1"
        }
      },
      "Microsoft.Extensions.Logging.Configuration": {
        "type": "Transitive",
        "resolved": "5.0.0",
        "contentHash": "N3/d0HeMRnBekadbZlmbp+In8EvNNkQHSdbtRzjrGVckdZWpYs5GNrAfaYqVplDFW0WUedSaFJ3khB50BWYGsw==",
        "dependencies": {
          "Microsoft.Extensions.Configuration": "5.0.0",
          "Microsoft.Extensions.Configuration.Abstractions": "5.0.0",
          "Microsoft.Extensions.Configuration.Binder": "5.0.0",
          "Microsoft.Extensions.DependencyInjection.Abstractions": "5.0.0",
          "Microsoft.Extensions.Logging": "5.0.0",
          "Microsoft.Extensions.Logging.Abstractions": "5.0.0",
          "Microsoft.Extensions.Options": "5.0.0",
          "Microsoft.Extensions.Options.ConfigurationExtensions": "5.0.0"
        }
      },
      "Microsoft.Extensions.Logging.Console": {
        "type": "Transitive",
        "resolved": "5.0.0",
        "contentHash": "jH0wbWhfvXjOVmCkbra4vbiovDtTUIWLQjCeJ7Xun3h4AHvwfzm7V7wlsXKs3tNnPrsCxZ9oaV0vUAgGY1JxOA==",
        "dependencies": {
          "Microsoft.Extensions.Configuration.Abstractions": "5.0.0",
          "Microsoft.Extensions.DependencyInjection.Abstractions": "5.0.0",
          "Microsoft.Extensions.Logging": "5.0.0",
          "Microsoft.Extensions.Logging.Abstractions": "5.0.0",
          "Microsoft.Extensions.Logging.Configuration": "5.0.0",
          "Microsoft.Extensions.Options": "5.0.0",
          "Microsoft.Extensions.Options.ConfigurationExtensions": "5.0.0"
        }
      },
      "Microsoft.Extensions.Logging.Debug": {
        "type": "Transitive",
        "resolved": "5.0.0",
        "contentHash": "9dvt0xqRrClvhaPNpfyS39WxnW9G55l5lrV5ZX7IrEgwo4VwtmJKtoPiKVYKbhAuOBGUI5WY3hWLvF+PSbJp5A==",
        "dependencies": {
          "Microsoft.Extensions.DependencyInjection.Abstractions": "5.0.0",
          "Microsoft.Extensions.Logging": "5.0.0",
          "Microsoft.Extensions.Logging.Abstractions": "5.0.0"
        }
      },
      "Microsoft.Extensions.Logging.EventLog": {
        "type": "Transitive",
        "resolved": "5.0.0",
        "contentHash": "CYzsgF2lqgahGl/HuErsIDaZZ9ueN+MBjGfO/0jVDLPaXLaywxlGKFpDgXMaB053DRYZwD1H2Lb1I60mTXS3jg==",
        "dependencies": {
          "Microsoft.Extensions.DependencyInjection.Abstractions": "5.0.0",
          "Microsoft.Extensions.Logging": "5.0.0",
          "Microsoft.Extensions.Logging.Abstractions": "5.0.0",
          "Microsoft.Extensions.Options": "5.0.0",
          "System.Diagnostics.EventLog": "5.0.0"
        }
      },
      "Microsoft.Extensions.Logging.EventSource": {
        "type": "Transitive",
        "resolved": "5.0.0",
        "contentHash": "hF+D6PJkrM0qXcSEGs1BwZwgP8c0BRkj26P/5wmYTcHKOp52GRey/Z/YKRmRIHIrXxj9tz/JgIjU9oWmiJ5HMw==",
        "dependencies": {
          "Microsoft.Extensions.DependencyInjection.Abstractions": "5.0.0",
          "Microsoft.Extensions.Logging": "5.0.0",
          "Microsoft.Extensions.Logging.Abstractions": "5.0.0",
          "Microsoft.Extensions.Options": "5.0.0",
          "Microsoft.Extensions.Primitives": "5.0.0"
        }
      },
      "Microsoft.Extensions.Options": {
        "type": "Transitive",
        "resolved": "7.0.1",
        "contentHash": "pZRDYdN1FpepOIfHU62QoBQ6zdAoTvnjxFfqAzEd9Jhb2dfhA5i6jeTdgGgcgTWFRC7oT0+3XrbQu4LjvgX1Nw==",
        "dependencies": {
          "Microsoft.Extensions.DependencyInjection.Abstractions": "7.0.0",
          "Microsoft.Extensions.Primitives": "7.0.0"
        }
      },
      "Microsoft.Extensions.Options.ConfigurationExtensions": {
        "type": "Transitive",
        "resolved": "5.0.0",
        "contentHash": "280RxNJqOeQqq47aJLy5D9LN61CAWeuRA83gPToQ8B9jl9SNdQ5EXjlfvF66zQI5AXMl+C/3hGnbtIEN+X3mqA==",
        "dependencies": {
          "Microsoft.Extensions.Configuration.Abstractions": "5.0.0",
          "Microsoft.Extensions.Configuration.Binder": "5.0.0",
          "Microsoft.Extensions.DependencyInjection.Abstractions": "5.0.0",
          "Microsoft.Extensions.Options": "5.0.0",
          "Microsoft.Extensions.Primitives": "5.0.0"
        }
      },
      "Microsoft.Extensions.Primitives": {
        "type": "Transitive",
        "resolved": "7.0.0",
        "contentHash": "um1KU5kxcRp3CNuI8o/GrZtD4AIOXDk+RLsytjZ9QPok3ttLUelLKpilVPuaFT3TFjOhSibUAso0odbOaCDj3Q=="
      },
      "Microsoft.FeatureManagement": {
        "type": "Transitive",
        "resolved": "2.5.1",
        "contentHash": "ERbRjk0etZs4d5Pv17unfogO4iBwV2c/HoBt4jqIJmfbKbmTLV+GbjBPYzidIg2RgYIFi8yA+EoEapSAIOp19g==",
        "dependencies": {
          "Microsoft.Extensions.Configuration.Binder": "2.1.10",
          "Microsoft.Extensions.Logging": "2.1.1"
        }
      },
      "Microsoft.Graph": {
        "type": "Transitive",
        "resolved": "4.37.0",
        "contentHash": "XfbRLmmyJkNcNFbjC+FP+LgeFiOk2cNn7TeLh9A2T24UXCwy8Kz4rKTvfmdgYUAO8fcSe4kkGNOmfG1H6Myktg==",
        "dependencies": {
          "Microsoft.Graph.Core": "2.0.12"
        }
      },
      "Microsoft.Graph.Core": {
        "type": "Transitive",
        "resolved": "2.0.12",
        "contentHash": "3a6vQADJMDJX0ZrU+lVYjlJxpsDAJNUmgB8vXodwrlGHkHJP7TqsQZ43MeU35XkoPfWtEj06+Hed3SLFlkoqAg==",
        "dependencies": {
          "Azure.Core": "1.25.0",
          "Microsoft.Identity.Client": "4.46.1",
          "Microsoft.IdentityModel.Protocols.OpenIdConnect": "6.22.0",
          "System.Diagnostics.DiagnosticSource": "4.7.1",
          "System.Net.Http": "4.3.4",
          "System.Security.Claims": "4.3.0",
          "System.Text.Json": "6.0.5"
        }
      },
      "Microsoft.Identity.Client": {
        "type": "Transitive",
        "resolved": "4.52.0",
        "contentHash": "6/qdhyE+nmbtoBxwmeMvTCWfin3KLoADNx+XwgDVuju7n6kiAVwjhJj4M9aXvVJ6caZzzteuahUbsHBhLYq8Ag==",
        "dependencies": {
          "Microsoft.IdentityModel.Abstractions": "6.22.0"
        }
      },
      "Microsoft.Identity.Client.Extensions.Msal": {
        "type": "Transitive",
        "resolved": "2.25.3",
        "contentHash": "I6/Od0d3OMD9b7RPxW1l25A8oA94H+r9ZtrOe4Ogk49Ftxhs9RS+pbzPE5dLe0i7nQy+1aob7mR22YsNcc0BiQ==",
        "dependencies": {
          "Microsoft.Identity.Client": "4.49.1",
          "System.IO.FileSystem.AccessControl": "5.0.0",
          "System.Security.Cryptography.ProtectedData": "4.5.0"
        }
      },
      "Microsoft.Identity.Web.Diagnostics": {
        "type": "Transitive",
        "resolved": "2.7.0",
        "contentHash": "SOY9upekrafFvrVToTXMX8hLUtvJM/OSIXTirq4/LkU6I7IlNRmZ7ULddD4D/r4mS6JoV3lWcLYAkcfnS2JGQg=="
      },
      "Microsoft.Identity.Web.TokenCache": {
        "type": "Transitive",
        "resolved": "2.7.0",
        "contentHash": "lyPG8/zAfMETuynAGX3xC3ZlSfs8BoFoJ+3aqOxl8CdGYsHkB+faSHo/m1Qi5Snq08MQ8Ld6tx6rY8h7Pf31xQ==",
        "dependencies": {
          "Microsoft.AspNetCore.DataProtection": "7.0.4",
          "Microsoft.Extensions.Caching.Memory": "7.0.0",
          "Microsoft.Extensions.Logging": "7.0.0",
          "Microsoft.Identity.Client": "4.51.0",
          "Microsoft.Identity.Web.Diagnostics": "2.7.0",
          "System.Drawing.Common": "4.7.2",
          "System.Security.Cryptography.Xml": "7.0.1",
          "System.Text.Encodings.Web": "7.0.0"
        }
      },
      "Microsoft.IdentityModel.Abstractions": {
        "type": "Transitive",
        "resolved": "6.29.0",
        "contentHash": "qBEGruUGU5YkqV58ykpbtT5oUWzChe+xVy/siPFPzB4KydqDv6r91ElbiifIn9ncAceFtuEkIUQWav76lg7e0A=="
      },
      "Microsoft.IdentityModel.JsonWebTokens": {
        "type": "Transitive",
        "resolved": "6.29.0",
        "contentHash": "lJRNpOKsPqCSf1DRDlWUsM272DQKhfLtU7dKAVOnJBsN5z1wP5lncdY1RqC5uAMdGspsyjSLe0qs1aWl+lIGZQ==",
        "dependencies": {
          "Microsoft.IdentityModel.Tokens": "6.29.0",
          "System.Text.Encoding": "4.3.0",
          "System.Text.Encodings.Web": "4.7.2",
          "System.Text.Json": "4.7.2"
        }
      },
      "Microsoft.IdentityModel.Logging": {
        "type": "Transitive",
        "resolved": "6.29.0",
        "contentHash": "71GkXXyBNnIzs2Ybgi7FamQSrieVNPo+FLKECnFQOOgfIZdJ4jz5O3kBY7wIj4l8GbD+nKZkWYvcl6/Yk5up5g==",
        "dependencies": {
          "Microsoft.IdentityModel.Abstractions": "6.29.0"
        }
      },
      "Microsoft.IdentityModel.Protocols": {
        "type": "Transitive",
        "resolved": "6.22.0",
        "contentHash": "DZ9yTL2xSk2C3i6QjOgQvNhfSnQ3ZnmOEVlmL2i4ZQHw3jigZmioE8XGv59Ba7rnk6xAl+Oo8DxlkZv4qU/4rQ==",
        "dependencies": {
          "Microsoft.IdentityModel.Logging": "6.22.0",
          "Microsoft.IdentityModel.Tokens": "6.22.0"
        }
      },
      "Microsoft.IdentityModel.Protocols.OpenIdConnect": {
        "type": "Transitive",
        "resolved": "6.22.0",
        "contentHash": "Ig+zgdXT5rbzhN71TkjeHd7HMWO+wq89V5KecXWgJvNrWKTp2xVerDsWqM5SUz7UU3d1m6aotq4ABKZuNn71qA==",
        "dependencies": {
          "Microsoft.IdentityModel.Protocols": "6.22.0",
          "System.IdentityModel.Tokens.Jwt": "6.22.0"
        }
      },
      "Microsoft.IdentityModel.Tokens": {
        "type": "Transitive",
        "resolved": "6.29.0",
        "contentHash": "llkQIhO3E/+7iXjGywJmBUe+kdyygsFo2RGlzFEGxPQRN7sgZDGk9pM6aJ/aFM3oQeugKWfM30wPFMgT69FXeQ==",
        "dependencies": {
          "Microsoft.CSharp": "4.5.0",
          "Microsoft.IdentityModel.Logging": "6.29.0",
          "System.Security.Cryptography.Cng": "4.5.0"
        }
      },
      "Microsoft.NETCore.Platforms": {
        "type": "Transitive",
        "resolved": "5.0.0",
        "contentHash": "VyPlqzH2wavqquTcYpkIIAQ6WdenuKoFN0BdYBbCWsclXacSOHNQn66Gt4z5NBqEYW0FAPm5rlvki9ZiCij5xQ=="
      },
      "Microsoft.NETCore.Targets": {
        "type": "Transitive",
        "resolved": "1.1.3",
        "contentHash": "3Wrmi0kJDzClwAC+iBdUBpEKmEle8FQNsCs77fkiOIw/9oYA07bL1EZNX0kQ2OMN3xpwvl0vAtOCYY3ndDNlhQ=="
      },
      "Microsoft.Rest.ClientRuntime": {
        "type": "Transitive",
        "resolved": "2.3.20",
        "contentHash": "bw/H1nO4JdnhTagPHWIFQwtlQ6rb2jqw5RTrqPsPqzrjhJxc7P6MyNGdf4pgHQdzdpBSNOfZTEQifoUkxmzYXQ==",
        "dependencies": {
          "Newtonsoft.Json": "10.0.3"
        }
      },
      "Microsoft.Rest.ClientRuntime.Azure": {
        "type": "Transitive",
        "resolved": "3.3.19",
        "contentHash": "+NVBWvRXNwaAPTZUxjUlQggsrf3X0GbiRoxYfgc3kG9E55ZxZxvZPT3nIfC4DNqzGSXUEvmLbckdXgBBzGdUaA==",
        "dependencies": {
          "Microsoft.Rest.ClientRuntime": "[2.3.19, 3.0.0)",
          "Newtonsoft.Json": "10.0.3"
        }
      },
      "Microsoft.TeamFoundation.DistributedTask.Common.Contracts": {
        "type": "Transitive",
        "resolved": "19.219.0-preview",
        "contentHash": "+LYJnc0rlPNJg2T5TgVkjPOypJxslwxbD/ALl3DM7c3UB0Ttmqx546A1VXJeab9ofxgHnaxzElNIOlmJEPY6rQ==",
        "dependencies": {
          "Microsoft.VisualStudio.Services.Client": "[19.219.0-preview]"
        }
      },
      "Microsoft.TeamFoundationServer.Client": {
        "type": "Transitive",
        "resolved": "19.219.0-preview",
        "contentHash": "0Jkm+SOVEW7W9ym/C4v3P1CUJ0E50/dFXjOeRyAYwnKqxG22VliDZgpAlnQ0M7vDk2M2Tldo6mKsKWZebX9d0g==",
        "dependencies": {
          "Microsoft.AspNet.WebApi.Client": "5.2.7",
          "Microsoft.TeamFoundation.DistributedTask.Common.Contracts": "[19.219.0-preview]",
          "Microsoft.VisualStudio.Services.Client": "[19.219.0-preview]",
          "Newtonsoft.Json": "13.0.2",
          "System.ComponentModel.Annotations": "5.0.0"
        }
      },
      "Microsoft.TestPlatform.ObjectModel": {
        "type": "Transitive",
        "resolved": "17.1.0",
        "contentHash": "OMo/FYnKGy3lZEK0gfitskRM3ga/YBt6MyCyFPq0xNLeybGOQ6HnYNAAvzyePo5WPuMiw3LX+HiuRWNjnas1fA==",
        "dependencies": {
          "NuGet.Frameworks": "5.11.0",
          "System.Reflection.Metadata": "1.6.0"
        }
      },
      "Microsoft.TestPlatform.TestHost": {
        "type": "Transitive",
        "resolved": "17.1.0",
        "contentHash": "JS0JDLniDhIzkSPLHz7N/x1CG8ywJOtwInFDYA3KQvbz+ojGoT5MT2YDVReL1b86zmNRV8339vsTSm/zh0RcMg==",
        "dependencies": {
          "Microsoft.TestPlatform.ObjectModel": "17.1.0",
          "Newtonsoft.Json": "9.0.1"
        }
      },
      "Microsoft.VisualStudio.Services.Client": {
        "type": "Transitive",
        "resolved": "19.219.0-preview",
        "contentHash": "RGtUL3Q/qSxJZtcRZApB91W2vAGTNwaO7nzAyN86vtAzm8u/pEVlBvoEZ1wx6HF4JRvFlyWvUHN+Z6kAj6nk8w==",
        "dependencies": {
          "Microsoft.AspNet.WebApi.Client": "5.2.7",
          "Newtonsoft.Json": "13.0.2",
          "System.Configuration.ConfigurationManager": "6.0.1",
          "System.Data.SqlClient": "4.8.5",
          "System.Security.Cryptography.Cng": "5.0.0",
          "System.Security.Cryptography.OpenSsl": "5.0.0",
          "System.Security.Cryptography.ProtectedData": "6.0.0",
          "System.Security.Principal.Windows": "5.0.0",
          "System.Xml.XPath.XmlDocument": "4.3.0"
        }
      },
      "Microsoft.Win32.Primitives": {
        "type": "Transitive",
        "resolved": "4.3.0",
        "contentHash": "9ZQKCWxH7Ijp9BfahvL2Zyf1cJIk8XYLF6Yjzr2yi0b2cOut/HQ31qf1ThHAgCc3WiZMdnWcfJCgN82/0UunxA==",
        "dependencies": {
          "Microsoft.NETCore.Platforms": "1.1.0",
          "Microsoft.NETCore.Targets": "1.1.0",
          "System.Runtime": "4.3.0"
        }
      },
      "Microsoft.Win32.Registry": {
        "type": "Transitive",
        "resolved": "5.0.0",
        "contentHash": "dDoKi0PnDz31yAyETfRntsLArTlVAVzUzCIvvEDsDsucrl33Dl8pIJG06ePTJTI3tGpeyHS9Cq7Foc/s4EeKcg==",
        "dependencies": {
          "System.Security.AccessControl": "5.0.0",
          "System.Security.Principal.Windows": "5.0.0"
        }
      },
      "Microsoft.Win32.SystemEvents": {
        "type": "Transitive",
        "resolved": "6.0.0",
        "contentHash": "hqTM5628jSsQiv+HGpiq3WKBl2c8v1KZfby2J6Pr7pEPlK9waPdgEO6b8A/+/xn/yZ9ulv8HuqK71ONy2tg67A=="
      },
      "NETStandard.Library": {
        "type": "Transitive",
        "resolved": "1.6.1",
        "contentHash": "WcSp3+vP+yHNgS8EV5J7pZ9IRpeDuARBPN28by8zqff1wJQXm26PVU8L3/fYLBJVU7BtDyqNVWq2KlCVvSSR4A==",
        "dependencies": {
          "Microsoft.NETCore.Platforms": "1.1.0",
          "Microsoft.Win32.Primitives": "4.3.0",
          "System.AppContext": "4.3.0",
          "System.Collections": "4.3.0",
          "System.Collections.Concurrent": "4.3.0",
          "System.Console": "4.3.0",
          "System.Diagnostics.Debug": "4.3.0",
          "System.Diagnostics.Tools": "4.3.0",
          "System.Diagnostics.Tracing": "4.3.0",
          "System.Globalization": "4.3.0",
          "System.Globalization.Calendars": "4.3.0",
          "System.IO": "4.3.0",
          "System.IO.Compression": "4.3.0",
          "System.IO.Compression.ZipFile": "4.3.0",
          "System.IO.FileSystem": "4.3.0",
          "System.IO.FileSystem.Primitives": "4.3.0",
          "System.Linq": "4.3.0",
          "System.Linq.Expressions": "4.3.0",
          "System.Net.Http": "4.3.0",
          "System.Net.Primitives": "4.3.0",
          "System.Net.Sockets": "4.3.0",
          "System.ObjectModel": "4.3.0",
          "System.Reflection": "4.3.0",
          "System.Reflection.Extensions": "4.3.0",
          "System.Reflection.Primitives": "4.3.0",
          "System.Resources.ResourceManager": "4.3.0",
          "System.Runtime": "4.3.0",
          "System.Runtime.Extensions": "4.3.0",
          "System.Runtime.Handles": "4.3.0",
          "System.Runtime.InteropServices": "4.3.0",
          "System.Runtime.InteropServices.RuntimeInformation": "4.3.0",
          "System.Runtime.Numerics": "4.3.0",
          "System.Security.Cryptography.Algorithms": "4.3.0",
          "System.Security.Cryptography.Encoding": "4.3.0",
          "System.Security.Cryptography.Primitives": "4.3.0",
          "System.Security.Cryptography.X509Certificates": "4.3.0",
          "System.Text.Encoding": "4.3.0",
          "System.Text.Encoding.Extensions": "4.3.0",
          "System.Text.RegularExpressions": "4.3.0",
          "System.Threading": "4.3.0",
          "System.Threading.Tasks": "4.3.0",
          "System.Threading.Timer": "4.3.0",
          "System.Xml.ReaderWriter": "4.3.0",
          "System.Xml.XDocument": "4.3.0"
        }
      },
      "Newtonsoft.Json": {
        "type": "Transitive",
        "resolved": "13.0.2",
        "contentHash": "R2pZ3B0UjeyHShm9vG+Tu0EBb2lC8b0dFzV9gVn50ofHXh9Smjk6kTn7A/FdAsC8B5cKib1OnGYOXxRBz5XQDg=="
      },
      "Newtonsoft.Json.Bson": {
        "type": "Transitive",
        "resolved": "1.0.1",
        "contentHash": "5PYT/IqQ+UK31AmZiSS102R6EsTo+LGTSI8bp7WAUqDKaF4wHXD8U9u4WxTI1vc64tYi++8p3dk3WWNqPFgldw==",
        "dependencies": {
          "NETStandard.Library": "1.6.1",
          "Newtonsoft.Json": "10.0.1"
        }
      },
      "NuGet.Frameworks": {
        "type": "Transitive",
        "resolved": "5.11.0",
        "contentHash": "eaiXkUjC4NPcquGWzAGMXjuxvLwc6XGKMptSyOGQeT0X70BUZObuybJFZLA0OfTdueLd3US23NBPTBb6iF3V1Q=="
      },
      "Octokit": {
        "type": "Transitive",
        "resolved": "2.0.1",
        "contentHash": "JVlfUY+sfItl6RSyVKDJTutuy28cDydUwKKfzcelwNMor2Sa18pYVKna6phO8lug1b+ep+pcuFh/FPayuImsQw=="
      },
      "runtime.debian.8-x64.runtime.native.System.Security.Cryptography.OpenSsl": {
        "type": "Transitive",
        "resolved": "4.3.2",
        "contentHash": "7VSGO0URRKoMEAq0Sc9cRz8mb6zbyx/BZDEWhgPdzzpmFhkam3fJ1DAGWFXBI4nGlma+uPKpfuMQP5LXRnOH5g=="
      },
      "runtime.fedora.23-x64.runtime.native.System.Security.Cryptography.OpenSsl": {
        "type": "Transitive",
        "resolved": "4.3.2",
        "contentHash": "0oAaTAm6e2oVH+/Zttt0cuhGaePQYKII1dY8iaqP7CvOpVKgLybKRFvQjXR2LtxXOXTVPNv14j0ot8uV+HrUmw=="
      },
      "runtime.fedora.24-x64.runtime.native.System.Security.Cryptography.OpenSsl": {
        "type": "Transitive",
        "resolved": "4.3.2",
        "contentHash": "G24ibsCNi5Kbz0oXWynBoRgtGvsw5ZSVEWjv13/KiCAM8C6wz9zzcCniMeQFIkJ2tasjo2kXlvlBZhplL51kGg=="
      },
      "runtime.native.System": {
        "type": "Transitive",
        "resolved": "4.3.0",
        "contentHash": "c/qWt2LieNZIj1jGnVNsE2Kl23Ya2aSTBuXMD6V7k9KWr6l16Tqdwq+hJScEpWER9753NWC8h96PaVNY5Ld7Jw==",
        "dependencies": {
          "Microsoft.NETCore.Platforms": "1.1.0",
          "Microsoft.NETCore.Targets": "1.1.0"
        }
      },
      "runtime.native.System.Data.SqlClient.sni": {
        "type": "Transitive",
        "resolved": "4.7.0",
        "contentHash": "9kyFSIdN3T0qjDQ2R0HRXYIhS3l5psBzQi6qqhdLz+SzFyEy4sVxNOke+yyYv8Cu8rPER12c3RDjLT8wF3WBYQ==",
        "dependencies": {
          "runtime.win-arm64.runtime.native.System.Data.SqlClient.sni": "4.4.0",
          "runtime.win-x64.runtime.native.System.Data.SqlClient.sni": "4.4.0",
          "runtime.win-x86.runtime.native.System.Data.SqlClient.sni": "4.4.0"
        }
      },
      "runtime.native.System.IO.Compression": {
        "type": "Transitive",
        "resolved": "4.3.0",
        "contentHash": "INBPonS5QPEgn7naufQFXJEp3zX6L4bwHgJ/ZH78aBTpeNfQMtf7C6VrAFhlq2xxWBveIOWyFzQjJ8XzHMhdOQ==",
        "dependencies": {
          "Microsoft.NETCore.Platforms": "1.1.0",
          "Microsoft.NETCore.Targets": "1.1.0"
        }
      },
      "runtime.native.System.Net.Http": {
        "type": "Transitive",
        "resolved": "4.3.0",
        "contentHash": "ZVuZJqnnegJhd2k/PtAbbIcZ3aZeITq3sj06oKfMBSfphW3HDmk/t4ObvbOk/JA/swGR0LNqMksAh/f7gpTROg==",
        "dependencies": {
          "Microsoft.NETCore.Platforms": "1.1.0",
          "Microsoft.NETCore.Targets": "1.1.0"
        }
      },
      "runtime.native.System.Security.Cryptography.Apple": {
        "type": "Transitive",
        "resolved": "4.3.0",
        "contentHash": "DloMk88juo0OuOWr56QG7MNchmafTLYWvABy36izkrLI5VledI0rq28KGs1i9wbpeT9NPQrx/wTf8U2vazqQ3Q==",
        "dependencies": {
          "runtime.osx.10.10-x64.runtime.native.System.Security.Cryptography.Apple": "4.3.0"
        }
      },
      "runtime.native.System.Security.Cryptography.OpenSsl": {
        "type": "Transitive",
        "resolved": "4.3.2",
        "contentHash": "QR1OwtwehHxSeQvZKXe+iSd+d3XZNkEcuWMFYa2i0aG1l+lR739HPicKMlTbJst3spmeekDVBUS7SeS26s4U/g==",
        "dependencies": {
          "runtime.debian.8-x64.runtime.native.System.Security.Cryptography.OpenSsl": "4.3.2",
          "runtime.fedora.23-x64.runtime.native.System.Security.Cryptography.OpenSsl": "4.3.2",
          "runtime.fedora.24-x64.runtime.native.System.Security.Cryptography.OpenSsl": "4.3.2",
          "runtime.opensuse.13.2-x64.runtime.native.System.Security.Cryptography.OpenSsl": "4.3.2",
          "runtime.opensuse.42.1-x64.runtime.native.System.Security.Cryptography.OpenSsl": "4.3.2",
          "runtime.osx.10.10-x64.runtime.native.System.Security.Cryptography.OpenSsl": "4.3.2",
          "runtime.rhel.7-x64.runtime.native.System.Security.Cryptography.OpenSsl": "4.3.2",
          "runtime.ubuntu.14.04-x64.runtime.native.System.Security.Cryptography.OpenSsl": "4.3.2",
          "runtime.ubuntu.16.04-x64.runtime.native.System.Security.Cryptography.OpenSsl": "4.3.2",
          "runtime.ubuntu.16.10-x64.runtime.native.System.Security.Cryptography.OpenSsl": "4.3.2"
        }
      },
      "runtime.opensuse.13.2-x64.runtime.native.System.Security.Cryptography.OpenSsl": {
        "type": "Transitive",
        "resolved": "4.3.2",
        "contentHash": "I+GNKGg2xCHueRd1m9PzeEW7WLbNNLznmTuEi8/vZX71HudUbx1UTwlGkiwMri7JLl8hGaIAWnA/GONhu+LOyQ=="
      },
      "runtime.opensuse.42.1-x64.runtime.native.System.Security.Cryptography.OpenSsl": {
        "type": "Transitive",
        "resolved": "4.3.2",
        "contentHash": "1Z3TAq1ytS1IBRtPXJvEUZdVsfWfeNEhBkbiOCGEl9wwAfsjP2lz3ZFDx5tq8p60/EqbS0HItG5piHuB71RjoA=="
      },
      "runtime.osx.10.10-x64.runtime.native.System.Security.Cryptography.Apple": {
        "type": "Transitive",
        "resolved": "4.3.0",
        "contentHash": "kVXCuMTrTlxq4XOOMAysuNwsXWpYeboGddNGpIgNSZmv1b6r/s/DPk0fYMB7Q5Qo4bY68o48jt4T4y5BVecbCQ=="
      },
      "runtime.osx.10.10-x64.runtime.native.System.Security.Cryptography.OpenSsl": {
        "type": "Transitive",
        "resolved": "4.3.2",
        "contentHash": "6mU/cVmmHtQiDXhnzUImxIcDL48GbTk+TsptXyJA+MIOG9LRjPoAQC/qBFB7X+UNyK86bmvGwC8t+M66wsYC8w=="
      },
      "runtime.rhel.7-x64.runtime.native.System.Security.Cryptography.OpenSsl": {
        "type": "Transitive",
        "resolved": "4.3.2",
        "contentHash": "vjwG0GGcTW/PPg6KVud8F9GLWYuAV1rrw1BKAqY0oh4jcUqg15oYF1+qkGR2x2ZHM4DQnWKQ7cJgYbfncz/lYg=="
      },
      "runtime.ubuntu.14.04-x64.runtime.native.System.Security.Cryptography.OpenSsl": {
        "type": "Transitive",
        "resolved": "4.3.2",
        "contentHash": "7KMFpTkHC/zoExs+PwP8jDCWcrK9H6L7soowT80CUx3e+nxP/AFnq0AQAW5W76z2WYbLAYCRyPfwYFG6zkvQRw=="
      },
      "runtime.ubuntu.16.04-x64.runtime.native.System.Security.Cryptography.OpenSsl": {
        "type": "Transitive",
        "resolved": "4.3.2",
        "contentHash": "xrlmRCnKZJLHxyyLIqkZjNXqgxnKdZxfItrPkjI+6pkRo5lHX8YvSZlWrSI5AVwLMi4HbNWP7064hcAWeZKp5w=="
      },
      "runtime.ubuntu.16.10-x64.runtime.native.System.Security.Cryptography.OpenSsl": {
        "type": "Transitive",
        "resolved": "4.3.2",
        "contentHash": "leXiwfiIkW7Gmn7cgnNcdtNAU70SjmKW3jxGj1iKHOvdn0zRWsgv/l2OJUO5zdGdiv2VRFnAsxxhDgMzofPdWg=="
      },
      "runtime.win-arm64.runtime.native.System.Data.SqlClient.sni": {
        "type": "Transitive",
        "resolved": "4.4.0",
        "contentHash": "LbrynESTp3bm5O/+jGL8v0Qg5SJlTV08lpIpFesXjF6uGNMWqFnUQbYBJwZTeua6E/Y7FIM1C54Ey1btLWupdg=="
      },
      "runtime.win-x64.runtime.native.System.Data.SqlClient.sni": {
        "type": "Transitive",
        "resolved": "4.4.0",
        "contentHash": "38ugOfkYJqJoX9g6EYRlZB5U2ZJH51UP8ptxZgdpS07FgOEToV+lS11ouNK2PM12Pr6X/PpT5jK82G3DwH/SxQ=="
      },
      "runtime.win-x86.runtime.native.System.Data.SqlClient.sni": {
        "type": "Transitive",
        "resolved": "4.4.0",
        "contentHash": "YhEdSQUsTx+C8m8Bw7ar5/VesXvCFMItyZF7G1AUY+OM0VPZUOeAVpJ4Wl6fydBGUYZxojTDR3I6Bj/+BPkJNA=="
      },
      "Scriban": {
        "type": "Transitive",
        "resolved": "5.5.0",
        "contentHash": "e6n2qpSPlOx43+y1PeEukwu5n4i0slIUIMaFSndiIydfNuVqRbqL2QLd4y+BzFWDfN349YT71N/J38CH2IYb+w=="
      },
      "Semver": {
        "type": "Transitive",
        "resolved": "2.1.0",
        "contentHash": "1jUT0PwgKO9d9F/X2n762qLp7v/30OpMtJPFRtmjPXUX2/J0lnqiGiSJNNsW3yYTj5StF0Z1yE36TrvtGpcbrg=="
      },
      "SmartAnalyzers.CSharpExtensions.Annotations": {
        "type": "Transitive",
        "resolved": "4.2.7",
        "contentHash": "9fRFxTUwPmH7lukckwEvvKawMcP8ObwnOngN8kx5Bx773WHSku1EGa5BIteV07th5553il76fPX7U1xz2bFmuQ=="
      },
      "System.AppContext": {
        "type": "Transitive",
        "resolved": "4.3.0",
        "contentHash": "fKC+rmaLfeIzUhagxY17Q9siv/sPrjjKcfNg1Ic8IlQkZLipo8ljcaZQu4VtI4Jqbzjc2VTjzGLF6WmsRXAEgA==",
        "dependencies": {
          "System.Runtime": "4.3.0"
        }
      },
      "System.Buffers": {
        "type": "Transitive",
        "resolved": "4.3.0",
        "contentHash": "ratu44uTIHgeBeI0dE8DWvmXVBSo4u7ozRZZHOMmK/JPpYyo0dAfgSiHlpiObMQ5lEtEyIXA40sKRYg5J6A8uQ==",
        "dependencies": {
          "System.Diagnostics.Debug": "4.3.0",
          "System.Diagnostics.Tracing": "4.3.0",
          "System.Resources.ResourceManager": "4.3.0",
          "System.Runtime": "4.3.0",
          "System.Threading": "4.3.0"
        }
      },
      "System.Collections": {
        "type": "Transitive",
        "resolved": "4.3.0",
        "contentHash": "3Dcj85/TBdVpL5Zr+gEEBUuFe2icOnLalmEh9hfck1PTYbbyWuZgh4fmm2ysCLTrqLQw6t3TgTyJ+VLp+Qb+Lw==",
        "dependencies": {
          "Microsoft.NETCore.Platforms": "1.1.0",
          "Microsoft.NETCore.Targets": "1.1.0",
          "System.Runtime": "4.3.0"
        }
      },
      "System.Collections.Concurrent": {
        "type": "Transitive",
        "resolved": "4.3.0",
        "contentHash": "ztl69Xp0Y/UXCL+3v3tEU+lIy+bvjKNUmopn1wep/a291pVPK7dxBd6T7WnlQqRog+d1a/hSsgRsmFnIBKTPLQ==",
        "dependencies": {
          "System.Collections": "4.3.0",
          "System.Diagnostics.Debug": "4.3.0",
          "System.Diagnostics.Tracing": "4.3.0",
          "System.Globalization": "4.3.0",
          "System.Reflection": "4.3.0",
          "System.Resources.ResourceManager": "4.3.0",
          "System.Runtime": "4.3.0",
          "System.Runtime.Extensions": "4.3.0",
          "System.Threading": "4.3.0",
          "System.Threading.Tasks": "4.3.0"
        }
      },
      "System.Collections.Immutable": {
        "type": "Transitive",
        "resolved": "5.0.0",
        "contentHash": "FXkLXiK0sVVewcso0imKQoOxjoPAj42R8HtjjbSjVPAzwDfzoyoznWxgA3c38LDbN9SJux1xXoXYAhz98j7r2g=="
      },
      "System.Collections.NonGeneric": {
        "type": "Transitive",
        "resolved": "4.3.0",
        "contentHash": "prtjIEMhGUnQq6RnPEYLpFt8AtLbp9yq2zxOSrY7KJJZrw25Fi97IzBqY7iqssbM61Ek5b8f3MG/sG1N2sN5KA==",
        "dependencies": {
          "System.Diagnostics.Debug": "4.3.0",
          "System.Globalization": "4.3.0",
          "System.Resources.ResourceManager": "4.3.0",
          "System.Runtime": "4.3.0",
          "System.Runtime.Extensions": "4.3.0",
          "System.Threading": "4.3.0"
        }
      },
      "System.Collections.Specialized": {
        "type": "Transitive",
        "resolved": "4.3.0",
        "contentHash": "Epx8PoVZR0iuOnJJDzp7pWvdfMMOAvpUo95pC4ScH2mJuXkKA2Y4aR3cG9qt2klHgSons1WFh4kcGW7cSXvrxg==",
        "dependencies": {
          "System.Collections.NonGeneric": "4.3.0",
          "System.Globalization": "4.3.0",
          "System.Globalization.Extensions": "4.3.0",
          "System.Resources.ResourceManager": "4.3.0",
          "System.Runtime": "4.3.0",
          "System.Runtime.Extensions": "4.3.0",
          "System.Threading": "4.3.0"
        }
      },
      "System.ComponentModel": {
        "type": "Transitive",
        "resolved": "4.3.0",
        "contentHash": "VyGn1jGRZVfxnh8EdvDCi71v3bMXrsu8aYJOwoV7SNDLVhiEqwP86pPMyRGsDsxhXAm2b3o9OIqeETfN5qfezw==",
        "dependencies": {
          "System.Runtime": "4.3.0"
        }
      },
      "System.ComponentModel.Annotations": {
        "type": "Transitive",
        "resolved": "5.0.0",
        "contentHash": "dMkqfy2el8A8/I76n2Hi1oBFEbG1SfxD2l5nhwXV3XjlnOmwxJlQbYpJH4W51odnU9sARCSAgv7S3CyAFMkpYg=="
      },
      "System.ComponentModel.Primitives": {
        "type": "Transitive",
        "resolved": "4.3.0",
        "contentHash": "j8GUkCpM8V4d4vhLIIoBLGey2Z5bCkMVNjEZseyAlm4n5arcsJOeI3zkUP+zvZgzsbLTYh4lYeP/ZD/gdIAPrw==",
        "dependencies": {
          "System.ComponentModel": "4.3.0",
          "System.Resources.ResourceManager": "4.3.0",
          "System.Runtime": "4.3.0"
        }
      },
      "System.ComponentModel.TypeConverter": {
        "type": "Transitive",
        "resolved": "4.3.0",
        "contentHash": "16pQ6P+EdhcXzPiEK4kbA953Fu0MNG2ovxTZU81/qsCd1zPRsKc3uif5NgvllCY598k6bI0KUyKW8fanlfaDQg==",
        "dependencies": {
          "System.Collections": "4.3.0",
          "System.Collections.NonGeneric": "4.3.0",
          "System.Collections.Specialized": "4.3.0",
          "System.ComponentModel": "4.3.0",
          "System.ComponentModel.Primitives": "4.3.0",
          "System.Globalization": "4.3.0",
          "System.Linq": "4.3.0",
          "System.Reflection": "4.3.0",
          "System.Reflection.Extensions": "4.3.0",
          "System.Reflection.Primitives": "4.3.0",
          "System.Reflection.TypeExtensions": "4.3.0",
          "System.Resources.ResourceManager": "4.3.0",
          "System.Runtime": "4.3.0",
          "System.Runtime.Extensions": "4.3.0",
          "System.Threading": "4.3.0"
        }
      },
      "System.Configuration.ConfigurationManager": {
        "type": "Transitive",
        "resolved": "6.0.1",
        "contentHash": "jXw9MlUu/kRfEU0WyTptAVueupqIeE3/rl0EZDMlf8pcvJnitQ8HeVEp69rZdaStXwTV72boi/Bhw8lOeO+U2w==",
        "dependencies": {
          "System.Security.Cryptography.ProtectedData": "6.0.0",
          "System.Security.Permissions": "6.0.0"
        }
      },
      "System.Console": {
        "type": "Transitive",
        "resolved": "4.3.0",
        "contentHash": "DHDrIxiqk1h03m6khKWV2X8p/uvN79rgSqpilL6uzpmSfxfU5ng8VcPtW4qsDsQDHiTv6IPV9TmD5M/vElPNLg==",
        "dependencies": {
          "Microsoft.NETCore.Platforms": "1.1.0",
          "Microsoft.NETCore.Targets": "1.1.0",
          "System.IO": "4.3.0",
          "System.Runtime": "4.3.0",
          "System.Text.Encoding": "4.3.0"
        }
      },
      "System.Data.SqlClient": {
        "type": "Transitive",
        "resolved": "4.8.5",
        "contentHash": "fRqxut4lrndPHrXD+ht1XRmCL3obuKldm4XjCRYS9p5f7FSR7shBxAwTkDrpFMsHC9BhNgjjmUtiIjvehn5zkg==",
        "dependencies": {
          "Microsoft.Win32.Registry": "4.7.0",
          "System.Security.Principal.Windows": "4.7.0",
          "runtime.native.System.Data.SqlClient.sni": "4.7.0"
        }
      },
      "System.Diagnostics.Debug": {
        "type": "Transitive",
        "resolved": "4.3.0",
        "contentHash": "ZUhUOdqmaG5Jk3Xdb8xi5kIyQYAA4PnTNlHx1mu9ZY3qv4ELIdKbnL/akbGaKi2RnNUWaZsAs31rvzFdewTj2g==",
        "dependencies": {
          "Microsoft.NETCore.Platforms": "1.1.0",
          "Microsoft.NETCore.Targets": "1.1.0",
          "System.Runtime": "4.3.0"
        }
      },
      "System.Diagnostics.DiagnosticSource": {
        "type": "Transitive",
        "resolved": "5.0.0",
        "contentHash": "tCQTzPsGZh/A9LhhA6zrqCRV4hOHsK90/G7q3Khxmn6tnB1PuNU0cRaKANP2AWcF9bn0zsuOoZOSrHuJk6oNBA=="
      },
      "System.Diagnostics.EventLog": {
        "type": "Transitive",
        "resolved": "5.0.0",
        "contentHash": "FHkCwUfsTs+/5tsK+c0egLfacUgbhvcwi3wUFWSEEArSXao343mYqcpOVVFMlcCkdNtjU4YwAWaKYwal6f02og==",
        "dependencies": {
          "Microsoft.NETCore.Platforms": "5.0.0",
          "Microsoft.Win32.Registry": "5.0.0",
          "System.Security.Principal.Windows": "5.0.0"
        }
      },
      "System.Diagnostics.PerformanceCounter": {
        "type": "Transitive",
        "resolved": "4.7.0",
        "contentHash": "kE9szT4i3TYT9bDE/BPfzg9/BL6enMiZlcUmnUEBrhRtxWvurKoa8qhXkLTRhrxMzBqaDleWlRfIPE02tulU+w==",
        "dependencies": {
          "Microsoft.NETCore.Platforms": "3.1.0",
          "Microsoft.Win32.Registry": "4.7.0",
          "System.Configuration.ConfigurationManager": "4.7.0",
          "System.Security.Principal.Windows": "4.7.0"
        }
      },
      "System.Diagnostics.Tools": {
        "type": "Transitive",
        "resolved": "4.3.0",
        "contentHash": "UUvkJfSYJMM6x527dJg2VyWPSRqIVB0Z7dbjHst1zmwTXz5CcXSYJFWRpuigfbO1Lf7yfZiIaEUesfnl/g5EyA==",
        "dependencies": {
          "Microsoft.NETCore.Platforms": "1.1.0",
          "Microsoft.NETCore.Targets": "1.1.0",
          "System.Runtime": "4.3.0"
        }
      },
      "System.Diagnostics.TraceSource": {
        "type": "Transitive",
        "resolved": "4.3.0",
        "contentHash": "VnYp1NxGx8Ww731y2LJ1vpfb/DKVNKEZ8Jsh5SgQTZREL/YpWRArgh9pI8CDLmgHspZmLL697CaLvH85qQpRiw==",
        "dependencies": {
          "Microsoft.NETCore.Platforms": "1.1.0",
          "System.Collections": "4.3.0",
          "System.Diagnostics.Debug": "4.3.0",
          "System.Globalization": "4.3.0",
          "System.Resources.ResourceManager": "4.3.0",
          "System.Runtime": "4.3.0",
          "System.Runtime.Extensions": "4.3.0",
          "System.Threading": "4.3.0",
          "runtime.native.System": "4.3.0"
        }
      },
      "System.Diagnostics.Tracing": {
        "type": "Transitive",
        "resolved": "4.3.0",
        "contentHash": "rswfv0f/Cqkh78rA5S8eN8Neocz234+emGCtTF3lxPY96F+mmmUen6tbn0glN6PMvlKQb9bPAY5e9u7fgPTkKw==",
        "dependencies": {
          "Microsoft.NETCore.Platforms": "1.1.0",
          "Microsoft.NETCore.Targets": "1.1.0",
          "System.Runtime": "4.3.0"
        }
      },
      "System.Drawing.Common": {
        "type": "Transitive",
        "resolved": "6.0.0",
        "contentHash": "NfuoKUiP2nUWwKZN6twGqXioIe1zVD0RIj2t976A+czLHr2nY454RwwXs6JU9Htc6mwqL6Dn/nEL3dpVf2jOhg==",
        "dependencies": {
          "Microsoft.Win32.SystemEvents": "6.0.0"
        }
      },
      "System.Dynamic.Runtime": {
        "type": "Transitive",
        "resolved": "4.3.0",
        "contentHash": "SNVi1E/vfWUAs/WYKhE9+qlS6KqK0YVhnlT0HQtr8pMIA8YX3lwy3uPMownDwdYISBdmAF/2holEIldVp85Wag==",
        "dependencies": {
          "System.Collections": "4.3.0",
          "System.Diagnostics.Debug": "4.3.0",
          "System.Linq": "4.3.0",
          "System.Linq.Expressions": "4.3.0",
          "System.ObjectModel": "4.3.0",
          "System.Reflection": "4.3.0",
          "System.Reflection.Emit": "4.3.0",
          "System.Reflection.Emit.ILGeneration": "4.3.0",
          "System.Reflection.Primitives": "4.3.0",
          "System.Reflection.TypeExtensions": "4.3.0",
          "System.Resources.ResourceManager": "4.3.0",
          "System.Runtime": "4.3.0",
          "System.Runtime.Extensions": "4.3.0",
          "System.Threading": "4.3.0"
        }
      },
      "System.Formats.Asn1": {
        "type": "Transitive",
        "resolved": "7.0.0",
        "contentHash": "+nfpV0afLmvJW8+pLlHxRjz3oZJw4fkyU9MMEaMhCsHi/SN9bGF9q79ROubDiwTiCHezmK0uCWkPP7tGFP/4yg=="
      },
      "System.Globalization": {
        "type": "Transitive",
        "resolved": "4.3.0",
        "contentHash": "kYdVd2f2PAdFGblzFswE4hkNANJBKRmsfa2X5LG2AcWE1c7/4t0pYae1L8vfZ5xvE2nK/R9JprtToA61OSHWIg==",
        "dependencies": {
          "Microsoft.NETCore.Platforms": "1.1.0",
          "Microsoft.NETCore.Targets": "1.1.0",
          "System.Runtime": "4.3.0"
        }
      },
      "System.Globalization.Calendars": {
        "type": "Transitive",
        "resolved": "4.3.0",
        "contentHash": "GUlBtdOWT4LTV3I+9/PJW+56AnnChTaOqqTLFtdmype/L500M2LIyXgmtd9X2P2VOkmJd5c67H5SaC2QcL1bFA==",
        "dependencies": {
          "Microsoft.NETCore.Platforms": "1.1.0",
          "Microsoft.NETCore.Targets": "1.1.0",
          "System.Globalization": "4.3.0",
          "System.Runtime": "4.3.0"
        }
      },
      "System.Globalization.Extensions": {
        "type": "Transitive",
        "resolved": "4.3.0",
        "contentHash": "FhKmdR6MPG+pxow6wGtNAWdZh7noIOpdD5TwQ3CprzgIE1bBBoim0vbR1+AWsWjQmU7zXHgQo4TWSP6lCeiWcQ==",
        "dependencies": {
          "Microsoft.NETCore.Platforms": "1.1.0",
          "System.Globalization": "4.3.0",
          "System.Resources.ResourceManager": "4.3.0",
          "System.Runtime": "4.3.0",
          "System.Runtime.Extensions": "4.3.0",
          "System.Runtime.InteropServices": "4.3.0"
        }
      },
      "System.IdentityModel.Tokens.Jwt": {
        "type": "Transitive",
        "resolved": "6.29.0",
        "contentHash": "2WwptlYJQffT6z7V0WVoChznOBjacAIByLSoXp5fZ8kK33heAAqn/aX50xB+cQNfKFYRGVbqiVrzz+m80Q2zcA==",
        "dependencies": {
          "Microsoft.IdentityModel.JsonWebTokens": "6.29.0",
          "Microsoft.IdentityModel.Tokens": "6.29.0"
        }
      },
      "System.IO": {
        "type": "Transitive",
        "resolved": "4.3.0",
        "contentHash": "3qjaHvxQPDpSOYICjUoTsmoq5u6QJAFRUITgeT/4gqkF1bajbSmb1kwSxEA8AHlofqgcKJcM8udgieRNhaJ5Cg==",
        "dependencies": {
          "Microsoft.NETCore.Platforms": "1.1.0",
          "Microsoft.NETCore.Targets": "1.1.0",
          "System.Runtime": "4.3.0",
          "System.Text.Encoding": "4.3.0",
          "System.Threading.Tasks": "4.3.0"
        }
      },
      "System.IO.Compression": {
        "type": "Transitive",
        "resolved": "4.3.0",
        "contentHash": "YHndyoiV90iu4iKG115ibkhrG+S3jBm8Ap9OwoUAzO5oPDAWcr0SFwQFm0HjM8WkEZWo0zvLTyLmbvTkW1bXgg==",
        "dependencies": {
          "Microsoft.NETCore.Platforms": "1.1.0",
          "System.Buffers": "4.3.0",
          "System.Collections": "4.3.0",
          "System.Diagnostics.Debug": "4.3.0",
          "System.IO": "4.3.0",
          "System.Resources.ResourceManager": "4.3.0",
          "System.Runtime": "4.3.0",
          "System.Runtime.Extensions": "4.3.0",
          "System.Runtime.Handles": "4.3.0",
          "System.Runtime.InteropServices": "4.3.0",
          "System.Text.Encoding": "4.3.0",
          "System.Threading": "4.3.0",
          "System.Threading.Tasks": "4.3.0",
          "runtime.native.System": "4.3.0",
          "runtime.native.System.IO.Compression": "4.3.0"
        }
      },
      "System.IO.Compression.ZipFile": {
        "type": "Transitive",
        "resolved": "4.3.0",
        "contentHash": "G4HwjEsgIwy3JFBduZ9quBkAu+eUwjIdJleuNSgmUojbH6O3mlvEIme+GHx/cLlTAPcrnnL7GqvB9pTlWRfhOg==",
        "dependencies": {
          "System.Buffers": "4.3.0",
          "System.IO": "4.3.0",
          "System.IO.Compression": "4.3.0",
          "System.IO.FileSystem": "4.3.0",
          "System.IO.FileSystem.Primitives": "4.3.0",
          "System.Resources.ResourceManager": "4.3.0",
          "System.Runtime": "4.3.0",
          "System.Runtime.Extensions": "4.3.0",
          "System.Text.Encoding": "4.3.0"
        }
      },
      "System.IO.FileSystem": {
        "type": "Transitive",
        "resolved": "4.3.0",
        "contentHash": "3wEMARTnuio+ulnvi+hkRNROYwa1kylvYahhcLk4HSoVdl+xxTFVeVlYOfLwrDPImGls0mDqbMhrza8qnWPTdA==",
        "dependencies": {
          "Microsoft.NETCore.Platforms": "1.1.0",
          "Microsoft.NETCore.Targets": "1.1.0",
          "System.IO": "4.3.0",
          "System.IO.FileSystem.Primitives": "4.3.0",
          "System.Runtime": "4.3.0",
          "System.Runtime.Handles": "4.3.0",
          "System.Text.Encoding": "4.3.0",
          "System.Threading.Tasks": "4.3.0"
        }
      },
      "System.IO.FileSystem.AccessControl": {
        "type": "Transitive",
        "resolved": "5.0.0",
        "contentHash": "SxHB3nuNrpptVk+vZ/F+7OHEpoHUIKKMl02bUmYHQr1r+glbZQxs7pRtsf4ENO29TVm2TH3AEeep2fJcy92oYw==",
        "dependencies": {
          "System.Security.AccessControl": "5.0.0",
          "System.Security.Principal.Windows": "5.0.0"
        }
      },
      "System.IO.FileSystem.Primitives": {
        "type": "Transitive",
        "resolved": "4.3.0",
        "contentHash": "6QOb2XFLch7bEc4lIcJH49nJN2HV+OC3fHDgsLVsBVBk3Y4hFAnOBGzJ2lUu7CyDDFo9IBWkSsnbkT6IBwwiMw==",
        "dependencies": {
          "System.Runtime": "4.3.0"
        }
      },
      "System.IO.Hashing": {
        "type": "Transitive",
        "resolved": "6.0.0",
        "contentHash": "Rfm2jYCaUeGysFEZjDe7j1R4x6Z6BzumS/vUT5a1AA/AWJuGX71PoGB0RmpyX3VmrGqVnAwtfMn39OHR8Y/5+g=="
      },
      "System.Linq": {
        "type": "Transitive",
        "resolved": "4.3.0",
        "contentHash": "5DbqIUpsDp0dFftytzuMmc0oeMdQwjcP/EWxsksIz/w1TcFRkZ3yKKz0PqiYFMmEwPSWw+qNVqD7PJ889JzHbw==",
        "dependencies": {
          "System.Collections": "4.3.0",
          "System.Diagnostics.Debug": "4.3.0",
          "System.Resources.ResourceManager": "4.3.0",
          "System.Runtime": "4.3.0",
          "System.Runtime.Extensions": "4.3.0"
        }
      },
      "System.Linq.Async": {
        "type": "Transitive",
        "resolved": "6.0.1",
        "contentHash": "0YhHcaroWpQ9UCot3Pizah7ryAzQhNvobLMSxeDIGmnXfkQn8u5owvpOH0K6EVB+z9L7u6Cc4W17Br/+jyttEQ==",
        "dependencies": {
          "Microsoft.Bcl.AsyncInterfaces": "6.0.0"
        }
      },
      "System.Linq.Expressions": {
        "type": "Transitive",
        "resolved": "4.3.0",
        "contentHash": "PGKkrd2khG4CnlyJwxwwaWWiSiWFNBGlgXvJpeO0xCXrZ89ODrQ6tjEWS/kOqZ8GwEOUATtKtzp1eRgmYNfclg==",
        "dependencies": {
          "System.Collections": "4.3.0",
          "System.Diagnostics.Debug": "4.3.0",
          "System.Globalization": "4.3.0",
          "System.IO": "4.3.0",
          "System.Linq": "4.3.0",
          "System.ObjectModel": "4.3.0",
          "System.Reflection": "4.3.0",
          "System.Reflection.Emit": "4.3.0",
          "System.Reflection.Emit.ILGeneration": "4.3.0",
          "System.Reflection.Emit.Lightweight": "4.3.0",
          "System.Reflection.Extensions": "4.3.0",
          "System.Reflection.Primitives": "4.3.0",
          "System.Reflection.TypeExtensions": "4.3.0",
          "System.Resources.ResourceManager": "4.3.0",
          "System.Runtime": "4.3.0",
          "System.Runtime.Extensions": "4.3.0",
          "System.Threading": "4.3.0"
        }
      },
      "System.Linq.Queryable": {
        "type": "Transitive",
        "resolved": "4.0.1",
        "contentHash": "Yn/WfYe9RoRfmSLvUt2JerP0BTGGykCZkQPgojaxgzF2N0oPo+/AhB8TXOpdCcNlrG3VRtsamtK2uzsp3cqRVw==",
        "dependencies": {
          "System.Collections": "4.0.11",
          "System.Diagnostics.Debug": "4.0.11",
          "System.Linq": "4.1.0",
          "System.Linq.Expressions": "4.1.0",
          "System.Reflection": "4.1.0",
          "System.Reflection.Extensions": "4.0.1",
          "System.Resources.ResourceManager": "4.0.1",
          "System.Runtime": "4.1.0"
        }
      },
      "System.Memory": {
        "type": "Transitive",
        "resolved": "4.5.4",
        "contentHash": "1MbJTHS1lZ4bS4FmsJjnuGJOu88ZzTT2rLvrhW7Ygic+pC0NWA+3hgAen0HRdsocuQXCkUTdFn9yHJJhsijDXw=="
      },
      "System.Memory.Data": {
        "type": "Transitive",
        "resolved": "1.0.2",
        "contentHash": "JGkzeqgBsiZwKJZ1IxPNsDFZDhUvuEdX8L8BDC8N3KOj+6zMcNU28CNN59TpZE/VJYy9cP+5M+sbxtWJx3/xtw==",
        "dependencies": {
          "System.Text.Encodings.Web": "4.7.2",
          "System.Text.Json": "4.6.0"
        }
      },
      "System.Net.Http": {
        "type": "Transitive",
        "resolved": "4.3.4",
        "contentHash": "aOa2d51SEbmM+H+Csw7yJOuNZoHkrP2XnAurye5HWYgGVVU54YZDvsLUYRv6h18X3sPnjNCANmN7ZhIPiqMcjA==",
        "dependencies": {
          "Microsoft.NETCore.Platforms": "1.1.1",
          "System.Collections": "4.3.0",
          "System.Diagnostics.Debug": "4.3.0",
          "System.Diagnostics.DiagnosticSource": "4.3.0",
          "System.Diagnostics.Tracing": "4.3.0",
          "System.Globalization": "4.3.0",
          "System.Globalization.Extensions": "4.3.0",
          "System.IO": "4.3.0",
          "System.IO.FileSystem": "4.3.0",
          "System.Net.Primitives": "4.3.0",
          "System.Resources.ResourceManager": "4.3.0",
          "System.Runtime": "4.3.0",
          "System.Runtime.Extensions": "4.3.0",
          "System.Runtime.Handles": "4.3.0",
          "System.Runtime.InteropServices": "4.3.0",
          "System.Security.Cryptography.Algorithms": "4.3.0",
          "System.Security.Cryptography.Encoding": "4.3.0",
          "System.Security.Cryptography.OpenSsl": "4.3.0",
          "System.Security.Cryptography.Primitives": "4.3.0",
          "System.Security.Cryptography.X509Certificates": "4.3.0",
          "System.Text.Encoding": "4.3.0",
          "System.Threading": "4.3.0",
          "System.Threading.Tasks": "4.3.0",
          "runtime.native.System": "4.3.0",
          "runtime.native.System.Net.Http": "4.3.0",
          "runtime.native.System.Security.Cryptography.OpenSsl": "4.3.2"
        }
      },
      "System.Net.Primitives": {
        "type": "Transitive",
        "resolved": "4.3.0",
        "contentHash": "qOu+hDwFwoZPbzPvwut2qATe3ygjeQBDQj91xlsaqGFQUI5i4ZnZb8yyQuLGpDGivEPIt8EJkd1BVzVoP31FXA==",
        "dependencies": {
          "Microsoft.NETCore.Platforms": "1.1.0",
          "Microsoft.NETCore.Targets": "1.1.0",
          "System.Runtime": "4.3.0",
          "System.Runtime.Handles": "4.3.0"
        }
      },
      "System.Net.Requests": {
        "type": "Transitive",
        "resolved": "4.0.11",
        "contentHash": "vxGt7C0cZixN+VqoSW4Yakc1Y9WknmxauDqzxgpw/FnBdz4kQNN51l4wxdXX5VY1xjqy//+G+4CvJWp1+f+y6Q==",
        "dependencies": {
          "Microsoft.NETCore.Platforms": "1.0.1",
          "System.Collections": "4.0.11",
          "System.Diagnostics.Debug": "4.0.11",
          "System.Diagnostics.Tracing": "4.1.0",
          "System.Globalization": "4.0.11",
          "System.IO": "4.1.0",
          "System.Net.Http": "4.1.0",
          "System.Net.Primitives": "4.0.11",
          "System.Net.WebHeaderCollection": "4.0.1",
          "System.Resources.ResourceManager": "4.0.1",
          "System.Runtime": "4.1.0",
          "System.Threading": "4.0.11",
          "System.Threading.Tasks": "4.0.11"
        }
      },
      "System.Net.Sockets": {
        "type": "Transitive",
        "resolved": "4.3.0",
        "contentHash": "m6icV6TqQOAdgt5N/9I5KNpjom/5NFtkmGseEH+AK/hny8XrytLH3+b5M8zL/Ycg3fhIocFpUMyl/wpFnVRvdw==",
        "dependencies": {
          "Microsoft.NETCore.Platforms": "1.1.0",
          "Microsoft.NETCore.Targets": "1.1.0",
          "System.IO": "4.3.0",
          "System.Net.Primitives": "4.3.0",
          "System.Runtime": "4.3.0",
          "System.Threading.Tasks": "4.3.0"
        }
      },
      "System.Net.WebHeaderCollection": {
        "type": "Transitive",
        "resolved": "4.0.1",
        "contentHash": "XX2TIAN+wBSAIV51BU2FvvXMdstUa8b0FBSZmDWjZdwUMmggQSifpTOZ5fNH20z9ZCg2fkV1L5SsZnpO2RQDRQ==",
        "dependencies": {
          "System.Collections": "4.0.11",
          "System.Resources.ResourceManager": "4.0.1",
          "System.Runtime": "4.1.0",
          "System.Runtime.Extensions": "4.1.0"
        }
      },
      "System.Numerics.Vectors": {
        "type": "Transitive",
        "resolved": "4.5.0",
        "contentHash": "QQTlPTl06J/iiDbJCiepZ4H//BVraReU4O4EoRw1U02H5TLUIT7xn3GnDp9AXPSlJUDyFs4uWjWafNX6WrAojQ=="
      },
      "System.ObjectModel": {
        "type": "Transitive",
        "resolved": "4.3.0",
        "contentHash": "bdX+80eKv9bN6K4N+d77OankKHGn6CH711a6fcOpMQu2Fckp/Ft4L/kW9WznHpyR0NRAvJutzOMHNNlBGvxQzQ==",
        "dependencies": {
          "System.Collections": "4.3.0",
          "System.Diagnostics.Debug": "4.3.0",
          "System.Resources.ResourceManager": "4.3.0",
          "System.Runtime": "4.3.0",
          "System.Threading": "4.3.0"
        }
      },
      "System.Reflection": {
        "type": "Transitive",
        "resolved": "4.3.0",
        "contentHash": "KMiAFoW7MfJGa9nDFNcfu+FpEdiHpWgTcS2HdMpDvt9saK3y/G4GwprPyzqjFH9NTaGPQeWNHU+iDlDILj96aQ==",
        "dependencies": {
          "Microsoft.NETCore.Platforms": "1.1.0",
          "Microsoft.NETCore.Targets": "1.1.0",
          "System.IO": "4.3.0",
          "System.Reflection.Primitives": "4.3.0",
          "System.Runtime": "4.3.0"
        }
      },
      "System.Reflection.Emit": {
        "type": "Transitive",
        "resolved": "4.3.0",
        "contentHash": "228FG0jLcIwTVJyz8CLFKueVqQK36ANazUManGaJHkO0icjiIypKW7YLWLIWahyIkdh5M7mV2dJepllLyA1SKg==",
        "dependencies": {
          "System.IO": "4.3.0",
          "System.Reflection": "4.3.0",
          "System.Reflection.Emit.ILGeneration": "4.3.0",
          "System.Reflection.Primitives": "4.3.0",
          "System.Runtime": "4.3.0"
        }
      },
      "System.Reflection.Emit.ILGeneration": {
        "type": "Transitive",
        "resolved": "4.3.0",
        "contentHash": "59tBslAk9733NXLrUJrwNZEzbMAcu8k344OYo+wfSVygcgZ9lgBdGIzH/nrg3LYhXceynyvTc8t5/GD4Ri0/ng==",
        "dependencies": {
          "System.Reflection": "4.3.0",
          "System.Reflection.Primitives": "4.3.0",
          "System.Runtime": "4.3.0"
        }
      },
      "System.Reflection.Emit.Lightweight": {
        "type": "Transitive",
        "resolved": "4.3.0",
        "contentHash": "oadVHGSMsTmZsAF864QYN1t1QzZjIcuKU3l2S9cZOwDdDueNTrqq1yRj7koFfIGEnKpt6NjpL3rOzRhs4ryOgA==",
        "dependencies": {
          "System.Reflection": "4.3.0",
          "System.Reflection.Emit.ILGeneration": "4.3.0",
          "System.Reflection.Primitives": "4.3.0",
          "System.Runtime": "4.3.0"
        }
      },
      "System.Reflection.Extensions": {
        "type": "Transitive",
        "resolved": "4.3.0",
        "contentHash": "rJkrJD3kBI5B712aRu4DpSIiHRtr6QlfZSQsb0hYHrDCZORXCFjQfoipo2LaMUHoT9i1B7j7MnfaEKWDFmFQNQ==",
        "dependencies": {
          "Microsoft.NETCore.Platforms": "1.1.0",
          "Microsoft.NETCore.Targets": "1.1.0",
          "System.Reflection": "4.3.0",
          "System.Runtime": "4.3.0"
        }
      },
      "System.Reflection.Metadata": {
        "type": "Transitive",
        "resolved": "5.0.0",
        "contentHash": "5NecZgXktdGg34rh1OenY1rFNDCI8xSjFr+Z4OU4cU06AQHUdRnIIEeWENu3Wl4YowbzkymAIMvi3WyK9U53pQ=="
      },
      "System.Reflection.Primitives": {
        "type": "Transitive",
        "resolved": "4.3.0",
        "contentHash": "5RXItQz5As4xN2/YUDxdpsEkMhvw3e6aNveFXUn4Hl/udNTCNhnKp8lT9fnc3MhvGKh1baak5CovpuQUXHAlIA==",
        "dependencies": {
          "Microsoft.NETCore.Platforms": "1.1.0",
          "Microsoft.NETCore.Targets": "1.1.0",
          "System.Runtime": "4.3.0"
        }
      },
      "System.Reflection.TypeExtensions": {
        "type": "Transitive",
        "resolved": "4.3.0",
        "contentHash": "7u6ulLcZbyxB5Gq0nMkQttcdBTx57ibzw+4IOXEfR+sXYQoHvjW5LTLyNr8O22UIMrqYbchJQJnos4eooYzYJA==",
        "dependencies": {
          "System.Reflection": "4.3.0",
          "System.Runtime": "4.3.0"
        }
      },
      "System.Resources.ResourceManager": {
        "type": "Transitive",
        "resolved": "4.3.0",
        "contentHash": "/zrcPkkWdZmI4F92gL/TPumP98AVDu/Wxr3CSJGQQ+XN6wbRZcyfSKVoPo17ilb3iOr0cCRqJInGwNMolqhS8A==",
        "dependencies": {
          "Microsoft.NETCore.Platforms": "1.1.0",
          "Microsoft.NETCore.Targets": "1.1.0",
          "System.Globalization": "4.3.0",
          "System.Reflection": "4.3.0",
          "System.Runtime": "4.3.0"
        }
      },
      "System.Runtime": {
        "type": "Transitive",
        "resolved": "4.3.1",
        "contentHash": "abhfv1dTK6NXOmu4bgHIONxHyEqFjW8HwXPmpY9gmll+ix9UNo4XDcmzJn6oLooftxNssVHdJC1pGT9jkSynQg==",
        "dependencies": {
          "Microsoft.NETCore.Platforms": "1.1.1",
          "Microsoft.NETCore.Targets": "1.1.3"
        }
      },
      "System.Runtime.CompilerServices.Unsafe": {
        "type": "Transitive",
        "resolved": "6.0.0",
        "contentHash": "/iUeP3tq1S0XdNNoMz5C9twLSrM/TH+qElHkXWaPvuNOt+99G75NrV0OS2EqHx5wMN7popYjpc8oTjC1y16DLg=="
      },
      "System.Runtime.Extensions": {
        "type": "Transitive",
        "resolved": "4.3.0",
        "contentHash": "guW0uK0fn5fcJJ1tJVXYd7/1h5F+pea1r7FLSOz/f8vPEqbR2ZAknuRDvTQ8PzAilDveOxNjSfr0CHfIQfFk8g==",
        "dependencies": {
          "Microsoft.NETCore.Platforms": "1.1.0",
          "Microsoft.NETCore.Targets": "1.1.0",
          "System.Runtime": "4.3.0"
        }
      },
      "System.Runtime.Handles": {
        "type": "Transitive",
        "resolved": "4.3.0",
        "contentHash": "OKiSUN7DmTWeYb3l51A7EYaeNMnvxwE249YtZz7yooT4gOZhmTjIn48KgSsw2k2lYdLgTKNJw/ZIfSElwDRVgg==",
        "dependencies": {
          "Microsoft.NETCore.Platforms": "1.1.0",
          "Microsoft.NETCore.Targets": "1.1.0",
          "System.Runtime": "4.3.0"
        }
      },
      "System.Runtime.InteropServices": {
        "type": "Transitive",
        "resolved": "4.3.0",
        "contentHash": "uv1ynXqiMK8mp1GM3jDqPCFN66eJ5w5XNomaK2XD+TuCroNTLFGeZ+WCmBMcBDyTFKou3P6cR6J/QsaqDp7fGQ==",
        "dependencies": {
          "Microsoft.NETCore.Platforms": "1.1.0",
          "Microsoft.NETCore.Targets": "1.1.0",
          "System.Reflection": "4.3.0",
          "System.Reflection.Primitives": "4.3.0",
          "System.Runtime": "4.3.0",
          "System.Runtime.Handles": "4.3.0"
        }
      },
      "System.Runtime.InteropServices.RuntimeInformation": {
        "type": "Transitive",
        "resolved": "4.3.0",
        "contentHash": "cbz4YJMqRDR7oLeMRbdYv7mYzc++17lNhScCX0goO2XpGWdvAt60CGN+FHdePUEHCe/Jy9jUlvNAiNdM+7jsOw==",
        "dependencies": {
          "System.Reflection": "4.3.0",
          "System.Reflection.Extensions": "4.3.0",
          "System.Resources.ResourceManager": "4.3.0",
          "System.Runtime": "4.3.0",
          "System.Runtime.InteropServices": "4.3.0",
          "System.Threading": "4.3.0",
          "runtime.native.System": "4.3.0"
        }
      },
      "System.Runtime.Numerics": {
        "type": "Transitive",
        "resolved": "4.3.0",
        "contentHash": "yMH+MfdzHjy17l2KESnPiF2dwq7T+xLnSJar7slyimAkUh/gTrS9/UQOtv7xarskJ2/XDSNvfLGOBQPjL7PaHQ==",
        "dependencies": {
          "System.Globalization": "4.3.0",
          "System.Resources.ResourceManager": "4.3.0",
          "System.Runtime": "4.3.0",
          "System.Runtime.Extensions": "4.3.0"
        }
      },
      "System.Security.AccessControl": {
        "type": "Transitive",
        "resolved": "6.0.0",
        "contentHash": "AUADIc0LIEQe7MzC+I0cl0rAT8RrTAKFHl53yHjEUzNVIaUlhFY11vc2ebiVJzVBuOzun6F7FBA+8KAbGTTedQ=="
      },
      "System.Security.Claims": {
        "type": "Transitive",
        "resolved": "4.3.0",
        "contentHash": "P/+BR/2lnc4PNDHt/TPBAWHVMLMRHsyYZbU1NphW4HIWzCggz8mJbTQQ3MKljFE7LS3WagmVFuBgoLcFzYXlkA==",
        "dependencies": {
          "System.Collections": "4.3.0",
          "System.Globalization": "4.3.0",
          "System.IO": "4.3.0",
          "System.Resources.ResourceManager": "4.3.0",
          "System.Runtime": "4.3.0",
          "System.Runtime.Extensions": "4.3.0",
          "System.Security.Principal": "4.3.0"
        }
      },
      "System.Security.Cryptography.Algorithms": {
        "type": "Transitive",
        "resolved": "4.3.0",
        "contentHash": "W1kd2Y8mYSCgc3ULTAZ0hOP2dSdG5YauTb1089T0/kRcN2MpSAW1izOFROrJgxSlMn3ArsgHXagigyi+ibhevg==",
        "dependencies": {
          "Microsoft.NETCore.Platforms": "1.1.0",
          "System.Collections": "4.3.0",
          "System.IO": "4.3.0",
          "System.Resources.ResourceManager": "4.3.0",
          "System.Runtime": "4.3.0",
          "System.Runtime.Extensions": "4.3.0",
          "System.Runtime.Handles": "4.3.0",
          "System.Runtime.InteropServices": "4.3.0",
          "System.Runtime.Numerics": "4.3.0",
          "System.Security.Cryptography.Encoding": "4.3.0",
          "System.Security.Cryptography.Primitives": "4.3.0",
          "System.Text.Encoding": "4.3.0",
          "runtime.native.System.Security.Cryptography.Apple": "4.3.0",
          "runtime.native.System.Security.Cryptography.OpenSsl": "4.3.0"
        }
      },
      "System.Security.Cryptography.Cng": {
        "type": "Transitive",
        "resolved": "5.0.0",
        "contentHash": "jIMXsKn94T9JY7PvPq/tMfqa6GAaHpElRDpmG+SuL+D3+sTw2M8VhnibKnN8Tq+4JqbPJ/f+BwtLeDMEnzAvRg==",
        "dependencies": {
          "System.Formats.Asn1": "5.0.0"
        }
      },
      "System.Security.Cryptography.Csp": {
        "type": "Transitive",
        "resolved": "4.3.0",
        "contentHash": "X4s/FCkEUnRGnwR3aSfVIkldBmtURMhmexALNTwpjklzxWU7yjMk7GHLKOZTNkgnWnE0q7+BCf9N2LVRWxewaA==",
        "dependencies": {
          "Microsoft.NETCore.Platforms": "1.1.0",
          "System.IO": "4.3.0",
          "System.Reflection": "4.3.0",
          "System.Resources.ResourceManager": "4.3.0",
          "System.Runtime": "4.3.0",
          "System.Runtime.Extensions": "4.3.0",
          "System.Runtime.Handles": "4.3.0",
          "System.Runtime.InteropServices": "4.3.0",
          "System.Security.Cryptography.Algorithms": "4.3.0",
          "System.Security.Cryptography.Encoding": "4.3.0",
          "System.Security.Cryptography.Primitives": "4.3.0",
          "System.Text.Encoding": "4.3.0",
          "System.Threading": "4.3.0"
        }
      },
      "System.Security.Cryptography.Encoding": {
        "type": "Transitive",
        "resolved": "4.3.0",
        "contentHash": "1DEWjZZly9ae9C79vFwqaO5kaOlI5q+3/55ohmq/7dpDyDfc8lYe7YVxJUZ5MF/NtbkRjwFRo14yM4OEo9EmDw==",
        "dependencies": {
          "Microsoft.NETCore.Platforms": "1.1.0",
          "System.Collections": "4.3.0",
          "System.Collections.Concurrent": "4.3.0",
          "System.Linq": "4.3.0",
          "System.Resources.ResourceManager": "4.3.0",
          "System.Runtime": "4.3.0",
          "System.Runtime.Extensions": "4.3.0",
          "System.Runtime.Handles": "4.3.0",
          "System.Runtime.InteropServices": "4.3.0",
          "System.Security.Cryptography.Primitives": "4.3.0",
          "System.Text.Encoding": "4.3.0",
          "runtime.native.System.Security.Cryptography.OpenSsl": "4.3.0"
        }
      },
      "System.Security.Cryptography.OpenSsl": {
        "type": "Transitive",
        "resolved": "5.0.0",
        "contentHash": "D3aDrPOPBORUl6V/WJ2AtN3Ae48aSH0W7yChBIecvu1lyoAhopPORmMpNTjv5/Kay7Z+h3KXpfbvteIm7x7miA==",
        "dependencies": {
          "System.Formats.Asn1": "5.0.0"
        }
      },
      "System.Security.Cryptography.Pkcs": {
        "type": "Transitive",
        "resolved": "7.0.0",
        "contentHash": "mjUbEXkR6DYRef6dnEYKdfec9otcAkibExL+1f9hmbGlWIUyaCnS3Y3oGZEet38waXmuY1ORE8vgv4sgD5nMYg==",
        "dependencies": {
          "System.Formats.Asn1": "7.0.0"
        }
      },
      "System.Security.Cryptography.Primitives": {
        "type": "Transitive",
        "resolved": "4.3.0",
        "contentHash": "7bDIyVFNL/xKeFHjhobUAQqSpJq9YTOpbEs6mR233Et01STBMXNAc/V+BM6dwYGc95gVh/Zf+iVXWzj3mE8DWg==",
        "dependencies": {
          "System.Diagnostics.Debug": "4.3.0",
          "System.Globalization": "4.3.0",
          "System.IO": "4.3.0",
          "System.Resources.ResourceManager": "4.3.0",
          "System.Runtime": "4.3.0",
          "System.Threading": "4.3.0",
          "System.Threading.Tasks": "4.3.0"
        }
      },
      "System.Security.Cryptography.ProtectedData": {
        "type": "Transitive",
        "resolved": "6.0.0",
        "contentHash": "rp1gMNEZpvx9vP0JW0oHLxlf8oSiQgtno77Y4PLUBjSiDYoD77Y8uXHr1Ea5XG4/pIKhqAdxZ8v8OTUtqo9PeQ=="
      },
      "System.Security.Cryptography.X509Certificates": {
        "type": "Transitive",
        "resolved": "4.3.0",
        "contentHash": "t2Tmu6Y2NtJ2um0RtcuhP7ZdNNxXEgUm2JeoA/0NvlMjAhKCnM1NX07TDl3244mVp3QU6LPEhT3HTtH1uF7IYw==",
        "dependencies": {
          "Microsoft.NETCore.Platforms": "1.1.0",
          "System.Collections": "4.3.0",
          "System.Diagnostics.Debug": "4.3.0",
          "System.Globalization": "4.3.0",
          "System.Globalization.Calendars": "4.3.0",
          "System.IO": "4.3.0",
          "System.IO.FileSystem": "4.3.0",
          "System.IO.FileSystem.Primitives": "4.3.0",
          "System.Resources.ResourceManager": "4.3.0",
          "System.Runtime": "4.3.0",
          "System.Runtime.Extensions": "4.3.0",
          "System.Runtime.Handles": "4.3.0",
          "System.Runtime.InteropServices": "4.3.0",
          "System.Runtime.Numerics": "4.3.0",
          "System.Security.Cryptography.Algorithms": "4.3.0",
          "System.Security.Cryptography.Cng": "4.3.0",
          "System.Security.Cryptography.Csp": "4.3.0",
          "System.Security.Cryptography.Encoding": "4.3.0",
          "System.Security.Cryptography.OpenSsl": "4.3.0",
          "System.Security.Cryptography.Primitives": "4.3.0",
          "System.Text.Encoding": "4.3.0",
          "System.Threading": "4.3.0",
          "runtime.native.System": "4.3.0",
          "runtime.native.System.Net.Http": "4.3.0",
          "runtime.native.System.Security.Cryptography.OpenSsl": "4.3.0"
        }
      },
      "System.Security.Cryptography.Xml": {
        "type": "Transitive",
        "resolved": "7.0.1",
        "contentHash": "MCxBCtH0GrDuvU63ZODwQHQZPchb24pUAX3MfZ6b13qg246ZD10PRdOvay8C9HBPfCXkymUNwFPEegud7ax2zg==",
        "dependencies": {
          "System.Security.Cryptography.Pkcs": "7.0.0"
        }
      },
      "System.Security.Permissions": {
        "type": "Transitive",
        "resolved": "6.0.0",
        "contentHash": "T/uuc7AklkDoxmcJ7LGkyX1CcSviZuLCa4jg3PekfJ7SU0niF0IVTXwUiNVP9DSpzou2PpxJ+eNY2IfDM90ZCg==",
        "dependencies": {
          "System.Security.AccessControl": "6.0.0",
          "System.Windows.Extensions": "6.0.0"
        }
      },
      "System.Security.Principal": {
        "type": "Transitive",
        "resolved": "4.3.0",
        "contentHash": "I1tkfQlAoMM2URscUtpcRo/hX0jinXx6a/KUtEQoz3owaYwl3qwsO8cbzYVVnjxrzxjHo3nJC+62uolgeGIS9A==",
        "dependencies": {
          "System.Runtime": "4.3.0"
        }
      },
      "System.Security.Principal.Windows": {
        "type": "Transitive",
        "resolved": "5.0.0",
        "contentHash": "t0MGLukB5WAVU9bO3MGzvlGnyJPgUlcwerXn1kzBRjwLKixT96XV0Uza41W49gVd8zEMFu9vQEFlv0IOrytICA=="
      },
      "System.Text.Encoding": {
        "type": "Transitive",
        "resolved": "4.3.0",
        "contentHash": "BiIg+KWaSDOITze6jGQynxg64naAPtqGHBwDrLaCtixsa5bKiR8dpPOHA7ge3C0JJQizJE+sfkz1wV+BAKAYZw==",
        "dependencies": {
          "Microsoft.NETCore.Platforms": "1.1.0",
          "Microsoft.NETCore.Targets": "1.1.0",
          "System.Runtime": "4.3.0"
        }
      },
      "System.Text.Encoding.CodePages": {
        "type": "Transitive",
        "resolved": "4.5.1",
        "contentHash": "4J2JQXbftjPMppIHJ7IC+VXQ9XfEagN92vZZNoG12i+zReYlim5dMoXFC1Zzg7tsnKDM7JPo5bYfFK4Jheq44w==",
        "dependencies": {
          "Microsoft.NETCore.Platforms": "2.1.2",
          "System.Runtime.CompilerServices.Unsafe": "4.5.2"
        }
      },
      "System.Text.Encoding.Extensions": {
        "type": "Transitive",
        "resolved": "4.3.0",
        "contentHash": "YVMK0Bt/A43RmwizJoZ22ei2nmrhobgeiYwFzC4YAN+nue8RF6djXDMog0UCn+brerQoYVyaS+ghy9P/MUVcmw==",
        "dependencies": {
          "Microsoft.NETCore.Platforms": "1.1.0",
          "Microsoft.NETCore.Targets": "1.1.0",
          "System.Runtime": "4.3.0",
          "System.Text.Encoding": "4.3.0"
        }
      },
      "System.Text.Encodings.Web": {
        "type": "Transitive",
        "resolved": "7.0.0",
        "contentHash": "OP6umVGxc0Z0MvZQBVigj4/U31Pw72ITihDWP9WiWDm+q5aoe0GaJivsfYGq53o6dxH7DcXWiCTl7+0o2CGdmg=="
      },
      "System.Text.Json": {
        "type": "Transitive",
        "resolved": "6.0.5",
        "contentHash": "SSH+YYrMpvLcy7Orzb5K1tSyffnFacWahyxCCjYH1PbSHdAF4dekmIetBurFKgtTHDmwEe/J2Csi/7niRH6d/g==",
        "dependencies": {
          "System.Runtime.CompilerServices.Unsafe": "6.0.0",
          "System.Text.Encodings.Web": "6.0.0"
        }
      },
      "System.Text.RegularExpressions": {
        "type": "Transitive",
        "resolved": "4.3.1",
        "contentHash": "N0kNRrWe4+nXOWlpLT4LAY5brb8caNFlUuIRpraCVMDLYutKkol1aV079rQjLuSxKMJT2SpBQsYX9xbcTMmzwg==",
        "dependencies": {
          "System.Runtime": "4.3.1"
        }
      },
      "System.Threading": {
        "type": "Transitive",
        "resolved": "4.3.0",
        "contentHash": "VkUS0kOBcUf3Wwm0TSbrevDDZ6BlM+b/HRiapRFWjM5O0NS0LviG0glKmFK+hhPDd1XFeSdU1GmlLhb2CoVpIw==",
        "dependencies": {
          "System.Runtime": "4.3.0",
          "System.Threading.Tasks": "4.3.0"
        }
      },
      "System.Threading.Tasks": {
        "type": "Transitive",
        "resolved": "4.3.0",
        "contentHash": "LbSxKEdOUhVe8BezB/9uOGGppt+nZf6e1VFyw6v3DN6lqitm0OSn2uXMOdtP0M3W4iMcqcivm2J6UgqiwwnXiA==",
        "dependencies": {
          "Microsoft.NETCore.Platforms": "1.1.0",
          "Microsoft.NETCore.Targets": "1.1.0",
          "System.Runtime": "4.3.0"
        }
      },
      "System.Threading.Tasks.Dataflow": {
        "type": "Transitive",
        "resolved": "4.8.0",
        "contentHash": "PSIdcgbyNv7FZvZ1I9Mqy6XZOwstYYMdZiXuHvIyc0gDyPjEhrrP9OvTGDHp+LAHp1RNSLjPYssyqox9+Kt9Ug=="
      },
      "System.Threading.Tasks.Extensions": {
        "type": "Transitive",
        "resolved": "4.5.4",
        "contentHash": "zteT+G8xuGu6mS+mzDzYXbzS7rd3K6Fjb9RiZlYlJPam2/hU7JCBZBVEcywNuR+oZ1ncTvc/cq0faRr3P01OVg=="
      },
      "System.Threading.Tasks.Parallel": {
        "type": "Transitive",
        "resolved": "4.0.1",
        "contentHash": "7Pc9t25bcynT9FpMvkUw4ZjYwUiGup/5cJFW72/5MgCG+np2cfVUMdh29u8d7onxX7d8PS3J+wL73zQRqkdrSA==",
        "dependencies": {
          "System.Collections.Concurrent": "4.0.12",
          "System.Diagnostics.Debug": "4.0.11",
          "System.Diagnostics.Tracing": "4.1.0",
          "System.Resources.ResourceManager": "4.0.1",
          "System.Runtime": "4.1.0",
          "System.Runtime.Extensions": "4.1.0",
          "System.Threading": "4.0.11",
          "System.Threading.Tasks": "4.0.11"
        }
      },
      "System.Threading.Thread": {
        "type": "Transitive",
        "resolved": "4.0.0",
        "contentHash": "gIdJqDXlOr5W9zeqFErLw3dsOsiShSCYtF9SEHitACycmvNvY8odf9kiKvp6V7aibc8C4HzzNBkWXjyfn7plbQ==",
        "dependencies": {
          "System.Runtime": "4.1.0"
        }
      },
      "System.Threading.ThreadPool": {
        "type": "Transitive",
        "resolved": "4.0.10",
        "contentHash": "IMXgB5Vf/5Qw1kpoVgJMOvUO1l32aC+qC3OaIZjWJOjvcxuxNWOK2ZTWWYXfij22NHxT2j1yWX5vlAeQWld9vA==",
        "dependencies": {
          "System.Runtime": "4.1.0",
          "System.Runtime.Handles": "4.0.1"
        }
      },
      "System.Threading.Timer": {
        "type": "Transitive",
        "resolved": "4.3.0",
        "contentHash": "Z6YfyYTCg7lOZjJzBjONJTFKGN9/NIYKSxhU5GRd+DTwHSZyvWp1xuI5aR+dLg+ayyC5Xv57KiY4oJ0tMO89fQ==",
        "dependencies": {
          "Microsoft.NETCore.Platforms": "1.1.0",
          "Microsoft.NETCore.Targets": "1.1.0",
          "System.Runtime": "4.3.0"
        }
      },
      "System.Windows.Extensions": {
        "type": "Transitive",
        "resolved": "6.0.0",
        "contentHash": "IXoJOXIqc39AIe+CIR7koBtRGMiCt/LPM3lI+PELtDIy9XdyeSrwXFdWV9dzJ2Awl0paLWUaknLxFQ5HpHZUog==",
        "dependencies": {
          "System.Drawing.Common": "6.0.0"
        }
      },
      "System.Xml.ReaderWriter": {
        "type": "Transitive",
        "resolved": "4.3.0",
        "contentHash": "GrprA+Z0RUXaR4N7/eW71j1rgMnEnEVlgii49GZyAjTH7uliMnrOU3HNFBr6fEDBCJCIdlVNq9hHbaDR621XBA==",
        "dependencies": {
          "System.Collections": "4.3.0",
          "System.Diagnostics.Debug": "4.3.0",
          "System.Globalization": "4.3.0",
          "System.IO": "4.3.0",
          "System.IO.FileSystem": "4.3.0",
          "System.IO.FileSystem.Primitives": "4.3.0",
          "System.Resources.ResourceManager": "4.3.0",
          "System.Runtime": "4.3.0",
          "System.Runtime.Extensions": "4.3.0",
          "System.Runtime.InteropServices": "4.3.0",
          "System.Text.Encoding": "4.3.0",
          "System.Text.Encoding.Extensions": "4.3.0",
          "System.Text.RegularExpressions": "4.3.0",
          "System.Threading.Tasks": "4.3.0",
          "System.Threading.Tasks.Extensions": "4.3.0"
        }
      },
      "System.Xml.XDocument": {
        "type": "Transitive",
        "resolved": "4.3.0",
        "contentHash": "5zJ0XDxAIg8iy+t4aMnQAu0MqVbqyvfoUVl1yDV61xdo3Vth45oA2FoY4pPkxYAH5f8ixpmTqXeEIya95x0aCQ==",
        "dependencies": {
          "System.Collections": "4.3.0",
          "System.Diagnostics.Debug": "4.3.0",
          "System.Diagnostics.Tools": "4.3.0",
          "System.Globalization": "4.3.0",
          "System.IO": "4.3.0",
          "System.Reflection": "4.3.0",
          "System.Resources.ResourceManager": "4.3.0",
          "System.Runtime": "4.3.0",
          "System.Runtime.Extensions": "4.3.0",
          "System.Text.Encoding": "4.3.0",
          "System.Threading": "4.3.0",
          "System.Xml.ReaderWriter": "4.3.0"
        }
      },
      "System.Xml.XmlDocument": {
        "type": "Transitive",
        "resolved": "4.3.0",
        "contentHash": "lJ8AxvkX7GQxpC6GFCeBj8ThYVyQczx2+f/cWHJU8tjS7YfI6Cv6bon70jVEgs2CiFbmmM8b9j1oZVx0dSI2Ww==",
        "dependencies": {
          "System.Collections": "4.3.0",
          "System.Diagnostics.Debug": "4.3.0",
          "System.Globalization": "4.3.0",
          "System.IO": "4.3.0",
          "System.Resources.ResourceManager": "4.3.0",
          "System.Runtime": "4.3.0",
          "System.Runtime.Extensions": "4.3.0",
          "System.Text.Encoding": "4.3.0",
          "System.Threading": "4.3.0",
          "System.Xml.ReaderWriter": "4.3.0"
        }
      },
      "System.Xml.XPath": {
        "type": "Transitive",
        "resolved": "4.3.0",
        "contentHash": "v1JQ5SETnQusqmS3RwStF7vwQ3L02imIzl++sewmt23VGygix04pEH+FCj1yWb+z4GDzKiljr1W7Wfvrx0YwgA==",
        "dependencies": {
          "System.Collections": "4.3.0",
          "System.Diagnostics.Debug": "4.3.0",
          "System.Globalization": "4.3.0",
          "System.IO": "4.3.0",
          "System.Resources.ResourceManager": "4.3.0",
          "System.Runtime": "4.3.0",
          "System.Runtime.Extensions": "4.3.0",
          "System.Threading": "4.3.0",
          "System.Xml.ReaderWriter": "4.3.0"
        }
      },
      "System.Xml.XPath.XmlDocument": {
        "type": "Transitive",
        "resolved": "4.3.0",
        "contentHash": "A/uxsWi/Ifzkmd4ArTLISMbfFs6XpRPsXZonrIqyTY70xi8t+mDtvSM5Os0RqyRDobjMBwIDHDL4NOIbkDwf7A==",
        "dependencies": {
          "System.Collections": "4.3.0",
          "System.Globalization": "4.3.0",
          "System.IO": "4.3.0",
          "System.Resources.ResourceManager": "4.3.0",
          "System.Runtime": "4.3.0",
          "System.Runtime.Extensions": "4.3.0",
          "System.Threading": "4.3.0",
          "System.Xml.ReaderWriter": "4.3.0",
          "System.Xml.XPath": "4.3.0",
          "System.Xml.XmlDocument": "4.3.0"
        }
      },
      "TaskTupleAwaiter": {
        "type": "Transitive",
        "resolved": "2.0.3",
        "contentHash": "RUdwpeaZpj98w1dQw295V950qGGtoVdPbhxU1UBazR9pOAX6YpK9qc17u9swRhlKTDY2PvHIXODrNwFXGC/jvw=="
      },
      "xunit.abstractions": {
        "type": "Transitive",
        "resolved": "2.0.3",
        "contentHash": "pot1I4YOxlWjIb5jmwvvQNbTrZ3lJQ+jUGkGjWE3hEFM0l5gOnBWS+H3qsex68s5cO52g+44vpGzhAt+42vwKg=="
      },
      "xunit.analyzers": {
        "type": "Transitive",
        "resolved": "0.10.0",
        "contentHash": "4/IDFCJfIeg6bix9apmUtIMwvOsiwqdEexeO/R2D4GReIGPLIRODTpId/l4LRSrAJk9lEO3Zx1H0Zx6uohJDNg=="
      },
      "xunit.assert": {
        "type": "Transitive",
        "resolved": "2.4.1",
        "contentHash": "O/Oe0BS5RmSsM+LQOb041TzuPo5MdH2Rov+qXGS37X+KFG1Hxz7kopYklM5+1Y+tRGeXrOx5+Xne1RuqLFQoyQ==",
        "dependencies": {
          "NETStandard.Library": "1.6.1"
        }
      },
      "xunit.core": {
        "type": "Transitive",
        "resolved": "2.4.1",
        "contentHash": "Zsj5OMU6JasNGERXZy8s72+pcheG6Q15atS5XpZXqAtULuyQiQ6XNnUsp1gyfC6WgqScqMvySiEHmHcOG6Eg0Q==",
        "dependencies": {
          "xunit.extensibility.core": "[2.4.1]",
          "xunit.extensibility.execution": "[2.4.1]"
        }
      },
      "xunit.extensibility.core": {
        "type": "Transitive",
        "resolved": "2.4.1",
        "contentHash": "yKZKm/8QNZnBnGZFD9SewkllHBiK0DThybQD/G4PiAmQjKtEZyHi6ET70QPU9KtSMJGRYS6Syk7EyR2EVDU4Kg==",
        "dependencies": {
          "NETStandard.Library": "1.6.1",
          "xunit.abstractions": "2.0.3"
        }
      },
      "xunit.extensibility.execution": {
        "type": "Transitive",
        "resolved": "2.4.1",
        "contentHash": "7e/1jqBpcb7frLkB6XDrHCGXAbKN4Rtdb88epYxCSRQuZDRW8UtTfdTEVpdTl8s4T56e07hOBVd4G0OdCxIY2A==",
        "dependencies": {
          "NETStandard.Library": "1.6.1",
          "xunit.extensibility.core": "[2.4.1]"
        }
      },
      "apiservice": {
        "type": "Project",
        "dependencies": {
<<<<<<< HEAD
          "Azure.Core": "[1.25.0, )",
          "Azure.Data.Tables": "[12.5.0, )",
          "Azure.Identity": "[1.8.2, )",
=======
          "Azure.Data.Tables": "[12.8.0, )",
          "Azure.Identity": "[1.6.0, )",
>>>>>>> 4084d0a7
          "Azure.Messaging.EventGrid": "[4.10.0, )",
          "Azure.ResourceManager": "[1.3.1, )",
          "Azure.ResourceManager.Compute": "[1.0.0-beta.8, )",
          "Azure.ResourceManager.Monitor": "[1.0.0-beta.2, )",
          "Azure.ResourceManager.Network": "[1.0.0, )",
          "Azure.ResourceManager.Resources": "[1.3.0, )",
          "Azure.ResourceManager.Storage": "[1.0.0-beta.11, )",
          "Azure.Security.KeyVault.Secrets": "[4.3.0, )",
          "Azure.Storage.Blobs": "[12.13.0, )",
          "Azure.Storage.Queues": "[12.11.0, )",
          "Faithlife.Utility": "[0.12.2, )",
          "Microsoft.Azure.AppConfiguration.Functions.Worker": "[6.0.0, )",
          "Microsoft.Azure.Functions.Extensions": "[1.1.0, )",
          "Microsoft.Azure.Functions.Worker": "[1.10.0, )",
          "Microsoft.Azure.Functions.Worker.ApplicationInsights": "[1.0.0-preview3, )",
          "Microsoft.Azure.Functions.Worker.Extensions.EventGrid": "[2.1.0, )",
          "Microsoft.Azure.Functions.Worker.Extensions.Http": "[3.0.13, )",
          "Microsoft.Azure.Functions.Worker.Extensions.SignalRService": "[1.7.0, )",
          "Microsoft.Azure.Functions.Worker.Extensions.Storage": "[5.0.1, )",
          "Microsoft.Azure.Functions.Worker.Extensions.Timer": "[4.1.0, )",
          "Microsoft.Azure.Functions.Worker.Sdk": "[1.7.0, )",
          "Microsoft.Azure.Management.Monitor": "[0.28.0-preview, )",
          "Microsoft.Azure.Management.OperationalInsights": "[0.24.0-preview, )",
          "Microsoft.FeatureManagement": "[2.5.1, )",
          "Microsoft.Graph": "[4.37.0, )",
          "Microsoft.Identity.Client": "[4.52.0, )",
          "Microsoft.Identity.Web.TokenCache": "[2.7.0, )",
          "Microsoft.TeamFoundationServer.Client": "[19.219.0-preview, )",
          "Octokit": "[2.0.1, )",
          "Scriban": "[5.5.0, )",
          "Semver": "[2.1.0, )",
          "SmartAnalyzers.CSharpExtensions.Annotations": "[4.2.7, )",
          "System.IdentityModel.Tokens.Jwt": "[6.29.0, )",
          "System.Linq.Async": "[6.0.1, )",
          "System.Text.RegularExpressions": "[4.3.1, )",
          "TaskTupleAwaiter": "[2.0.3, )"
        }
      }
    }
  }
}<|MERGE_RESOLUTION|>--- conflicted
+++ resolved
@@ -2613,14 +2613,8 @@
       "apiservice": {
         "type": "Project",
         "dependencies": {
-<<<<<<< HEAD
-          "Azure.Core": "[1.25.0, )",
-          "Azure.Data.Tables": "[12.5.0, )",
+          "Azure.Data.Tables": "[12.8.0, )",
           "Azure.Identity": "[1.8.2, )",
-=======
-          "Azure.Data.Tables": "[12.8.0, )",
-          "Azure.Identity": "[1.6.0, )",
->>>>>>> 4084d0a7
           "Azure.Messaging.EventGrid": "[4.10.0, )",
           "Azure.ResourceManager": "[1.3.1, )",
           "Azure.ResourceManager.Compute": "[1.0.0-beta.8, )",
