﻿using System;
using System.Collections.Generic;
using System.Linq;
using System.Security;
using System.Text.Json;
using FsCheck;
using FsCheck.Xunit;
using Microsoft.OneFuzz.Service;
using Microsoft.OneFuzz.Service.OneFuzzLib.Orm;
using Xunit.Abstractions;

namespace Tests {

    public class OrmGenerators {
        public static Gen<BaseEvent> BaseEvent() {
            return Gen.OneOf(new[] {
                Arb.Generate<EventNodeHeartbeat>().Select(e => e as BaseEvent),
                Arb.Generate<EventTaskHeartbeat>().Select(e => e as BaseEvent),
                Arb.Generate<EventInstanceConfigUpdated>().Select(e => e as BaseEvent),
                Arb.Generate<EventProxyCreated>().Select(e => e as BaseEvent),
                Arb.Generate<EventProxyDeleted>().Select(e => e as BaseEvent),
                Arb.Generate<EventProxyFailed>().Select(e => e as BaseEvent),
                Arb.Generate<EventProxyStateUpdated>().Select(e => e as BaseEvent),
                Arb.Generate<EventCrashReported>().Select(e => e as BaseEvent),
                Arb.Generate<EventRegressionReported>().Select(e => e as BaseEvent),
                Arb.Generate<EventFileAdded>().Select(e => e as BaseEvent),
            });
        }

        public static Gen<Uri> Uri() {
            return Arb.Generate<IPv4Address>().Select(
                arg => new Uri($"https://{arg.Item.ToString()}:8080")
            );
        }

        public static Gen<WebhookMessageLog> WebhookMessageLog() {
            return Arb.Generate<Tuple<Tuple<Guid, BaseEvent, Guid, string, Guid>, Tuple<WebhookMessageState, int>>>().Select(
                    arg => new WebhookMessageLog(
                        EventId: arg.Item1.Item1,
                        EventType: arg.Item1.Item2.GetEventType(),
                        Event: arg.Item1.Item2,
                        InstanceId: arg.Item1.Item3,
                        InstanceName: arg.Item1.Item4,
                        WebhookId: arg.Item1.Item5,
                        State: arg.Item2.Item1,
                        TryCount: arg.Item2.Item2
            ));
        }

        public static Gen<Node> Node() {
            return Arb.Generate<Tuple<Tuple<DateTimeOffset?, string, Guid?, Guid, NodeState>, Tuple<Guid?, DateTimeOffset, string, bool, bool, bool>>>().Select(
                arg => new Node(
                        InitializedAt: arg.Item1.Item1,
                        PoolName: arg.Item1.Item2,
                        PoolId: arg.Item1.Item3,
                        MachineId: arg.Item1.Item4,
                        State: arg.Item1.Item5,
                        ScalesetId: arg.Item2.Item1,
                        Heartbeat: arg.Item2.Item2,
                        Version: arg.Item2.Item3,
                        ReimageRequested: arg.Item2.Item4,
                        DeleteRequested: arg.Item2.Item5,
                        DebugKeepNode: arg.Item2.Item6));
        }

        public static Gen<ProxyForward> ProxyForward() {
            return Arb.Generate<Tuple<Tuple<string, int, Guid, Guid, Guid?, int>, Tuple<IPv4Address, DateTimeOffset>>>().Select(
                arg =>
                    new ProxyForward(
                        Region: arg.Item1.Item1,
                        Port: arg.Item1.Item2,
                        ScalesetId: arg.Item1.Item3,
                        MachineId: arg.Item1.Item4,
                        ProxyId: arg.Item1.Item5,
                        DstPort: arg.Item1.Item6,
                        DstIp: arg.Item2.Item1.ToString(),
                        EndTime: arg.Item2.Item2
                    )
            );
        }

        public static Gen<Proxy> Proxy() {
            return Arb.Generate<Tuple<Tuple<string, Guid, DateTimeOffset?, VmState, Authentication, string?, Error?>, Tuple<string, ProxyHeartbeat?, bool>>>().Select(
                arg =>
                    new Proxy(
                        Region: arg.Item1.Item1,
                        ProxyId: arg.Item1.Item2,
                        CreatedTimestamp: arg.Item1.Item3,
                        State: arg.Item1.Item4,
                        Auth: arg.Item1.Item5,
                        Ip: arg.Item1.Item6,
                        Error: arg.Item1.Item7,
                        Version: arg.Item2.Item1,
                        Heartbeat: arg.Item2.Item2,
                        Outdated: arg.Item2.Item3
                    )
            );
        }

        public static Gen<EventMessage> EventMessage() {
            return Arb.Generate<Tuple<Guid, BaseEvent, Guid, string>>().Select(
                arg =>
                    new EventMessage(
                        EventId: arg.Item1,
                        EventType: arg.Item2.GetEventType(),
                        Event: arg.Item2,
                        InstanceId: arg.Item3,
                        InstanceName: arg.Item4
                    )
            );
        }

        public static Gen<NetworkConfig> NetworkConfig() {
            return Arb.Generate<Tuple<IPv4Address, IPv4Address>>().Select(
                arg =>
                    new NetworkConfig(
                        AddressSpace: arg.Item1.Item.ToString(),
                        Subnet: arg.Item2.Item.ToString()
                    )
            );
        }

        public static Gen<NetworkSecurityGroupConfig> NetworkSecurityGroupConfig() {
            return Arb.Generate<Tuple<string[], IPv4Address[]>>().Select(
                arg =>
                    new NetworkSecurityGroupConfig(
                        AllowedServiceTags: arg.Item1,
                        AllowedIps: (from ip in arg.Item2 select ip.Item.ToString()).ToArray()
                    )
            );
        }

        public static Gen<InstanceConfig> InstanceConfig() {
            return Arb.Generate<Tuple<
                Tuple<string, Guid[]?, bool?, string[], NetworkConfig, NetworkSecurityGroupConfig, AzureVmExtensionConfig?>,
                Tuple<string, IDictionary<string, ApiAccessRule>?, IDictionary<Guid, Guid[]>?, IDictionary<string, string>?, IDictionary<string, string>?>>>().Select(
                arg =>
                    new InstanceConfig(
                        InstanceName: arg.Item1.Item1,
                        Admins: arg.Item1.Item2,
                        AllowPoolManagement: arg.Item1.Item3,
                        AllowedAadTenants: arg.Item1.Item4,
                        NetworkConfig: arg.Item1.Item5,
                        ProxyNsgConfig: arg.Item1.Item6,
                        Extensions: arg.Item1.Item7,

                        ProxyVmSku: arg.Item2.Item1,
                        ApiAccessRules: arg.Item2.Item2,
                        GroupMembership: arg.Item2.Item3,
                        VmTags: arg.Item2.Item4,
                        VmssTags: arg.Item2.Item5
                    )
            );
        }

        public static Gen<Task> Task() {
            return Arb.Generate<Tuple<
                    Tuple<Guid, Guid, TaskState, Os, TaskConfig, Error?, Authentication?>,
                    Tuple<DateTimeOffset?, DateTimeOffset?, UserInfo?>>>().Select(
                    arg =>
                        new Task(
                            JobId: arg.Item1.Item1,
                            TaskId: arg.Item1.Item2,
                            State: arg.Item1.Item3,
                            Os: arg.Item1.Item4,
                            Config: arg.Item1.Item5,
                            Error: arg.Item1.Item6,
                            Auth: arg.Item1.Item7,

                            Heartbeat: arg.Item2.Item1,
                            EndTime: arg.Item2.Item2,
                            UserInfo: arg.Item2.Item3
                        )
                );
        }
        public static Gen<Scaleset> Scaleset() {
            return Arb.Generate<Tuple<
                Tuple<string, Guid, ScalesetState, Authentication?, string, string, string>,
                Tuple<int, bool, bool, bool, List<ScalesetNodeState>, Guid?, Guid?>,
                Tuple<Dictionary<string, string>>>>().Select(
                    arg =>
                        new Scaleset(
                            PoolName: arg.Item1.Item1,
                            ScalesetId: arg.Item1.Item2,
                            State: arg.Item1.Item3,
                            Auth: arg.Item1.Item4,
                            VmSku: arg.Item1.Item5,
                            Image: arg.Item1.Item6,
                            Region: arg.Item1.Item7,

                            Size: arg.Item2.Item1,
                            SpotInstance: arg.Item2.Item2,
                            EphemeralOsDisks: arg.Item2.Item3,
                            NeedsConfigUpdate: arg.Item2.Item4,
                            Nodes: arg.Item2.Item5,
                            ClientId: arg.Item2.Item6,
                            ClientObjectId: arg.Item2.Item7,

                            Tags: arg.Item3.Item1
                        )
                );
        }


        public static Gen<Webhook> Webhook() {
            return Arb.Generate<Tuple<Guid, string, Uri?, List<EventType>, string, WebhookMessageFormat>>().Select(
                arg =>
                    new Webhook(
                        WebhookId: arg.Item1,
                        Name: arg.Item2,
                        Url: arg.Item3,
                        EventTypes: arg.Item4,
                        SecretToken: arg.Item5,
                        MessageFormat: arg.Item6
                    )
                );
        }

        public static Gen<WebhookMessage> WebhookMessage() {
            return Arb.Generate<Tuple<Guid, BaseEvent, Guid, string, Guid>>().Select(
                arg =>
                    new WebhookMessage(
                        EventId: arg.Item1,
                        EventType: arg.Item2.GetEventType(),
                        Event: arg.Item2,
                        InstanceId: arg.Item3,
                        InstanceName: arg.Item4,
                        WebhookId: arg.Item5
                    )
            ); ;
        }

        public static Gen<WebhookMessageEventGrid> WebhookMessageEventGrid() {
            return Arb.Generate<Tuple<string, string, BaseEvent, Guid, DateTimeOffset>>().Select(
                arg =>
                    new WebhookMessageEventGrid(
                        DataVersion: arg.Item1,
                        Subject: arg.Item2,
                        EventType: arg.Item3.GetEventType(),
                        Data: arg.Item3,
                        Id: arg.Item4,
                        EventTime: arg.Item5
                    )
            ); ;
        }




        public static Gen<Report> Report() {
            return Arb.Generate<Tuple<string, BlobRef, List<string>, Guid, int>>().Select(
                arg =>
                    new Report(
                        InputUrl: arg.Item1,
                        InputBlob: arg.Item2,
                        Executable: arg.Item1,
                        CrashType: arg.Item1,
                        CrashSite: arg.Item1,
                        CallStack: arg.Item3,
                        CallStackSha256: arg.Item1,
                        InputSha256: arg.Item1,
                        AsanLog: arg.Item1,
                        TaskId: arg.Item4,
                        JobId: arg.Item4,
                        ScarinessScore: arg.Item5,
                        ScarinessDescription: arg.Item1,
                        MinimizedStack: arg.Item3,
                        MinimizedStackSha256: arg.Item1,
                        MinimizedStackFunctionNames: arg.Item3,
                        MinimizedStackFunctionNamesSha256: arg.Item1,
                        MinimizedStackFunctionLines: arg.Item3,
                        MinimizedStackFunctionLinesSha256: arg.Item1
                    )
            );
        }

        public static Gen<Container> Container() {
            return Arb.Generate<Tuple<NonNull<string>>>().Select(
                arg => new Container(string.Join("", arg.Item1.Get.Where(c => char.IsLetterOrDigit(c) || c == '-'))!)
            );
        }


        public static Gen<Notification> Notification() {
            return Arb.Generate<Tuple<Container, Guid, NotificationTemplate>>().Select(
                arg => new Notification(
                    Container: arg.Item1,
                    NotificationId: arg.Item2,
                    Config: arg.Item3
                )
            );
        }

        public static Gen<Job> Job() {
            return Arb.Generate<Tuple<Guid, JobState, JobConfig, string?, DateTimeOffset?, List<JobTaskInfo>?, UserInfo>>().Select(
                arg => new Job(
                    JobId: arg.Item1,
                    State: arg.Item2,
                    Config: arg.Item3,
                    Error: arg.Item4,
                    EndTime: arg.Item5
                )
            );
        }
    }

    public class OrmArb {
        public static Arbitrary<Uri> Uri() {
            return Arb.From(OrmGenerators.Uri());
        }

        public static Arbitrary<BaseEvent> BaseEvent() {
            return Arb.From(OrmGenerators.BaseEvent());
        }

        public static Arbitrary<Node> Node() {
            return Arb.From(OrmGenerators.Node());
        }

        public static Arbitrary<ProxyForward> ProxyForward() {
            return Arb.From(OrmGenerators.ProxyForward());
        }

        public static Arbitrary<Proxy> Proxy() {
            return Arb.From(OrmGenerators.Proxy());
        }

        public static Arbitrary<EventMessage> EventMessage() {
            return Arb.From(OrmGenerators.EventMessage());
        }

        public static Arbitrary<NetworkConfig> NetworkConfig() {
            return Arb.From(OrmGenerators.NetworkConfig());
        }

        public static Arbitrary<NetworkSecurityGroupConfig> NetworkSecurityConfig() {
            return Arb.From(OrmGenerators.NetworkSecurityGroupConfig());
        }

        public static Arbitrary<InstanceConfig> InstanceConfig() {
            return Arb.From(OrmGenerators.InstanceConfig());
        }

        public static Arbitrary<WebhookMessageLog> WebhookMessageLog() {
            return Arb.From(OrmGenerators.WebhookMessageLog());
        }

        public static Arbitrary<Task> Task() {
            return Arb.From(OrmGenerators.Task());
        }

        public static Arbitrary<Scaleset> Scaleset() {
            return Arb.From(OrmGenerators.Scaleset());
        }

        public static Arbitrary<Webhook> Webhook() {
            return Arb.From(OrmGenerators.Webhook());
        }

        public static Arbitrary<WebhookMessage> WebhookMessage() {
            return Arb.From(OrmGenerators.WebhookMessage());
        }

        public static Arbitrary<Report> Report() {
            return Arb.From(OrmGenerators.Report());
        }

        public static Arbitrary<Container> Container() {
            return Arb.From(OrmGenerators.Container());
        }

        public static Arbitrary<Notification> Notification() {
            return Arb.From(OrmGenerators.Notification());
        }

        public static Arbitrary<WebhookMessageEventGrid> WebhookMessageEventGrid() {
            return Arb.From(OrmGenerators.WebhookMessageEventGrid());
        }
        public static Arbitrary<Job> Job() {
            return Arb.From(OrmGenerators.Job());
        }
    }


    public static class EqualityComparison {
        private static HashSet<Type> _baseTypes = new HashSet<Type>(
            new[]{
            typeof(byte),
            typeof(char),
            typeof(bool),
            typeof(int),
            typeof(long),
            typeof(float),
            typeof(double),
            typeof(string),
            typeof(Guid),
            typeof(Uri),
            typeof(DateTime),
            typeof(DateTime?),
            typeof(DateTimeOffset),
            typeof(DateTimeOffset?),
            typeof(SecureString)
        });
        static bool IEnumerableEqual<T>(IEnumerable<T>? a, IEnumerable<T>? b) {
            if (a is null && b is null) {
                return true;
            }
            if (a!.Count() != b!.Count()) {
                return false;
            }

            if (a!.Count() == 0 && b!.Count() == 0) {
                return true;
            }

            foreach (var v in a!.Zip(b!)) {
                if (!AreEqual(v.First, v.Second)) {
                    return false;
                }
            }

            return true;
        }

        static bool IDictionaryEqual<TKey, TValue>(IDictionary<TKey, TValue>? a, IDictionary<TKey, TValue>? b, Func<TValue, TValue, bool> cmp) {
            if (a is null && b is null)
                return true;

            if (a!.Count == 0 && b!.Count == 0)
                return true;

            if (a!.Count != b!.Count)
                return false;

            return a!.Any(v => cmp(v.Value, b[v.Key]));
        }

        static bool IDictionaryEqual<TKey, TValue>(IDictionary<TKey, TValue>? a, IDictionary<TKey, TValue>? b) {
            if (a is null && b is null)
                return true;

            if (a!.Count == 0 && b!.Count == 0)
                return true;

            if (a!.Count != b!.Count)
                return false;

            return a!.Any(v => AreEqual(v.Value, b[v.Key]));
        }


        public static bool AreEqual<T>(T r1, T r2) {
            var t = typeof(T);

            if (r1 is null && r2 is null)
                return true;

            if (_baseTypes.Contains(t))
                return r1!.Equals(r2);

            foreach (var p in t.GetProperties()) {
                var v1 = p.GetValue(r1);
                var v2 = p.GetValue(r2);
                var tt = p.PropertyType;

                if (v1 is null && v2 is null)
                    continue;

                if (v1 is null || v2 is null)
                    return false;

                if (_baseTypes.Contains(tt) && !v1!.Equals(v2))
                    return false;

                if (tt.GetInterface("IEnumerable") is not null) {
                    if (!IEnumerableEqual(v1 as IEnumerable<Object>, v2 as IEnumerable<Object>))
                        return false;
                }

                if (tt.GetInterface("IDictionary") is not null) {
                    if (!IDictionaryEqual(v1 as IDictionary<Object, Object>, v2 as IDictionary<Object, Object>))
                        return false;
                }
            }
            return true;
        }
    }

    public class OrmModelsTest {
        EntityConverter _converter = new EntityConverter();
        ITestOutputHelper _output;

        public OrmModelsTest(ITestOutputHelper output) {
            Arb.Register<OrmArb>();
            _output = output;
        }

        bool Test<T>(T e) where T : EntityBase {
            var v = _converter.ToTableEntity(e);
            var r = _converter.ToRecord<T>(v);
            return EqualityComparison.AreEqual(e, r);

        }

        [Property]
        public bool Node(Node node) {
            return Test(node);
        }

        [Property]
        public bool ProxyForward(ProxyForward proxyForward) {
            return Test(proxyForward);
        }

        [Property]
        public bool Proxy(Proxy proxy) {
            return Test(proxy);
        }

        [Property]
        public bool Task(Task task) {
            return Test(task);
        }


        [Property]
        public bool InstanceConfig(InstanceConfig cfg) {
            return Test(cfg);
        }

        [Property]
        public bool Scaleset(Scaleset ss) {
            return Test(ss);
        }

        [Property]
        public bool WebhookMessageLog(WebhookMessageLog log) {
            return Test(log);
        }

        [Property]
        public bool Webhook(Webhook wh) {
            return Test(wh);
        }

        [Property]
        public bool Notification(Notification n) {
            return Test(n);
        }


        [Property]
        public bool Job(Job j) {
            return Test(j);
        }

        /*
        //Sample function on how repro a failing test run, using Replay
        //functionality of FsCheck. Feel free to
        [Property]
        void Replay()
        {
            var seed = FsCheck.Random.StdGen.NewStdGen(515508280, 297027790);
            var p = Prop.ForAll((InstanceConfig x) => InstanceConfig(x) );
            p.Check(new Configuration { Replay = seed });
        }
        */
    }


    public class OrmJsonSerialization {

        JsonSerializerOptions _opts = EntityConverter.GetJsonSerializerOptions();
        ITestOutputHelper _output;

        public OrmJsonSerialization(ITestOutputHelper output) {
            Arb.Register<OrmArb>();
            _output = output;
        }


        string serialize<T>(T x) {
            return JsonSerializer.Serialize(x, _opts);
        }

        T? deserialize<T>(string json) {
            return JsonSerializer.Deserialize<T>(json, _opts);
        }


        bool Test<T>(T v) {
            var j = serialize(v);
            var r = deserialize<T>(j);
            return EqualityComparison.AreEqual(v, r);
        }

        [Property]
        public bool Node(Node node) {
            return Test(node);
        }

        [Property]
        public bool ProxyForward(ProxyForward proxyForward) {
            return Test(proxyForward);
        }

        [Property]
        public bool Proxy(Proxy proxy) {
            return Test(proxy);
        }


        [Property]
        public bool Task(Task task) {
            return Test(task);
        }


        [Property]
        public bool InstanceConfig(InstanceConfig cfg) {
            return Test(cfg);
        }


        [Property]
        public bool Scaleset(Scaleset ss) {
            return Test(ss);
        }

        [Property]
        public bool WebhookMessageLog(WebhookMessageLog log) {
            return Test(log);
        }

        [Property]
        public bool Webhook(Webhook wh) {
            return Test(wh);
        }

        [Property]
        public bool WebhookMessageEventGrid(WebhookMessageEventGrid evt) {
            return Test(evt);
        }


        [Property]
        public bool WebhookMessage(WebhookMessage msg) {
            return Test(msg);
        }


        [Property]
        public bool TaskHeartbeatEntry(TaskHeartbeatEntry e) {
            return Test(e);
        }

        [Property]
        public bool NodeCommand(NodeCommand e) {
            return Test(e);
        }

        [Property]
        public bool NodeTasks(NodeTasks e) {
            return Test(e);
        }

        [Property]
        public bool ProxyHeartbeat(ProxyHeartbeat e) {
            return Test(e);
        }

        [Property]
        public bool ProxyConfig(ProxyConfig e) {
            return Test(e);
        }

        [Property]
        public bool TaskDetails(TaskDetails e) {
            return Test(e);
        }

        [Property]
        public bool TaskVm(TaskVm e) {
            return Test(e);
        }

        [Property]
        public bool TaskPool(TaskPool e) {
            return Test(e);
        }

        [Property]
        public bool TaskContainers(TaskContainers e) {
            return Test(e);
        }

        [Property]
        public bool TaskConfig(TaskConfig e) {
            return Test(e);
        }

        [Property]
        public bool TaskEventSummary(TaskEventSummary e) {
            return Test(e);
        }

        [Property]
        public bool NodeAssignment(NodeAssignment e) {
            return Test(e);
        }

        [Property]
        public bool KeyvaultExtensionConfig(KeyvaultExtensionConfig e) {
            return Test(e);
        }

        [Property]
        public bool AzureMonitorExtensionConfig(AzureMonitorExtensionConfig e) {
            return Test(e);
        }

        [Property]
        public bool AzureVmExtensionConfig(AzureVmExtensionConfig e) {
            return Test(e);
        }

        [Property]
        public bool NetworkConfig(NetworkConfig e) {
            return Test(e);
        }

        [Property]
        public bool NetworkSecurityGroupConfig(NetworkSecurityGroupConfig e) {
            return Test(e);
        }

        [Property]
        public bool Report(Report e) {
            return Test(e);
        }

        [Property]
        public bool Notification(Notification e) {
            return Test(e);
        }

        [Property]
        public bool NoReproReport(NoReproReport e) {
            return Test(e);
        }

        [Property]
        public bool CrashTestResult(CrashTestResult e) {
            return Test(e);
        }

        [Property]
        public bool NotificationTemplate(NotificationTemplate e) {
            return Test(e);
        }


        [Property]
        public bool RegressionReportOrReport(RegressionReportOrReport e) {
<<<<<<< HEAD
=======
            return Test(e);
        }

        [Property]
        public bool Job(Job e) {
>>>>>>> 5f8e381f
            return Test(e);
        }


        /*
        //Sample function on how repro a failing test run, using Replay
        //functionality of FsCheck. Feel free to
        [Property]
        void Replay()
        {
            var seed = FsCheck.Random.StdGen.NewStdGen(4570702, 297027754);
            var p = Prop.ForAll((WebhookMessageEventGrid x) => WebhookMessageEventGrid(x) );
            p.Check(new Configuration { Replay = seed });
        }
        */
    }

}


<|MERGE_RESOLUTION|>--- conflicted
+++ resolved
@@ -762,14 +762,11 @@
 
         [Property]
         public bool RegressionReportOrReport(RegressionReportOrReport e) {
-<<<<<<< HEAD
-=======
             return Test(e);
         }
 
         [Property]
         public bool Job(Job e) {
->>>>>>> 5f8e381f
             return Test(e);
         }
 
