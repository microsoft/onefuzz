--- conflicted
+++ resolved
@@ -416,17 +416,10 @@
             return Arb.From(OrmGenerators.Notification());
         }
 
-<<<<<<< HEAD
-=======
-        public static Arbitrary<WebhookMessageEventGrid> WebhookMessageEventGrid()
-        {
-            return Arb.From(OrmGenerators.WebhookMessageEventGrid());
-        }
         public static Arbitrary<Job> Job()
         {
             return Arb.From(OrmGenerators.Job());
         }
->>>>>>> c71cdb6d
     }
 
 
@@ -622,16 +615,12 @@
             return Test(n);
         }
 
-
-<<<<<<< HEAD
-=======
         [Property]
         public bool Job(Job j)
         {
             return Test(j);
         }
 
->>>>>>> c71cdb6d
         /*
         //Sample function on how repro a failing test run, using Replay
         //functionality of FsCheck. Feel free to
