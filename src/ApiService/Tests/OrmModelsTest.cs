--- conflicted
+++ resolved
@@ -319,9 +319,7 @@
                     State: arg.Item2,
                     Config: arg.Item3,
                     Error: arg.Item4,
-                    EndTime: arg.Item5,
-                    TaskInfo: arg.Item6,
-                    UserInfo: arg.Item7
+                    EndTime: arg.Item5
                 )
             );
         }
@@ -617,15 +615,11 @@
         }
 
 
-<<<<<<< HEAD
-
-=======
         [Property]
         public bool Job(Job j)
         {
             return Test(j);
         }
->>>>>>> c6992698
 
         /*
         //Sample function on how repro a failing test run, using Replay
