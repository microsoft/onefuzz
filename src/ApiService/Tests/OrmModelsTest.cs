using FsCheck;
using FsCheck.Xunit;
using Xunit.Abstractions;
using Microsoft.OneFuzz.Service;
using Microsoft.OneFuzz.Service.OneFuzzLib.Orm;
using System.Collections.Generic;
using System;
using System.Linq;
using System.Security;
using System.Text.Json;

namespace Tests
{

    public class OrmGenerators
    {
        public static Gen<BaseEvent> BaseEvent()
        {
            return Gen.OneOf(new[] {
                Arb.Generate<EventNodeHeartbeat>().Select(e => e as BaseEvent),
                Arb.Generate<EventTaskHeartbeat>().Select(e => e as BaseEvent),
                Arb.Generate<EventInstanceConfigUpdated>().Select(e => e as BaseEvent),
                Arb.Generate<EventProxyCreated>().Select(e => e as BaseEvent),
                Arb.Generate<EventProxyDeleted>().Select(e => e as BaseEvent),
                Arb.Generate<EventProxyFailed>().Select(e => e as BaseEvent),
                Arb.Generate<EventProxyStateUpdated>().Select(e => e as BaseEvent),
                Arb.Generate<EventCrashReported>().Select(e => e as BaseEvent),
                Arb.Generate<EventRegressionReported>().Select(e => e as BaseEvent),
                Arb.Generate<EventFileAdded>().Select(e => e as BaseEvent),
            });
        }

        public static Gen<Uri> Uri()
        {
            return Arb.Generate<IPv4Address>().Select(
                arg => new Uri($"https://{arg.Item.ToString()}:8080")
            );
        }

        public static Gen<WebhookMessageLog> WebhookMessageLog()
        {
            return Arb.Generate<Tuple<Tuple<Guid, BaseEvent, Guid, string, Guid>, Tuple<WebhookMessageState, int>>>().Select(
                    arg => new WebhookMessageLog(
                        EventId: arg.Item1.Item1,
                        EventType: arg.Item1.Item2.GetEventType(),
                        Event: arg.Item1.Item2,
                        InstanceId: arg.Item1.Item3,
                        InstanceName: arg.Item1.Item4,
                        WebhookId: arg.Item1.Item5,
                        State: arg.Item2.Item1,
                        TryCount: arg.Item2.Item2
            ));
        }

        public static Gen<Node> Node()
        {
            return Arb.Generate<Tuple<Tuple<DateTimeOffset?, string, Guid?, Guid, NodeState>, Tuple<Guid?, DateTimeOffset, string, bool, bool, bool>>>().Select(
                arg => new Node(
                        InitializedAt: arg.Item1.Item1,
                        PoolName: arg.Item1.Item2,
                        PoolId: arg.Item1.Item3,
                        MachineId: arg.Item1.Item4,
                        State: arg.Item1.Item5,
                        ScalesetId: arg.Item2.Item1,
                        Heartbeat: arg.Item2.Item2,
                        Version: arg.Item2.Item3,
                        ReimageRequested: arg.Item2.Item4,
                        DeleteRequested: arg.Item2.Item5,
                        DebugKeepNode: arg.Item2.Item6));
        }

        public static Gen<ProxyForward> ProxyForward()
        {
            return Arb.Generate<((string, int, Guid, Guid, Guid?, int, IPv4Address), DateTimeOffset)>().Select(
                arg =>
                    new ProxyForward(
                        Region: arg.Item1.Item1,
                        Port: arg.Item1.Item2,
                        ScalesetId: arg.Item1.Item3,
                        MachineId: arg.Item1.Item4,
                        ProxyId: arg.Item1.Item5,
                        DstPort: arg.Item1.Item6,
                        DstIp: arg.Item1.Item7.ToString(),
                        EndTime: arg.Item2
                    )
            );
        }

        public static Gen<Proxy> Proxy()
        {
            return Arb.Generate<Tuple<Tuple<string, Guid, DateTimeOffset?, VmState, Authentication, string?, Error?>, Tuple<string, ProxyHeartbeat?, bool>>>().Select(
                arg =>
                    new Proxy(
                        Region: arg.Item1.Item1,
                        ProxyId: arg.Item1.Item2,
                        CreatedTimestamp: arg.Item1.Item3,
                        State: arg.Item1.Item4,
                        Auth: arg.Item1.Item5,
                        Ip: arg.Item1.Item6,
                        Error: arg.Item1.Item7,
                        Version: arg.Item2.Item1,
                        Heartbeat: arg.Item2.Item2,
                        Outdated: arg.Item2.Item3
                    )
            );
        }

        public static Gen<EventMessage> EventMessage()
        {
            return Arb.Generate<Tuple<Guid, BaseEvent, Guid, string>>().Select(
                arg =>
                    new EventMessage(
                        EventId: arg.Item1,
                        EventType: arg.Item2.GetEventType(),
                        Event: arg.Item2,
                        InstanceId: arg.Item3,
                        InstanceName: arg.Item4
                    )
            );
        }

        public static Gen<NetworkConfig> NetworkConfig()
        {
            return Arb.Generate<Tuple<IPv4Address, IPv4Address>>().Select(
                arg =>
                    new NetworkConfig(
                        AddressSpace: arg.Item1.Item.ToString(),
                        Subnet: arg.Item2.Item.ToString()
                    )
            );
        }

        public static Gen<NetworkSecurityGroupConfig> NetworkSecurityGroupConfig()
        {
            return Arb.Generate<Tuple<string[], IPv4Address[]>>().Select(
                arg =>
                    new NetworkSecurityGroupConfig(
                        AllowedServiceTags: arg.Item1,
                        AllowedIps: (from ip in arg.Item2 select ip.Item.ToString()).ToArray()
                    )
            );
        }

        public static Gen<InstanceConfig> InstanceConfig()
        {
            return Arb.Generate<Tuple<
                Tuple<string, Guid[]?, bool?, string[], NetworkConfig, NetworkSecurityGroupConfig, AzureVmExtensionConfig?>,
                Tuple<string, IDictionary<string, ApiAccessRule>?, IDictionary<Guid, Guid[]>?, IDictionary<string, string>?, IDictionary<string, string>?>>>().Select(
                arg =>
                    new InstanceConfig(
                        InstanceName: arg.Item1.Item1,
                        Admins: arg.Item1.Item2,
                        AllowPoolManagement: arg.Item1.Item3,
                        AllowedAadTenants: arg.Item1.Item4,
                        NetworkConfig: arg.Item1.Item5,
                        ProxyNsgConfig: arg.Item1.Item6,
                        Extensions: arg.Item1.Item7,

                        ProxyVmSku: arg.Item2.Item1,
                        ApiAccessRules: arg.Item2.Item2,
                        GroupMembership: arg.Item2.Item3,
                        VmTags: arg.Item2.Item4,
                        VmssTags: arg.Item2.Item5
                    )
            );
        }

        public static Gen<Task> Task()
        {
            return Arb.Generate<Tuple<
                    Tuple<Guid, Guid, TaskState, Os, TaskConfig, Error?, Authentication?>,
                    Tuple<DateTimeOffset?, DateTimeOffset?, UserInfo?>>>().Select(
                    arg =>
                        new Task(
                            JobId: arg.Item1.Item1,
                            TaskId: arg.Item1.Item2,
                            State: arg.Item1.Item3,
                            Os: arg.Item1.Item4,
                            Config: arg.Item1.Item5,
                            Error: arg.Item1.Item6,
                            Auth: arg.Item1.Item7,

                            Heartbeat: arg.Item2.Item1,
                            EndTime: arg.Item2.Item2,
                            UserInfo: arg.Item2.Item3
                        )
                );
        }
        public static Gen<Scaleset> Scaleset()
        {
            return Arb.Generate<Tuple<
                Tuple<string, Guid, ScalesetState, Authentication?, string, string, string>,
                Tuple<int, bool, bool, bool, List<ScalesetNodeState>, Guid?, Guid?>,
                Tuple<Dictionary<string, string>>>>().Select(
                    arg =>
                        new Scaleset(
                            PoolName: arg.Item1.Item1,
                            ScalesetId: arg.Item1.Item2,
                            State: arg.Item1.Item3,
                            Auth: arg.Item1.Item4,
                            VmSku: arg.Item1.Item5,
                            Image: arg.Item1.Item6,
                            Region: arg.Item1.Item7,

                            Size: arg.Item2.Item1,
                            SpotInstance: arg.Item2.Item2,
                            EphemeralOsDisks: arg.Item2.Item3,
                            NeedsConfigUpdate: arg.Item2.Item4,
                            Nodes: arg.Item2.Item5,
                            ClientId: arg.Item2.Item6,
                            ClientObjectId: arg.Item2.Item7,

                            Tags: arg.Item3.Item1
                        )
                );
        }


        public static Gen<Webhook> Webhook()
        {
            return Arb.Generate<Tuple<Guid, string, Uri?, List<EventType>, string, WebhookMessageFormat>>().Select(
                arg =>
                    new Webhook(
                        WebhookId: arg.Item1,
                        Name: arg.Item2,
                        Url: arg.Item3,
                        EventTypes: arg.Item4,
                        SecretToken: arg.Item5,
                        MessageFormat: arg.Item6
                    )
                );
        }

        public static Gen<WebhookMessage> WebhookMessage()
        {
            return Arb.Generate<Tuple<Guid, BaseEvent, Guid, string, Guid>>().Select(
                arg =>
                    new WebhookMessage(
                        EventId: arg.Item1,
                        EventType: arg.Item2.GetEventType(),
                        Event: arg.Item2,
                        InstanceId: arg.Item3,
                        InstanceName: arg.Item4,
                        WebhookId: arg.Item5
                    )
            ); ;
        }

        public static Gen<WebhookMessageEventGrid> WebhookMessageEventGrid()
        {
            return Arb.Generate<Tuple<string, string, BaseEvent, Guid, DateTimeOffset>>().Select(
                arg =>
                    new WebhookMessageEventGrid(
                        DataVersion: arg.Item1,
                        Subject: arg.Item2,
                        EventType: arg.Item3.GetEventType(),
                        Data: arg.Item3,
                        Id: arg.Item4,
                        EventTime: arg.Item5
                    )
            ); ;
        }




        public static Gen<Report> Report()
        {
            return Arb.Generate<Tuple<string, BlobRef, List<string>, Guid, int>>().Select(
                arg =>
                    new Report(
                        InputUrl: arg.Item1,
                        InputBlob: arg.Item2,
                        Executable: arg.Item1,
                        CrashType: arg.Item1,
                        CrashSite: arg.Item1,
                        CallStack: arg.Item3,
                        CallStackSha256: arg.Item1,
                        InputSha256: arg.Item1,
                        AsanLog: arg.Item1,
                        TaskId: arg.Item4,
                        JobId: arg.Item4,
                        ScarinessScore: arg.Item5,
                        ScarinessDescription: arg.Item1,
                        MinimizedStack: arg.Item3,
                        MinimizedStackSha256: arg.Item1,
                        MinimizedStackFunctionNames: arg.Item3,
                        MinimizedStackFunctionNamesSha256: arg.Item1,
                        MinimizedStackFunctionLines: arg.Item3,
                        MinimizedStackFunctionLinesSha256: arg.Item1
                    )
            );
        }

        public static Gen<Container> Container()
        {
            return Arb.Generate<Tuple<NonNull<string>>>().Select(
                arg => new Container(string.Join("", arg.Item1.Get.Where(c => char.IsLetterOrDigit(c) || c == '-'))!)
            );
        }


        public static Gen<Notification> Notification()
        {
            return Arb.Generate<Tuple<Container, Guid, NotificationTemplate>>().Select(
                arg => new Notification(
                    Container: arg.Item1,
                    NotificationId: arg.Item2,
                    Config: arg.Item3
                )
            );
        }
    }

    public class OrmArb
    {
        public static Arbitrary<Uri> Uri()
        {
            return Arb.From(OrmGenerators.Uri());
        }

        public static Arbitrary<BaseEvent> BaseEvent()
        {
            return Arb.From(OrmGenerators.BaseEvent());
        }

        public static Arbitrary<Node> Node()
        {
            return Arb.From(OrmGenerators.Node());
        }

        public static Arbitrary<ProxyForward> ProxyForward()
        {
            return Arb.From(OrmGenerators.ProxyForward());
        }

        public static Arbitrary<Proxy> Proxy()
        {
            return Arb.From(OrmGenerators.Proxy());
        }

        public static Arbitrary<EventMessage> EventMessage()
        {
            return Arb.From(OrmGenerators.EventMessage());
        }

        public static Arbitrary<NetworkConfig> NetworkConfig()
        {
            return Arb.From(OrmGenerators.NetworkConfig());
        }

        public static Arbitrary<NetworkSecurityGroupConfig> NetworkSecurityConfig()
        {
            return Arb.From(OrmGenerators.NetworkSecurityGroupConfig());
        }

        public static Arbitrary<InstanceConfig> InstanceConfig()
        {
            return Arb.From(OrmGenerators.InstanceConfig());
        }

        public static Arbitrary<WebhookMessageLog> WebhookMessageLog()
        {
            return Arb.From(OrmGenerators.WebhookMessageLog());
        }

        public static Arbitrary<Task> Task()
        {
            return Arb.From(OrmGenerators.Task());
        }

        public static Arbitrary<Scaleset> Scaleset()
        {
            return Arb.From(OrmGenerators.Scaleset());
        }

        public static Arbitrary<Webhook> Webhook()
        {
            return Arb.From(OrmGenerators.Webhook());
        }

        public static Arbitrary<WebhookMessage> WebhookMessage()
        {
            return Arb.From(OrmGenerators.WebhookMessage());
        }

        public static Arbitrary<Report> Report()
        {
            return Arb.From(OrmGenerators.Report());
        }

        public static Arbitrary<Container> Container()
        {
            return Arb.From(OrmGenerators.Container());
        }

        public static Arbitrary<Notification> Notification()
        {
            return Arb.From(OrmGenerators.Notification());
        }

        public static Arbitrary<WebhookMessageEventGrid> WebhookMessageEventGrid()
        {
            return Arb.From(OrmGenerators.WebhookMessageEventGrid());
        }
    }


    public static class EqualityComparison
    {
        private static HashSet<Type> _baseTypes = new HashSet<Type>(
            new[]{
            typeof(byte),
            typeof(char),
            typeof(bool),
            typeof(int),
            typeof(long),
            typeof(float),
            typeof(double),
            typeof(string),
            typeof(Guid),
            typeof(Uri),
            typeof(DateTime),
            typeof(DateTime?),
            typeof(DateTimeOffset),
            typeof(DateTimeOffset?),
            typeof(SecureString)
        });
        static bool IEnumerableEqual<T>(IEnumerable<T>? a, IEnumerable<T>? b)
        {
            if (a is null && b is null)
            {
                return true;
            }
            if (a!.Count() != b!.Count())
            {
                return false;
            }

            if (a!.Count() == 0 && b!.Count() == 0)
            {
                return true;
            }

            foreach (var v in a!.Zip(b!))
            {
                if (!AreEqual(v.First, v.Second))
                {
                    return false;
                }
            }

            return true;
        }

        static bool IDictionaryEqual<TKey, TValue>(IDictionary<TKey, TValue>? a, IDictionary<TKey, TValue>? b, Func<TValue, TValue, bool> cmp)
        {
            if (a is null && b is null)
                return true;

            if (a!.Count == 0 && b!.Count == 0)
                return true;

            if (a!.Count != b!.Count)
                return false;

            return a!.Any(v => cmp(v.Value, b[v.Key]));
        }

        static bool IDictionaryEqual<TKey, TValue>(IDictionary<TKey, TValue>? a, IDictionary<TKey, TValue>? b)
        {
            if (a is null && b is null)
                return true;

            if (a!.Count == 0 && b!.Count == 0)
                return true;

            if (a!.Count != b!.Count)
                return false;

            return a!.Any(v => AreEqual(v.Value, b[v.Key]));
        }


        public static bool AreEqual<T>(T r1, T r2)
        {
            var t = typeof(T);

            if (r1 is null && r2 is null)
                return true;

            if (_baseTypes.Contains(t))
                return r1!.Equals(r2);

            foreach (var p in t.GetProperties())
            {
                var v1 = p.GetValue(r1);
                var v2 = p.GetValue(r2);
                var tt = p.PropertyType;

                if (v1 is null && v2 is null)
                    continue;

                if (v1 is null || v2 is null)
                    return false;

                if (_baseTypes.Contains(tt) && !v1!.Equals(v2))
                    return false;

                if (tt.GetInterface("IEnumerable") is not null)
                {
                    if (!IEnumerableEqual(v1 as IEnumerable<Object>, v2 as IEnumerable<Object>))
                        return false;
                }

                if (tt.GetInterface("IDictionary") is not null)
                {
                    if (!IDictionaryEqual(v1 as IDictionary<Object, Object>, v2 as IDictionary<Object, Object>))
                        return false;
                }
            }
            return true;
        }
    }

    public class OrmModelsTest
    {
        EntityConverter _converter = new EntityConverter();
        ITestOutputHelper _output;

        public OrmModelsTest(ITestOutputHelper output)
        {
            Arb.Register<OrmArb>();
            _output = output;
        }

        bool Test<T>(T e) where T : EntityBase
        {
            var v = _converter.ToTableEntity(e);
            var r = _converter.ToRecord<T>(v);
            return EqualityComparison.AreEqual(e, r);

        }

        [Property]
        public bool Node(Node node)
        {
            return Test(node);
        }

        [Property]
        public bool ProxyForward(ProxyForward proxyForward)
        {
            return Test(proxyForward);
        }

        [Property]
        public bool Proxy(Proxy proxy)
        {
            return Test(proxy);
        }

        [Property]
        public bool Task(Task task)
        {
            return Test(task);
        }


        [Property]
        public bool InstanceConfig(InstanceConfig cfg)
        {
            return Test(cfg);
        }

        [Property]
        public bool Scaleset(Scaleset ss)
        {
            return Test(ss);
        }

        [Property]
        public bool WebhookMessageLog(WebhookMessageLog log)
        {
            return Test(log);
        }

<<<<<<< HEAD

=======
>>>>>>> e86854cf
        [Property]
        public bool Webhook(Webhook wh)
        {
            return Test(wh);
        }

        [Property]
        public bool Notification(Notification n)
        {
            return Test(n);
        }

        
        

<<<<<<< HEAD
=======
        /*
        //Sample function on how repro a failing test run, using Replay
        //functionality of FsCheck. Feel free to 
        [Property]
        void Replay()
        {
            var seed = FsCheck.Random.StdGen.NewStdGen(515508280, 297027790);
            var p = Prop.ForAll((InstanceConfig x) => InstanceConfig(x) );
            p.Check(new Configuration { Replay = seed });
        }
        */
>>>>>>> e86854cf
    }


    public class OrmJsonSerialization
    {

        JsonSerializerOptions _opts = EntityConverter.GetJsonSerializerOptions();
        ITestOutputHelper _output;

        public OrmJsonSerialization(ITestOutputHelper output)
        {
            Arb.Register<OrmArb>();
            _output = output;
        }


        string serialize<T>(T x)
        {
            return JsonSerializer.Serialize(x, _opts);
        }

        T? deserialize<T>(string json)
        {
            return JsonSerializer.Deserialize<T>(json, _opts);
        }


        bool Test<T>(T v)
        {
            var j = serialize(v);
            var r = deserialize<T>(j);
            return EqualityComparison.AreEqual(v, r);
        }

        [Property]
        public bool Node(Node node)
        {
            return Test(node);
        }

        [Property]
        public bool ProxyForward(ProxyForward proxyForward)
        {
            return Test(proxyForward);
        }

        [Property]
        public bool Proxy(Proxy proxy)
        {
            return Test(proxy);
        }


        [Property]
        public bool Task(Task task)
        {
            return Test(task);
        }


        [Property]
        public bool InstanceConfig(InstanceConfig cfg)
        {
            return Test(cfg);
        }


        [Property]
        public bool Scaleset(Scaleset ss)
        {
            return Test(ss);
        }

        [Property]
        public bool WebhookMessageLog(WebhookMessageLog log)
        {
            return Test(log);
        }

        [Property]
        public bool Webhook(Webhook wh)
        {
            return Test(wh);
        }

        [Property]
        public bool WebhookMessageEventGrid(WebhookMessageEventGrid evt)
        {
            return Test(evt);
        }


        [Property]
        public bool WebhookMessage(WebhookMessage msg)
        {
            return Test(msg);
        }


        [Property]
        public bool TaskHeartbeatEntry(TaskHeartbeatEntry e)
        {
            return Test(e);
        }

        [Property]
        public bool NodeCommand(NodeCommand e)
        {
            return Test(e);
        }

        [Property]
        public bool NodeTasks(NodeTasks e)
        {
            return Test(e);
        }

        [Property]
        public bool ProxyHeartbeat(ProxyHeartbeat e)
        {
            return Test(e);
        }

        [Property]
        public bool ProxyConfig(ProxyConfig e)
        {
            return Test(e);
        }

        [Property]
        public bool TaskDetails(TaskDetails e)
        {
            return Test(e);
        }

        [Property]
        public bool TaskVm(TaskVm e)
        {
            return Test(e);
        }

        [Property]
        public bool TaskPool(TaskPool e)
        {
            return Test(e);
        }

        [Property]
        public bool TaskContainers(TaskContainers e)
        {
            return Test(e);
        }

        [Property]
        public bool TaskConfig(TaskConfig e)
        {
            return Test(e);
        }

        [Property]
        public bool TaskEventSummary(TaskEventSummary e)
        {
            return Test(e);
        }

        [Property]
        public bool NodeAssignment(NodeAssignment e)
        {
            return Test(e);
        }

        [Property]
        public bool KeyvaultExtensionConfig(KeyvaultExtensionConfig e)
        {
            return Test(e);
        }

        [Property]
        public bool AzureMonitorExtensionConfig(AzureMonitorExtensionConfig e)
        {
            return Test(e);
        }

        [Property]
        public bool AzureVmExtensionConfig(AzureVmExtensionConfig e)
        {
            return Test(e);
        }

        [Property]
        public bool NetworkConfig(NetworkConfig e)
        {
            return Test(e);
        }

        [Property]
        public bool NetworkSecurityGroupConfig(NetworkSecurityGroupConfig e)
        {
            return Test(e);
        }

        [Property]
        public bool Report(Report e)
        {
            return Test(e);
        }

<<<<<<< HEAD
        //Sample function on how repro a failing test run, using Replay
        //functionality of FsCheck. Feel free to
=======
        [Property]
        public bool Notification(Notification e)
        {
            return Test(e);
        }

        [Property]
        public bool NoReproReport(NoReproReport e)
        {
            return Test(e);
        }

        [Property]
        public bool CrashTestResult(CrashTestResult e)
        {
            return Test(e);
        }

        [Property]
        public bool NotificationTemplate(NotificationTemplate e)
        {
            return Test(e);
        }


        [Property]
        public bool RegressionReportOrReport(RegressionReportOrReport e)
        {
            return Test(e);
        }

        /*
        //Sample function on how repro a failing test run, using Replay
        //functionality of FsCheck. Feel free to 
>>>>>>> e86854cf
        [Property]
        void Replay()
        {
            var seed = FsCheck.Random.StdGen.NewStdGen(4570702, 297027754);
<<<<<<< HEAD
            var p = Prop.ForAll((WebhookMessageEventGrid x) => this.WebhookMessageEventGrid(x));
            p.Check(new Configuration { Replay = seed });
        }
=======
            var p = Prop.ForAll((WebhookMessageEventGrid x) => WebhookMessageEventGrid(x) );
            p.Check(new Configuration { Replay = seed });
        }
        */
>>>>>>> e86854cf
    }

}


<|MERGE_RESOLUTION|>--- conflicted
+++ resolved
@@ -71,7 +71,7 @@
 
         public static Gen<ProxyForward> ProxyForward()
         {
-            return Arb.Generate<((string, int, Guid, Guid, Guid?, int, IPv4Address), DateTimeOffset)>().Select(
+            return Arb.Generate<Tuple<Tuple<string, int, Guid, Guid, Guid?, int>, Tuple<IPv4Address, DateTimeOffset>>>().Select(
                 arg =>
                     new ProxyForward(
                         Region: arg.Item1.Item1,
@@ -80,8 +80,8 @@
                         MachineId: arg.Item1.Item4,
                         ProxyId: arg.Item1.Item5,
                         DstPort: arg.Item1.Item6,
-                        DstIp: arg.Item1.Item7.ToString(),
-                        EndTime: arg.Item2
+                        DstIp: arg.Item2.Item1.ToString(),
+                        EndTime: arg.Item2.Item2
                     )
             );
         }
@@ -585,10 +585,6 @@
             return Test(log);
         }
 
-<<<<<<< HEAD
-
-=======
->>>>>>> e86854cf
         [Property]
         public bool Webhook(Webhook wh)
         {
@@ -601,14 +597,12 @@
             return Test(n);
         }
 
-        
-        
-
-<<<<<<< HEAD
-=======
+
+
+
         /*
         //Sample function on how repro a failing test run, using Replay
-        //functionality of FsCheck. Feel free to 
+        //functionality of FsCheck. Feel free to
         [Property]
         void Replay()
         {
@@ -617,7 +611,6 @@
             p.Check(new Configuration { Replay = seed });
         }
         */
->>>>>>> e86854cf
     }
 
 
@@ -825,59 +818,48 @@
             return Test(e);
         }
 
-<<<<<<< HEAD
+        [Property]
+        public bool Notification(Notification e)
+        {
+            return Test(e);
+        }
+
+        [Property]
+        public bool NoReproReport(NoReproReport e)
+        {
+            return Test(e);
+        }
+
+        [Property]
+        public bool CrashTestResult(CrashTestResult e)
+        {
+            return Test(e);
+        }
+
+        [Property]
+        public bool NotificationTemplate(NotificationTemplate e)
+        {
+            return Test(e);
+        }
+
+
+        [Property]
+        public bool RegressionReportOrReport(RegressionReportOrReport e)
+        {
+            return Test(e);
+        }
+
+        /*
         //Sample function on how repro a failing test run, using Replay
         //functionality of FsCheck. Feel free to
-=======
-        [Property]
-        public bool Notification(Notification e)
-        {
-            return Test(e);
-        }
-
-        [Property]
-        public bool NoReproReport(NoReproReport e)
-        {
-            return Test(e);
-        }
-
-        [Property]
-        public bool CrashTestResult(CrashTestResult e)
-        {
-            return Test(e);
-        }
-
-        [Property]
-        public bool NotificationTemplate(NotificationTemplate e)
-        {
-            return Test(e);
-        }
-
-
-        [Property]
-        public bool RegressionReportOrReport(RegressionReportOrReport e)
-        {
-            return Test(e);
-        }
-
-        /*
-        //Sample function on how repro a failing test run, using Replay
-        //functionality of FsCheck. Feel free to 
->>>>>>> e86854cf
         [Property]
         void Replay()
         {
             var seed = FsCheck.Random.StdGen.NewStdGen(4570702, 297027754);
-<<<<<<< HEAD
-            var p = Prop.ForAll((WebhookMessageEventGrid x) => this.WebhookMessageEventGrid(x));
-            p.Check(new Configuration { Replay = seed });
-        }
-=======
             var p = Prop.ForAll((WebhookMessageEventGrid x) => WebhookMessageEventGrid(x) );
             p.Check(new Configuration { Replay = seed });
         }
         */
->>>>>>> e86854cf
     }
 
 }
