﻿using System;
using System.Collections.Generic;
using System.Linq;
using System.Security;
using System.Text.Json;
using FsCheck;
using FsCheck.Xunit;
using Microsoft.OneFuzz.Service;
using Microsoft.OneFuzz.Service.OneFuzzLib.Orm;
using Xunit.Abstractions;

namespace Tests {

    public class OrmGenerators {
        public static Gen<BaseEvent> BaseEvent() {
            return Gen.OneOf(new[] {
                Arb.Generate<EventNodeHeartbeat>().Select(e => e as BaseEvent),
                Arb.Generate<EventTaskHeartbeat>().Select(e => e as BaseEvent),
                Arb.Generate<EventInstanceConfigUpdated>().Select(e => e as BaseEvent),
                Arb.Generate<EventProxyCreated>().Select(e => e as BaseEvent),
                Arb.Generate<EventProxyDeleted>().Select(e => e as BaseEvent),
                Arb.Generate<EventProxyFailed>().Select(e => e as BaseEvent),
                Arb.Generate<EventProxyStateUpdated>().Select(e => e as BaseEvent),
                Arb.Generate<EventCrashReported>().Select(e => e as BaseEvent),
                Arb.Generate<EventRegressionReported>().Select(e => e as BaseEvent),
                Arb.Generate<EventFileAdded>().Select(e => e as BaseEvent),
            });
        }

        public static Gen<Uri> Uri() {
            return Arb.Generate<IPv4Address>().Select(
                arg => new Uri($"https://{arg.Item.ToString()}:8080")
            );
        }

        public static Gen<WebhookMessageLog> WebhookMessageLog() {
            return Arb.Generate<Tuple<Tuple<Guid, BaseEvent, Guid, string, Guid>, Tuple<WebhookMessageState, int>>>().Select(
                    arg => new WebhookMessageLog(
                        EventId: arg.Item1.Item1,
                        EventType: arg.Item1.Item2.GetEventType(),
                        Event: arg.Item1.Item2,
                        InstanceId: arg.Item1.Item3,
                        InstanceName: arg.Item1.Item4,
                        WebhookId: arg.Item1.Item5,
                        State: arg.Item2.Item1,
                        TryCount: arg.Item2.Item2
            ));
        }

        public static Gen<Node> Node() {
            return Arb.Generate<Tuple<Tuple<DateTimeOffset?, string, Guid?, Guid, NodeState>, Tuple<Guid?, DateTimeOffset, string, bool, bool, bool>>>().Select(
                arg => new Node(
                        InitializedAt: arg.Item1.Item1,
                        PoolName: arg.Item1.Item2,
                        PoolId: arg.Item1.Item3,
                        MachineId: arg.Item1.Item4,
                        State: arg.Item1.Item5,
                        ScalesetId: arg.Item2.Item1,
                        Heartbeat: arg.Item2.Item2,
                        Version: arg.Item2.Item3,
                        ReimageRequested: arg.Item2.Item4,
                        DeleteRequested: arg.Item2.Item5,
                        DebugKeepNode: arg.Item2.Item6));
        }

        public static Gen<ProxyForward> ProxyForward() {
            return Arb.Generate<Tuple<Tuple<string, int, Guid, Guid, Guid?, int>, Tuple<IPv4Address, DateTimeOffset>>>().Select(
                arg =>
                    new ProxyForward(
                        Region: arg.Item1.Item1,
                        Port: arg.Item1.Item2,
                        ScalesetId: arg.Item1.Item3,
                        MachineId: arg.Item1.Item4,
                        ProxyId: arg.Item1.Item5,
                        DstPort: arg.Item1.Item6,
                        DstIp: arg.Item2.Item1.ToString(),
                        EndTime: arg.Item2.Item2
                    )
            );
        }

        public static Gen<Proxy> Proxy() {
            return Arb.Generate<Tuple<Tuple<string, Guid, DateTimeOffset?, VmState, Authentication, string?, Error?>, Tuple<string, ProxyHeartbeat?, bool>>>().Select(
                arg =>
                    new Proxy(
                        Region: arg.Item1.Item1,
                        ProxyId: arg.Item1.Item2,
                        CreatedTimestamp: arg.Item1.Item3,
                        State: arg.Item1.Item4,
                        Auth: arg.Item1.Item5,
                        Ip: arg.Item1.Item6,
                        Error: arg.Item1.Item7,
                        Version: arg.Item2.Item1,
                        Heartbeat: arg.Item2.Item2,
                        Outdated: arg.Item2.Item3
                    )
            );
        }

        public static Gen<EventMessage> EventMessage() {
            return Arb.Generate<Tuple<Guid, BaseEvent, Guid, string>>().Select(
                arg =>
                    new EventMessage(
                        EventId: arg.Item1,
                        EventType: arg.Item2.GetEventType(),
                        Event: arg.Item2,
                        InstanceId: arg.Item3,
                        InstanceName: arg.Item4
                    )
            );
        }

        public static Gen<NetworkConfig> NetworkConfig() {
            return Arb.Generate<Tuple<IPv4Address, IPv4Address>>().Select(
                arg =>
                    new NetworkConfig(
                        AddressSpace: arg.Item1.Item.ToString(),
                        Subnet: arg.Item2.Item.ToString()
                    )
            );
        }

        public static Gen<NetworkSecurityGroupConfig> NetworkSecurityGroupConfig() {
            return Arb.Generate<Tuple<string[], IPv4Address[]>>().Select(
                arg =>
                    new NetworkSecurityGroupConfig(
                        AllowedServiceTags: arg.Item1,
                        AllowedIps: (from ip in arg.Item2 select ip.Item.ToString()).ToArray()
                    )
            );
        }

        public static Gen<InstanceConfig> InstanceConfig() {
            return Arb.Generate<Tuple<
                Tuple<string, Guid[]?, bool?, string[], NetworkConfig, NetworkSecurityGroupConfig, AzureVmExtensionConfig?>,
                Tuple<string, IDictionary<string, ApiAccessRule>?, IDictionary<Guid, Guid[]>?, IDictionary<string, string>?, IDictionary<string, string>?>>>().Select(
                arg =>
                    new InstanceConfig(
                        InstanceName: arg.Item1.Item1,
                        Admins: arg.Item1.Item2,
                        AllowPoolManagement: arg.Item1.Item3,
                        AllowedAadTenants: arg.Item1.Item4,
                        NetworkConfig: arg.Item1.Item5,
                        ProxyNsgConfig: arg.Item1.Item6,
                        Extensions: arg.Item1.Item7,

                        ProxyVmSku: arg.Item2.Item1,
                        ApiAccessRules: arg.Item2.Item2,
                        GroupMembership: arg.Item2.Item3,
                        VmTags: arg.Item2.Item4,
                        VmssTags: arg.Item2.Item5
                    )
            );
        }

        public static Gen<Task> Task() {
            return Arb.Generate<Tuple<
                    Tuple<Guid, Guid, TaskState, Os, TaskConfig, Error?, Authentication?>,
                    Tuple<DateTimeOffset?, DateTimeOffset?, UserInfo?>>>().Select(
                    arg =>
                        new Task(
                            JobId: arg.Item1.Item1,
                            TaskId: arg.Item1.Item2,
                            State: arg.Item1.Item3,
                            Os: arg.Item1.Item4,
                            Config: arg.Item1.Item5,
                            Error: arg.Item1.Item6,
                            Auth: arg.Item1.Item7,

                            Heartbeat: arg.Item2.Item1,
                            EndTime: arg.Item2.Item2,
                            UserInfo: arg.Item2.Item3
                        )
                );
        }
        public static Gen<Scaleset> Scaleset() {
            return Arb.Generate<Tuple<
                Tuple<string, Guid, ScalesetState, Authentication?, string, string, string>,
                Tuple<int, bool, bool, bool, List<ScalesetNodeState>, Guid?, Guid?>,
                Tuple<Dictionary<string, string>>>>().Select(
                    arg =>
                        new Scaleset(
                            PoolName: arg.Item1.Item1,
                            ScalesetId: arg.Item1.Item2,
                            State: arg.Item1.Item3,
                            Auth: arg.Item1.Item4,
                            VmSku: arg.Item1.Item5,
                            Image: arg.Item1.Item6,
                            Region: arg.Item1.Item7,

                            Size: arg.Item2.Item1,
                            SpotInstance: arg.Item2.Item2,
                            EphemeralOsDisks: arg.Item2.Item3,
                            NeedsConfigUpdate: arg.Item2.Item4,
                            Nodes: arg.Item2.Item5,
                            ClientId: arg.Item2.Item6,
                            ClientObjectId: arg.Item2.Item7,

                            Tags: arg.Item3.Item1
                        )
                );
        }


        public static Gen<Webhook> Webhook() {
            return Arb.Generate<Tuple<Guid, string, Uri?, List<EventType>, string, WebhookMessageFormat>>().Select(
                arg =>
                    new Webhook(
                        WebhookId: arg.Item1,
                        Name: arg.Item2,
                        Url: arg.Item3,
                        EventTypes: arg.Item4,
                        SecretToken: arg.Item5,
                        MessageFormat: arg.Item6
                    )
                );
        }

        public static Gen<WebhookMessage> WebhookMessage() {
            return Arb.Generate<Tuple<Guid, BaseEvent, Guid, string, Guid>>().Select(
                arg =>
                    new WebhookMessage(
                        EventId: arg.Item1,
                        EventType: arg.Item2.GetEventType(),
                        Event: arg.Item2,
                        InstanceId: arg.Item3,
                        InstanceName: arg.Item4,
                        WebhookId: arg.Item5
                    )
            ); ;
        }

        public static Gen<WebhookMessageEventGrid> WebhookMessageEventGrid() {
            return Arb.Generate<Tuple<string, string, BaseEvent, Guid, DateTimeOffset>>().Select(
                arg =>
                    new WebhookMessageEventGrid(
                        DataVersion: arg.Item1,
                        Subject: arg.Item2,
                        EventType: arg.Item3.GetEventType(),
                        Data: arg.Item3,
                        Id: arg.Item4,
                        EventTime: arg.Item5
                    )
            ); ;
        }

<<<<<<< HEAD
        public static Gen<Report> Report()
        {
=======



        public static Gen<Report> Report() {
>>>>>>> 5f8e381f
            return Arb.Generate<Tuple<string, BlobRef, List<string>, Guid, int>>().Select(
                arg =>
                    new Report(
                        InputUrl: arg.Item1,
                        InputBlob: arg.Item2,
                        Executable: arg.Item1,
                        CrashType: arg.Item1,
                        CrashSite: arg.Item1,
                        CallStack: arg.Item3,
                        CallStackSha256: arg.Item1,
                        InputSha256: arg.Item1,
                        AsanLog: arg.Item1,
                        TaskId: arg.Item4,
                        JobId: arg.Item4,
                        ScarinessScore: arg.Item5,
                        ScarinessDescription: arg.Item1,
                        MinimizedStack: arg.Item3,
                        MinimizedStackSha256: arg.Item1,
                        MinimizedStackFunctionNames: arg.Item3,
                        MinimizedStackFunctionNamesSha256: arg.Item1,
                        MinimizedStackFunctionLines: arg.Item3,
                        MinimizedStackFunctionLinesSha256: arg.Item1
                    )
            );
        }

        public static Gen<Container> Container() {
            return Arb.Generate<Tuple<NonNull<string>>>().Select(
                arg => new Container(string.Join("", arg.Item1.Get.Where(c => char.IsLetterOrDigit(c) || c == '-'))!)
            );
        }


        public static Gen<Notification> Notification() {
            return Arb.Generate<Tuple<Container, Guid, NotificationTemplate>>().Select(
                arg => new Notification(
                    Container: arg.Item1,
                    NotificationId: arg.Item2,
                    Config: arg.Item3
                )
            );
        }

        public static Gen<Job> Job() {
            return Arb.Generate<Tuple<Guid, JobState, JobConfig, string?, DateTimeOffset?, List<JobTaskInfo>?, UserInfo>>().Select(
                arg => new Job(
                    JobId: arg.Item1,
                    State: arg.Item2,
                    Config: arg.Item3,
                    Error: arg.Item4,
                    EndTime: arg.Item5
                )
            );
        }
    }

    public class OrmArb {
        public static Arbitrary<Uri> Uri() {
            return Arb.From(OrmGenerators.Uri());
        }

        public static Arbitrary<BaseEvent> BaseEvent() {
            return Arb.From(OrmGenerators.BaseEvent());
        }

        public static Arbitrary<Node> Node() {
            return Arb.From(OrmGenerators.Node());
        }

        public static Arbitrary<ProxyForward> ProxyForward() {
            return Arb.From(OrmGenerators.ProxyForward());
        }

        public static Arbitrary<Proxy> Proxy() {
            return Arb.From(OrmGenerators.Proxy());
        }

        public static Arbitrary<EventMessage> EventMessage() {
            return Arb.From(OrmGenerators.EventMessage());
        }

        public static Arbitrary<NetworkConfig> NetworkConfig() {
            return Arb.From(OrmGenerators.NetworkConfig());
        }

        public static Arbitrary<NetworkSecurityGroupConfig> NetworkSecurityConfig() {
            return Arb.From(OrmGenerators.NetworkSecurityGroupConfig());
        }

        public static Arbitrary<InstanceConfig> InstanceConfig() {
            return Arb.From(OrmGenerators.InstanceConfig());
        }

        public static Arbitrary<WebhookMessageLog> WebhookMessageLog() {
            return Arb.From(OrmGenerators.WebhookMessageLog());
        }

        public static Arbitrary<Task> Task() {
            return Arb.From(OrmGenerators.Task());
        }

        public static Arbitrary<Scaleset> Scaleset() {
            return Arb.From(OrmGenerators.Scaleset());
        }

        public static Arbitrary<Webhook> Webhook() {
            return Arb.From(OrmGenerators.Webhook());
        }

<<<<<<< HEAD
        public static Arbitrary<WebhookMessageEventGrid> WebhookMessageEventGrid()
        {
            return Arb.From(OrmGenerators.WebhookMessageEventGrid());
        }

        public static Arbitrary<WebhookMessage> WebhookMessage()
        {
=======
        public static Arbitrary<WebhookMessage> WebhookMessage() {
>>>>>>> 5f8e381f
            return Arb.From(OrmGenerators.WebhookMessage());
        }

        public static Arbitrary<Report> Report() {
            return Arb.From(OrmGenerators.Report());
        }

        public static Arbitrary<Container> Container() {
            return Arb.From(OrmGenerators.Container());
        }

        public static Arbitrary<Notification> Notification() {
            return Arb.From(OrmGenerators.Notification());
        }

<<<<<<< HEAD
        public static Arbitrary<Job> Job()
        {
=======
        public static Arbitrary<WebhookMessageEventGrid> WebhookMessageEventGrid() {
            return Arb.From(OrmGenerators.WebhookMessageEventGrid());
        }
        public static Arbitrary<Job> Job() {
>>>>>>> 5f8e381f
            return Arb.From(OrmGenerators.Job());
        }
    }


    public static class EqualityComparison {
        private static HashSet<Type> _baseTypes = new HashSet<Type>(
            new[]{
            typeof(byte),
            typeof(char),
            typeof(bool),
            typeof(int),
            typeof(long),
            typeof(float),
            typeof(double),
            typeof(string),
            typeof(Guid),
            typeof(Uri),
            typeof(DateTime),
            typeof(DateTime?),
            typeof(DateTimeOffset),
            typeof(DateTimeOffset?),
            typeof(SecureString)
        });
        static bool IEnumerableEqual<T>(IEnumerable<T>? a, IEnumerable<T>? b) {
            if (a is null && b is null) {
                return true;
            }
            if (a!.Count() != b!.Count()) {
                return false;
            }

            if (a!.Count() == 0 && b!.Count() == 0) {
                return true;
            }

            foreach (var v in a!.Zip(b!)) {
                if (!AreEqual(v.First, v.Second)) {
                    return false;
                }
            }

            return true;
        }

        static bool IDictionaryEqual<TKey, TValue>(IDictionary<TKey, TValue>? a, IDictionary<TKey, TValue>? b, Func<TValue, TValue, bool> cmp) {
            if (a is null && b is null)
                return true;

            if (a!.Count == 0 && b!.Count == 0)
                return true;

            if (a!.Count != b!.Count)
                return false;

            return a!.Any(v => cmp(v.Value, b[v.Key]));
        }

        static bool IDictionaryEqual<TKey, TValue>(IDictionary<TKey, TValue>? a, IDictionary<TKey, TValue>? b) {
            if (a is null && b is null)
                return true;

            if (a!.Count == 0 && b!.Count == 0)
                return true;

            if (a!.Count != b!.Count)
                return false;

            return a!.Any(v => AreEqual(v.Value, b[v.Key]));
        }


        public static bool AreEqual<T>(T r1, T r2) {
            var t = typeof(T);

            if (r1 is null && r2 is null)
                return true;

            if (_baseTypes.Contains(t))
                return r1!.Equals(r2);

            foreach (var p in t.GetProperties()) {
                var v1 = p.GetValue(r1);
                var v2 = p.GetValue(r2);
                var tt = p.PropertyType;

                if (v1 is null && v2 is null)
                    continue;

                if (v1 is null || v2 is null)
                    return false;

                if (_baseTypes.Contains(tt) && !v1!.Equals(v2))
                    return false;

                if (tt.GetInterface("IEnumerable") is not null) {
                    if (!IEnumerableEqual(v1 as IEnumerable<Object>, v2 as IEnumerable<Object>))
                        return false;
                }

                if (tt.GetInterface("IDictionary") is not null) {
                    if (!IDictionaryEqual(v1 as IDictionary<Object, Object>, v2 as IDictionary<Object, Object>))
                        return false;
                }
            }
            return true;
        }
    }

    public class OrmModelsTest {
        EntityConverter _converter = new EntityConverter();
        ITestOutputHelper _output;

        public OrmModelsTest(ITestOutputHelper output) {
            Arb.Register<OrmArb>();
            _output = output;
        }

        bool Test<T>(T e) where T : EntityBase {
            var v = _converter.ToTableEntity(e);
            var r = _converter.ToRecord<T>(v);
            return EqualityComparison.AreEqual(e, r);

        }

        [Property]
        public bool Node(Node node) {
            return Test(node);
        }

        [Property]
        public bool ProxyForward(ProxyForward proxyForward) {
            return Test(proxyForward);
        }

        [Property]
        public bool Proxy(Proxy proxy) {
            return Test(proxy);
        }

        [Property]
        public bool Task(Task task) {
            return Test(task);
        }


        [Property]
        public bool InstanceConfig(InstanceConfig cfg) {
            return Test(cfg);
        }

        [Property]
        public bool Scaleset(Scaleset ss) {
            return Test(ss);
        }

        [Property]
        public bool WebhookMessageLog(WebhookMessageLog log) {
            return Test(log);
        }

        [Property]
        public bool Webhook(Webhook wh) {
            return Test(wh);
        }

        
        [Property]
        public bool Notification(Notification n) {
            return Test(n);
        }

        [Property]
        public bool Job(Job j) {
            return Test(j);
        }

        /*
        //Sample function on how repro a failing test run, using Replay
        //functionality of FsCheck. Feel free to
        [Property]
        void Replay()
        {
            var seed = FsCheck.Random.StdGen.NewStdGen(515508280, 297027790);
            var p = Prop.ForAll((InstanceConfig x) => InstanceConfig(x) );
            p.Check(new Configuration { Replay = seed });
        }
        */
    }


    public class OrmJsonSerialization {

        JsonSerializerOptions _opts = EntityConverter.GetJsonSerializerOptions();
        ITestOutputHelper _output;

        public OrmJsonSerialization(ITestOutputHelper output) {
            Arb.Register<OrmArb>();
            _output = output;
        }


        string serialize<T>(T x) {
            return JsonSerializer.Serialize(x, _opts);
        }

        T? deserialize<T>(string json) {
            return JsonSerializer.Deserialize<T>(json, _opts);
        }


        bool Test<T>(T v) {
            var j = serialize(v);
            var r = deserialize<T>(j);
            return EqualityComparison.AreEqual(v, r);
        }

        [Property]
        public bool Node(Node node) {
            return Test(node);
        }

        [Property]
        public bool ProxyForward(ProxyForward proxyForward) {
            return Test(proxyForward);
        }

        [Property]
        public bool Proxy(Proxy proxy) {
            return Test(proxy);
        }


        [Property]
        public bool Task(Task task) {
            return Test(task);
        }


        [Property]
        public bool InstanceConfig(InstanceConfig cfg) {
            return Test(cfg);
        }


        [Property]
        public bool Scaleset(Scaleset ss) {
            return Test(ss);
        }

        [Property]
        public bool WebhookMessageLog(WebhookMessageLog log) {
            return Test(log);
        }

        [Property]
        public bool Webhook(Webhook wh) {
            return Test(wh);
        }

        [Property]
        public bool WebhookMessageEventGrid(WebhookMessageEventGrid evt) {
            return Test(evt);
        }


        [Property]
        public bool WebhookMessage(WebhookMessage msg) {
            return Test(msg);
        }


        [Property]
        public bool TaskHeartbeatEntry(TaskHeartbeatEntry e) {
            return Test(e);
        }

        [Property]
        public bool NodeCommand(NodeCommand e) {
            return Test(e);
        }

        [Property]
        public bool NodeTasks(NodeTasks e) {
            return Test(e);
        }

        [Property]
        public bool ProxyHeartbeat(ProxyHeartbeat e) {
            return Test(e);
        }

        [Property]
        public bool ProxyConfig(ProxyConfig e) {
            return Test(e);
        }

        [Property]
        public bool TaskDetails(TaskDetails e) {
            return Test(e);
        }

        [Property]
        public bool TaskVm(TaskVm e) {
            return Test(e);
        }

        [Property]
        public bool TaskPool(TaskPool e) {
            return Test(e);
        }

        [Property]
        public bool TaskContainers(TaskContainers e) {
            return Test(e);
        }

        [Property]
        public bool TaskConfig(TaskConfig e) {
            return Test(e);
        }

        [Property]
        public bool TaskEventSummary(TaskEventSummary e) {
            return Test(e);
        }

        [Property]
        public bool NodeAssignment(NodeAssignment e) {
            return Test(e);
        }

        [Property]
        public bool KeyvaultExtensionConfig(KeyvaultExtensionConfig e) {
            return Test(e);
        }

        [Property]
        public bool AzureMonitorExtensionConfig(AzureMonitorExtensionConfig e) {
            return Test(e);
        }

        [Property]
        public bool AzureVmExtensionConfig(AzureVmExtensionConfig e) {
            return Test(e);
        }

        [Property]
        public bool NetworkConfig(NetworkConfig e) {
            return Test(e);
        }

        [Property]
        public bool NetworkSecurityGroupConfig(NetworkSecurityGroupConfig e) {
            return Test(e);
        }

        [Property]
        public bool Report(Report e) {
            return Test(e);
        }

        [Property]
        public bool Notification(Notification e) {
            return Test(e);
        }

        [Property]
        public bool NoReproReport(NoReproReport e) {
            return Test(e);
        }

        [Property]
        public bool CrashTestResult(CrashTestResult e) {
            return Test(e);
        }

        [Property]
        public bool NotificationTemplate(NotificationTemplate e) {
            return Test(e);
        }


        [Property]
        public bool RegressionReportOrReport(RegressionReportOrReport e) {
            return Test(e);
        }

        [Property]
        public bool Job(Job e) {
            return Test(e);
        }


        /*
        //Sample function on how repro a failing test run, using Replay
        //functionality of FsCheck. Feel free to
        [Property]
        void Replay()
        {
            var seed = FsCheck.Random.StdGen.NewStdGen(4570702, 297027754);
            var p = Prop.ForAll((WebhookMessageEventGrid x) => WebhookMessageEventGrid(x) );
            p.Check(new Configuration { Replay = seed });
        }
        */
    }

}


<|MERGE_RESOLUTION|>--- conflicted
+++ resolved
@@ -244,15 +244,7 @@
             ); ;
         }
 
-<<<<<<< HEAD
-        public static Gen<Report> Report()
-        {
-=======
-
-
-
         public static Gen<Report> Report() {
->>>>>>> 5f8e381f
             return Arb.Generate<Tuple<string, BlobRef, List<string>, Guid, int>>().Select(
                 arg =>
                     new Report(
@@ -362,17 +354,7 @@
             return Arb.From(OrmGenerators.Webhook());
         }
 
-<<<<<<< HEAD
-        public static Arbitrary<WebhookMessageEventGrid> WebhookMessageEventGrid()
-        {
-            return Arb.From(OrmGenerators.WebhookMessageEventGrid());
-        }
-
-        public static Arbitrary<WebhookMessage> WebhookMessage()
-        {
-=======
         public static Arbitrary<WebhookMessage> WebhookMessage() {
->>>>>>> 5f8e381f
             return Arb.From(OrmGenerators.WebhookMessage());
         }
 
@@ -388,15 +370,11 @@
             return Arb.From(OrmGenerators.Notification());
         }
 
-<<<<<<< HEAD
-        public static Arbitrary<Job> Job()
-        {
-=======
+
         public static Arbitrary<WebhookMessageEventGrid> WebhookMessageEventGrid() {
             return Arb.From(OrmGenerators.WebhookMessageEventGrid());
         }
         public static Arbitrary<Job> Job() {
->>>>>>> 5f8e381f
             return Arb.From(OrmGenerators.Job());
         }
     }
