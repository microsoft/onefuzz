--- conflicted
+++ resolved
@@ -33,7 +33,6 @@
         AccountKey = accountKey;
     }
 
-<<<<<<< HEAD
     public IEnumerable<string> CorpusAccounts() {
         throw new System.NotImplementedException();
     }
@@ -50,16 +49,7 @@
         => Async.Task.FromResult((AccountName, AccountKey));
 
     public Task<string?> GetStorageAccountNameKeyByName(string accountName) {
-        throw new System.NotImplementedException();
-=======
-    public Task<(string?, string?)> GetStorageAccountNameAndKey(string accountId)
-        => Async.Task.FromResult((AccountName, AccountKey));
-
-    public IEnumerable<string> GetAccounts(StorageType storageType) {
-        if (AccountName != null) {
-            yield return AccountName;
-        }
->>>>>>> 1eeefce8
+        yield return AccountName;
     }
 
     public Uri GetTableEndpoint(string accountId)
