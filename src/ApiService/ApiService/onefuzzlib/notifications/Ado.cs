--- conflicted
+++ resolved
@@ -34,11 +34,6 @@
             report = (Report)reportable;
         }
 
-<<<<<<< HEAD
-        (string, string)[] notificationInfo = { ("notification_id", notificationId.ToString()), ("job_id", report.JobId.ToString()), ("task_id", report.TaskId.ToString()), ("ado_project", config.Project), ("ado_url", config.BaseUrl.ToString()), ("container", container.String), ("filename", filename) };
-=======
-        var report = (Report)reportable;
-
         var notificationInfo = new List<(string, string)> {
             ("notification_id", notificationId.ToString()),
             ("job_id", report.JobId.ToString()),
@@ -48,7 +43,6 @@
             ("container", container.String),
             ("filename", filename)
         };
->>>>>>> 9d9df7c6
 
         var adoEventType = "AdoNotify";
         _logTracer.AddTags(notificationInfo);
