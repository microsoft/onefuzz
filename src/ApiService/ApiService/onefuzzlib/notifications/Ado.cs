--- conflicted
+++ resolved
@@ -331,8 +331,7 @@
         }
 
         public async Async.Task Process((string, string)[] notificationInfo) {
-<<<<<<< HEAD
-            var matchingItems = ExistingWorkItems()
+            var matchingItems = ExistingWorkItems(notificationInfo)
                 .Select(wi => new { IsDuplicate = !IsADODuplicateWorkItem(wi), wi });
 
             var updated = false;
@@ -344,27 +343,6 @@
                 if (workItem.IsDuplicate) {
                     
                     continue;
-=======
-            var matchingWorkItems = await ExistingWorkItems(notificationInfo).ToListAsync();
-
-            var nonDuplicateWorkItems = matchingWorkItems
-                .Where(wi => !IsADODuplicateWorkItem(wi))
-                .ToList();
-
-            if (nonDuplicateWorkItems.Count > 1) {
-                var nonDuplicateWorkItemIds = nonDuplicateWorkItems.Select(wi => wi.Id);
-                var matchingWorkItemIds = matchingWorkItems.Select(wi => wi.Id);
-
-                var extraTags = new List<(string, string)> {
-                    ("NonDuplicateWorkItemIds", JsonSerializer.Serialize(nonDuplicateWorkItemIds)),
-                    ("MatchingWorkItemIds", JsonSerializer.Serialize(matchingWorkItemIds))
-                };
-                extraTags.AddRange(notificationInfo);
-
-                _logTracer.WithTags(extraTags).Info($"Found more than 1 matching, non-duplicate work item");
-                foreach (var workItem in nonDuplicateWorkItems) {
-                    _ = await UpdateExisting(workItem, notificationInfo);
->>>>>>> ace0ccc2
                 }
                 _logTracer.WithTags(new List<(string, string)> { ("NonDuplicateWorkItemId", $"{workItem.wi.Id}") }).Info($"Found matching non-duplicate work item");
                 _ = await UpdateExisting(workItem.wi, notificationInfo);
