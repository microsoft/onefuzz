﻿using System.Threading.Tasks;
using Azure;
using Azure.ResourceManager.Network;
using Azure.ResourceManager.Network.Models;

namespace Microsoft.OneFuzz.Service;

public interface IIpOperations {
    public Async.Task<NetworkInterfaceResource?> GetPublicNic(string resourceGroup, string name);

    public Async.Task<OneFuzzResultVoid> CreatePublicNic(string resourceGroup, string name, string region, Nsg? nsg);

    public Async.Task<string?> GetPublicIp(string resourceId);

    public Async.Task<PublicIPAddressResource?> GetIp(string resourceGroup, string name);

    public Async.Task DeleteNic(string resourceGroup, string name);

    public Async.Task DeleteIp(string resourceGroup, string name);

    public Async.Task CreateIp(string resourceGroup, string name, string region);
}

public class IpOperations : IIpOperations {
    private ILogTracer _logTracer;


    private IOnefuzzContext _context;

<<<<<<< HEAD
    public IpOperations(ILogTracer log, ICreds creds, IOnefuzzContext context) {
        _logTracer = log;
        _creds = creds;
=======
    public IpOperations(ILogTracer log, IOnefuzzContext context) {
        _logTracer = log;
>>>>>>> d0f0fc57
        _context = context;
    }

    public async Async.Task<NetworkInterfaceResource?> GetPublicNic(string resourceGroup, string name) {
        _logTracer.Info($"getting nic: {resourceGroup} {name}");
        try {
<<<<<<< HEAD
            return await _creds.GetResourceGroupResource().GetNetworkInterfaceAsync(name);
=======
            return await _context.Creds.GetResourceGroupResource().GetNetworkInterfaceAsync(name);
>>>>>>> d0f0fc57
        } catch (RequestFailedException) {
            return null;
        }
    }

    public async Async.Task<PublicIPAddressResource?> GetIp(string resourceGroup, string name) {
        _logTracer.Info($"getting ip {resourceGroup}:{name}");

        try {
<<<<<<< HEAD
            return await _creds.GetResourceGroupResource().GetPublicIPAddressAsync(name);
=======
            return await _context.Creds.GetResourceGroupResource().GetPublicIPAddressAsync(name);
>>>>>>> d0f0fc57
        } catch (RequestFailedException) {
            return null;
        }
    }

    public async System.Threading.Tasks.Task DeleteNic(string resourceGroup, string name) {
        _logTracer.Info($"deleting nic {resourceGroup}:{name}");
        await _context.Creds.GetResourceGroupResource().GetNetworkInterfaceAsync(name).Result.Value.DeleteAsync(WaitUntil.Started);
    }

    public async System.Threading.Tasks.Task DeleteIp(string resourceGroup, string name) {
        _logTracer.Info($"deleting ip {resourceGroup}:{name}");
        await _context.Creds.GetResourceGroupResource().GetPublicIPAddressAsync(name).Result.Value.DeleteAsync(WaitUntil.Started);
    }

    public async Task<string?> GetPublicIp(string resourceId) {
        // TODO: Parts of this function seem redundant, but I'm mirroring
        // the python code exactly. We should revisit this.
        _logTracer.Info($"getting ip for {resourceId}");
        var resource = await (_context.Creds.GetData(_context.Creds.ParseResourceId(resourceId)));
        var networkInterfaces = await _context.Creds.GetResourceGroupResource().GetNetworkInterfaceAsync(
            resource.Data.Name
        );
        var publicIpConfigResource = (await networkInterfaces.Value.GetNetworkInterfaceIPConfigurations().FirstAsync());
        publicIpConfigResource = await publicIpConfigResource.GetAsync();
        var publicIp = publicIpConfigResource.Data.PublicIPAddress;
        if (publicIp == null) {
            return null;
        }
        resource = _context.Creds.ParseResourceId(publicIp.Id);
        try {
            resource = await _context.Creds.GetData(resource);
            var publicIpResource = await _context.Creds.GetResourceGroupResource().GetPublicIPAddressAsync(
                resource.Data.Name
            );
            return publicIpResource.Value.Data.IPAddress;
        } catch (RequestFailedException) {
            return null;
        }
    }

    public async Task<OneFuzzResultVoid> CreatePublicNic(string resourceGroup, string name, string region, Nsg? nsg) {
        _logTracer.Info($"creating nic for {resourceGroup}:{name} in {region}");

        var network = await Network.Create(region, _context);
        var subnetId = await network.GetId();

        if (string.IsNullOrEmpty(subnetId)) {
            await network.Create();
            return OneFuzzResultVoid.Ok;
        }

        if (nsg != null) {
            var subnet = await network.GetSubnet();
            if (subnet != null && subnet.Data.NetworkSecurityGroup == null) {
                var vnet = await network.GetVnet();
                var result = await _context.NsgOperations.AssociateSubnet(nsg.Name, vnet!, subnet);
                if (!result.IsOk) {
                    return OneFuzzResultVoid.Error(result.ErrorV);
                }
                return OneFuzzResultVoid.Ok;
            }
        }

        var ip = await GetIp(resourceGroup, name);
        if (ip == null) {
            await CreateIp(resourceGroup, name, region);
            return OneFuzzResultVoid.Ok;
        }

        var networkInterface = new NetworkInterfaceData {
            Location = region,
        };

        networkInterface.IPConfigurations.Add(new NetworkInterfaceIPConfigurationData {
            Name = "myIPConfig",
            PublicIPAddress = ip?.Data,
            Subnet = new SubnetData {
                Id = subnetId
            }
        }
        );

        var onefuzzOwner = _context.ServiceConfiguration.OneFuzzOwner;
        if (!string.IsNullOrEmpty(onefuzzOwner)) {
            if (!networkInterface.Tags.TryAdd("OWNER", onefuzzOwner)) {
                _logTracer.Warning($"Failed to add tag 'OWNER':{onefuzzOwner} to nic {resourceGroup}:{name}");
            }
        }

        try {
            await _context.Creds.GetResourceGroupResource().GetNetworkInterfaces().CreateOrUpdateAsync(
                WaitUntil.Started,
                name,
                networkInterface
            );
        } catch (RequestFailedException ex) {
            if (!ex.ToString().Contains("RetryableError")) {
                return OneFuzzResultVoid.Error(
                    ErrorCode.VM_CREATE_FAILED,
                    $"unable to create nic: {ex}"
                );
            }
        }

        return OneFuzzResultVoid.Ok;
    }

    public async Async.Task CreateIp(string resourceGroup, string name, string region) {
        var ipParams = new PublicIPAddressData() {
            Location = region,
            PublicIPAllocationMethod = IPAllocationMethod.Dynamic
        };

        var onefuzzOwner = _context.ServiceConfiguration.OneFuzzOwner;
        if (!string.IsNullOrEmpty(onefuzzOwner)) {
            if (!ipParams.Tags.TryAdd("OWNER", onefuzzOwner)) {
                _logTracer.Warning($"Failed to add tag 'OWNER':{onefuzzOwner} to ip {resourceGroup}:{name}");
            }
        }

        await _context.Creds.GetResourceGroupResource().GetPublicIPAddresses().CreateOrUpdateAsync(
            WaitUntil.Started, name, ipParams
        );
        return;
    }

    public async Task<string?> GetPublicIp(string resourceId) {
        // TODO: Parts of this function seem redundant, but I'm mirroring
        // the python code exactly. We should revisit this.
        _logTracer.Info($"getting ip for {resourceId}");
        var resource = await (_creds.GetData(_creds.ParseResourceId(resourceId)));
        var networkInterfaces = await _creds.GetResourceGroupResource().GetNetworkInterfaceAsync(
            resource.Data.Name
        );
        var publicIpConfigResource = (await networkInterfaces.Value.GetNetworkInterfaceIPConfigurations().FirstAsync());
        publicIpConfigResource = await publicIpConfigResource.GetAsync();
        var publicIp = publicIpConfigResource.Data.PublicIPAddress;
        if (publicIp == null) {
            return null;
        }
        resource = _creds.ParseResourceId(publicIp.Id);
        try {
            resource = await _creds.GetData(resource);
            var publicIpResource = await _creds.GetResourceGroupResource().GetPublicIPAddressAsync(
                resource.Data.Name
            );
            return publicIpResource.Value.Data.IPAddress;
        } catch (RequestFailedException) {
            return null;
        }
    }

    public async Task<OneFuzzResultVoid> CreatePublicNic(string resourceGroup, string name, string region, Nsg? nsg) {
        _logTracer.Info($"creating nic for {resourceGroup}:{name} in {region}");

        var network = await Network.Create(region, _context);
        var subnetId = await network.GetId();

        if (string.IsNullOrEmpty(subnetId)) {
            await network.Create();
            return OneFuzzResultVoid.Ok;
        }

        if (nsg != null) {
            var subnet = await network.GetSubnet();
            if (subnet != null && subnet.Data.NetworkSecurityGroup == null) {
                var vnet = await network.GetVnet();
                var result = await _context.NsgOperations.AssociateSubnet(nsg.Name, vnet!, subnet);
                if (!result.IsOk) {
                    return OneFuzzResultVoid.Error(result.ErrorV);
                }
                return OneFuzzResultVoid.Ok;
            }
        }

        var ip = await GetIp(resourceGroup, name);
        if (ip == null) {
            await CreateIp(resourceGroup, name, region);
            return OneFuzzResultVoid.Ok;
        }

        var networkInterface = new NetworkInterfaceData {
            Location = region,
        };

        networkInterface.IPConfigurations.Add(new NetworkInterfaceIPConfigurationData {
            Name = "myIPConfig",
            PublicIPAddress = ip?.Data,
            Subnet = new SubnetData {
                Id = subnetId
            }
        }
        );

        var onefuzzOwner = _context.ServiceConfiguration.OneFuzzOwner;
        if (!string.IsNullOrEmpty(onefuzzOwner)) {
            if (!networkInterface.Tags.TryAdd("OWNER", onefuzzOwner)) {
                _logTracer.Warning($"Failed to add tag 'OWNER':{onefuzzOwner} to nic {resourceGroup}:{name}");
            }
        }

        try {
            await _creds.GetResourceGroupResource().GetNetworkInterfaces().CreateOrUpdateAsync(
                WaitUntil.Started,
                name,
                networkInterface
            );
        } catch (RequestFailedException ex) {
            if (!ex.ToString().Contains("RetryableError")) {
                return OneFuzzResultVoid.Error(
                    ErrorCode.VM_CREATE_FAILED,
                    $"unable to create nic: {ex}"
                );
            }
        }

        return OneFuzzResultVoid.Ok;
    }

    public async Async.Task CreateIp(string resourceGroup, string name, string region) {
        var ipParams = new PublicIPAddressData() {
            Location = region,
            PublicIPAllocationMethod = IPAllocationMethod.Dynamic
        };

        var onefuzzOwner = _context.ServiceConfiguration.OneFuzzOwner;
        if (!string.IsNullOrEmpty(onefuzzOwner)) {
            if (!ipParams.Tags.TryAdd("OWNER", onefuzzOwner)) {
                _logTracer.Warning($"Failed to add tag 'OWNER':{onefuzzOwner} to ip {resourceGroup}:{name}");
            }
        }

        await _context.Creds.GetResourceGroupResource().GetPublicIPAddresses().CreateOrUpdateAsync(
            WaitUntil.Started, name, ipParams
        );
        return;
    }
}<|MERGE_RESOLUTION|>--- conflicted
+++ resolved
@@ -24,28 +24,17 @@
 public class IpOperations : IIpOperations {
     private ILogTracer _logTracer;
 
-
     private IOnefuzzContext _context;
 
-<<<<<<< HEAD
-    public IpOperations(ILogTracer log, ICreds creds, IOnefuzzContext context) {
-        _logTracer = log;
-        _creds = creds;
-=======
     public IpOperations(ILogTracer log, IOnefuzzContext context) {
         _logTracer = log;
->>>>>>> d0f0fc57
         _context = context;
     }
 
     public async Async.Task<NetworkInterfaceResource?> GetPublicNic(string resourceGroup, string name) {
         _logTracer.Info($"getting nic: {resourceGroup} {name}");
         try {
-<<<<<<< HEAD
-            return await _creds.GetResourceGroupResource().GetNetworkInterfaceAsync(name);
-=======
             return await _context.Creds.GetResourceGroupResource().GetNetworkInterfaceAsync(name);
->>>>>>> d0f0fc57
         } catch (RequestFailedException) {
             return null;
         }
@@ -55,11 +44,7 @@
         _logTracer.Info($"getting ip {resourceGroup}:{name}");
 
         try {
-<<<<<<< HEAD
-            return await _creds.GetResourceGroupResource().GetPublicIPAddressAsync(name);
-=======
             return await _context.Creds.GetResourceGroupResource().GetPublicIPAddressAsync(name);
->>>>>>> d0f0fc57
         } catch (RequestFailedException) {
             return null;
         }
@@ -186,116 +171,4 @@
         );
         return;
     }
-
-    public async Task<string?> GetPublicIp(string resourceId) {
-        // TODO: Parts of this function seem redundant, but I'm mirroring
-        // the python code exactly. We should revisit this.
-        _logTracer.Info($"getting ip for {resourceId}");
-        var resource = await (_creds.GetData(_creds.ParseResourceId(resourceId)));
-        var networkInterfaces = await _creds.GetResourceGroupResource().GetNetworkInterfaceAsync(
-            resource.Data.Name
-        );
-        var publicIpConfigResource = (await networkInterfaces.Value.GetNetworkInterfaceIPConfigurations().FirstAsync());
-        publicIpConfigResource = await publicIpConfigResource.GetAsync();
-        var publicIp = publicIpConfigResource.Data.PublicIPAddress;
-        if (publicIp == null) {
-            return null;
-        }
-        resource = _creds.ParseResourceId(publicIp.Id);
-        try {
-            resource = await _creds.GetData(resource);
-            var publicIpResource = await _creds.GetResourceGroupResource().GetPublicIPAddressAsync(
-                resource.Data.Name
-            );
-            return publicIpResource.Value.Data.IPAddress;
-        } catch (RequestFailedException) {
-            return null;
-        }
-    }
-
-    public async Task<OneFuzzResultVoid> CreatePublicNic(string resourceGroup, string name, string region, Nsg? nsg) {
-        _logTracer.Info($"creating nic for {resourceGroup}:{name} in {region}");
-
-        var network = await Network.Create(region, _context);
-        var subnetId = await network.GetId();
-
-        if (string.IsNullOrEmpty(subnetId)) {
-            await network.Create();
-            return OneFuzzResultVoid.Ok;
-        }
-
-        if (nsg != null) {
-            var subnet = await network.GetSubnet();
-            if (subnet != null && subnet.Data.NetworkSecurityGroup == null) {
-                var vnet = await network.GetVnet();
-                var result = await _context.NsgOperations.AssociateSubnet(nsg.Name, vnet!, subnet);
-                if (!result.IsOk) {
-                    return OneFuzzResultVoid.Error(result.ErrorV);
-                }
-                return OneFuzzResultVoid.Ok;
-            }
-        }
-
-        var ip = await GetIp(resourceGroup, name);
-        if (ip == null) {
-            await CreateIp(resourceGroup, name, region);
-            return OneFuzzResultVoid.Ok;
-        }
-
-        var networkInterface = new NetworkInterfaceData {
-            Location = region,
-        };
-
-        networkInterface.IPConfigurations.Add(new NetworkInterfaceIPConfigurationData {
-            Name = "myIPConfig",
-            PublicIPAddress = ip?.Data,
-            Subnet = new SubnetData {
-                Id = subnetId
-            }
-        }
-        );
-
-        var onefuzzOwner = _context.ServiceConfiguration.OneFuzzOwner;
-        if (!string.IsNullOrEmpty(onefuzzOwner)) {
-            if (!networkInterface.Tags.TryAdd("OWNER", onefuzzOwner)) {
-                _logTracer.Warning($"Failed to add tag 'OWNER':{onefuzzOwner} to nic {resourceGroup}:{name}");
-            }
-        }
-
-        try {
-            await _creds.GetResourceGroupResource().GetNetworkInterfaces().CreateOrUpdateAsync(
-                WaitUntil.Started,
-                name,
-                networkInterface
-            );
-        } catch (RequestFailedException ex) {
-            if (!ex.ToString().Contains("RetryableError")) {
-                return OneFuzzResultVoid.Error(
-                    ErrorCode.VM_CREATE_FAILED,
-                    $"unable to create nic: {ex}"
-                );
-            }
-        }
-
-        return OneFuzzResultVoid.Ok;
-    }
-
-    public async Async.Task CreateIp(string resourceGroup, string name, string region) {
-        var ipParams = new PublicIPAddressData() {
-            Location = region,
-            PublicIPAllocationMethod = IPAllocationMethod.Dynamic
-        };
-
-        var onefuzzOwner = _context.ServiceConfiguration.OneFuzzOwner;
-        if (!string.IsNullOrEmpty(onefuzzOwner)) {
-            if (!ipParams.Tags.TryAdd("OWNER", onefuzzOwner)) {
-                _logTracer.Warning($"Failed to add tag 'OWNER':{onefuzzOwner} to ip {resourceGroup}:{name}");
-            }
-        }
-
-        await _context.Creds.GetResourceGroupResource().GetPublicIPAddresses().CreateOrUpdateAsync(
-            WaitUntil.Started, name, ipParams
-        );
-        return;
-    }
 }