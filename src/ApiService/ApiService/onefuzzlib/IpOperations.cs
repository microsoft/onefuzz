--- conflicted
+++ resolved
@@ -1,17 +1,13 @@
-<<<<<<< HEAD
-﻿using System.Net.Http;
+using System.Net.Http;
 using System.Text.Json;
 using System.Threading.Tasks;
 using Azure;
 using Azure.Core;
 using Azure.ResourceManager.Network;
+using Azure.ResourceManager.Network.Models;
 using Faithlife.Utility;
-=======
-﻿using System.Threading.Tasks;
 using Azure;
 using Azure.ResourceManager.Network;
-using Azure.ResourceManager.Network.Models;
->>>>>>> d0f0fc57
 
 namespace Microsoft.OneFuzz.Service;
 
@@ -28,18 +24,15 @@
 
     public Async.Task DeleteIp(string resourceGroup, string name);
 
-<<<<<<< HEAD
     public Async.Task<string?> GetScalesetInstanceIp(Guid scalesetId, Guid machineId);
-=======
+
     public Async.Task CreateIp(string resourceGroup, string name, string region);
->>>>>>> d0f0fc57
 }
 
 
 public class IpOperations : IIpOperations {
     private ILogTracer _logTracer;
 
-<<<<<<< HEAD
     private IOnefuzzContext _context;
     private readonly NetworkInterfaceQuery _networkInterfaceQuery;
 
@@ -47,41 +40,24 @@
         _logTracer = log;
         _context = context;
         _networkInterfaceQuery = new NetworkInterfaceQuery(context);
-=======
-
-    private IOnefuzzContext _context;
-
-    public IpOperations(ILogTracer log, IOnefuzzContext context) {
-        _logTracer = log;
-        _context = context;
->>>>>>> d0f0fc57
     }
 
     public async Async.Task<NetworkInterfaceResource?> GetPublicNic(string resourceGroup, string name) {
         _logTracer.Info($"getting nic: {resourceGroup} {name}");
-<<<<<<< HEAD
-        return await _context.Creds.GetResourceGroupResource().GetNetworkInterfaceAsync(name);
-=======
         try {
             return await _context.Creds.GetResourceGroupResource().GetNetworkInterfaceAsync(name);
         } catch (RequestFailedException) {
             return null;
         }
->>>>>>> d0f0fc57
     }
 
     public async Async.Task<PublicIPAddressResource?> GetIp(string resourceGroup, string name) {
         _logTracer.Info($"getting ip {resourceGroup}:{name}");
-<<<<<<< HEAD
-        return await _context.Creds.GetResourceGroupResource().GetPublicIPAddressAsync(name);
-=======
-
         try {
             return await _context.Creds.GetResourceGroupResource().GetPublicIPAddressAsync(name);
         } catch (RequestFailedException) {
             return null;
         }
->>>>>>> d0f0fc57
     }
 
     public async System.Threading.Tasks.Task DeleteNic(string resourceGroup, string name) {
@@ -94,9 +70,6 @@
         await _context.Creds.GetResourceGroupResource().GetPublicIPAddressAsync(name).Result.Value.DeleteAsync(WaitUntil.Started);
     }
 
-<<<<<<< HEAD
-
-
     public async Task<string?> GetScalesetInstanceIp(Guid scalesetId, Guid machineId) {
         var instance = await _context.VmssOperations.GetInstanceId(scalesetId, machineId);
         if (!instance.IsOk) {
@@ -106,52 +79,7 @@
         var ips = await _networkInterfaceQuery.ListInstancePrivateIps(scalesetId, instance.OkV);
         return ips.FirstOrDefault();
     }
-
-
-    /// <summary>
-    /// Query the Scaleset network interface using the rest api directly because
-    /// the api does not seems to support this :
-    /// https://github.com/Azure/azure-sdk-for-net/issues/30253#issuecomment-1202447362
-    /// </summary>
-    class NetworkInterfaceQuery {
-        record IpConfigurationsProperties(string privateIPAddress);
-
-        record IpConfigurations(IpConfigurationsProperties properties);
-
-        record NetworkInterfaceProperties(List<IpConfigurations> ipConfigurations);
-
-        record NetworkInterface(NetworkInterfaceProperties properties);
-
-        record ValueList<T>(List<T> value);
-
-        private readonly IOnefuzzContext _context;
-
-        public NetworkInterfaceQuery(IOnefuzzContext context) {
-            _context = context;
-        }
-
-
-        public async Task<List<string>> ListInstancePrivateIps(Guid scalesetId, string instanceId) {
-
-            var token = _context.Creds.GetIdentity().GetToken(
-                new TokenRequestContext(
-                    new[] { $"https://management.azure.com" }));
-
-            using HttpClient client = new HttpClient();
-            client.DefaultRequestHeaders.Add("Authorization", "Bearer " + token.Token);
-            var baseUrl = new Uri($"https://management.azure.com/");
-            // https://docs.microsoft.com/en-us/rest/api/virtualnetwork/network-interface-in-vm-ss/get-virtual-machine-scale-set-network-interface?tabs=HTTP
-            var requestURl = baseUrl + $"subscriptions/{_context.Creds.GetSubscription()}/resourceGroups/{_context.Creds.GetBaseResourceGroup()}/providers/Microsoft.Compute/virtualMachineScaleSets/{scalesetId}/virtualMachines/{instanceId}/networkInterfaces?api-version=2021-08-01";
-            var response = await client.GetAsync(requestURl);
-            if (response.IsSuccessStatusCode) {
-                var responseStream = await response.Content.ReadAsStreamAsync();
-                var nics = await JsonSerializer.DeserializeAsync<ValueList<NetworkInterface>>(responseStream);
-                if (nics != null)
-                    return nics.value.SelectMany(x => x.properties.ipConfigurations.Select(i => i.properties.privateIPAddress)).WhereNotNull().ToList();
-            }
-            return new List<string>();
-        }
-=======
+        
     public async Task<string?> GetPublicIp(string resourceId) {
         // TODO: Parts of this function seem redundant, but I'm mirroring
         // the python code exactly. We should revisit this.
@@ -262,7 +190,51 @@
             WaitUntil.Started, name, ipParams
         );
         return;
->>>>>>> d0f0fc57
-    }
+    }
+    
+    
+    /// <summary>
+    /// Query the Scaleset network interface using the rest api directly because
+    /// the api does not seems to support this :
+    /// https://github.com/Azure/azure-sdk-for-net/issues/30253#issuecomment-1202447362
+    /// </summary>
+    class NetworkInterfaceQuery {
+        record IpConfigurationsProperties(string privateIPAddress);
+
+        record IpConfigurations(IpConfigurationsProperties properties);
+
+        record NetworkInterfaceProperties(List<IpConfigurations> ipConfigurations);
+
+        record NetworkInterface(NetworkInterfaceProperties properties);
+
+        record ValueList<T>(List<T> value);
+
+        private readonly IOnefuzzContext _context;
+
+        public NetworkInterfaceQuery(IOnefuzzContext context) {
+            _context = context;
+        }
+
+
+        public async Task<List<string>> ListInstancePrivateIps(Guid scalesetId, string instanceId) {
+
+            var token = _context.Creds.GetIdentity().GetToken(
+                new TokenRequestContext(
+                    new[] { $"https://management.azure.com" }));
+
+            using HttpClient client = new HttpClient();
+            client.DefaultRequestHeaders.Add("Authorization", "Bearer " + token.Token);
+            var baseUrl = new Uri($"https://management.azure.com/");
+            // https://docs.microsoft.com/en-us/rest/api/virtualnetwork/network-interface-in-vm-ss/get-virtual-machine-scale-set-network-interface?tabs=HTTP
+            var requestURl = baseUrl + $"subscriptions/{_context.Creds.GetSubscription()}/resourceGroups/{_context.Creds.GetBaseResourceGroup()}/providers/Microsoft.Compute/virtualMachineScaleSets/{scalesetId}/virtualMachines/{instanceId}/networkInterfaces?api-version=2021-08-01";
+            var response = await client.GetAsync(requestURl);
+            if (response.IsSuccessStatusCode) {
+                var responseStream = await response.Content.ReadAsStreamAsync();
+                var nics = await JsonSerializer.DeserializeAsync<ValueList<NetworkInterface>>(responseStream);
+                if (nics != null)
+                    return nics.value.SelectMany(x => x.properties.ipConfigurations.Select(i => i.properties.privateIPAddress)).WhereNotNull().ToList();
+            }
+            return new List<string>();
+        }
 }
 
