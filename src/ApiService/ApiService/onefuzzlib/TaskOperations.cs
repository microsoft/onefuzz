﻿using ApiService.OneFuzzLib.Orm;

namespace Microsoft.OneFuzz.Service;

public interface ITaskOperations : IStatefulOrm<Task, TaskState>
{
    Async.Task<Task?> GetByTaskId(Guid taskId);

    Async.Task<Task?> GetByJobIdAndTaskId(Guid jobId, Guid taskId);


    IAsyncEnumerable<Task> SearchStates(Guid? jobId = null, IEnumerable<TaskState>? states = null);

    IEnumerable<string>? GetInputContainerQueues(TaskConfig config);

}

public class TaskOperations : StatefulOrm<Task, TaskState>, ITaskOperations
{

<<<<<<< HEAD
    public TaskOperations(IStorage storage, ILogTracer log)
        : base(storage, log)
=======
    public TaskOperations(IStorage storage, ILogTracer log, IServiceConfig config)
        : base(storage, log, config)
>>>>>>> e86854cf
    {

    }

    public async Async.Task<Task?> GetByTaskId(Guid taskId)
    {
        var data = QueryAsync(filter: $"RowKey eq '{taskId}'");

        return await data.FirstOrDefaultAsync();
    }

    public async Async.Task<Task?> GetByJobIdAndTaskId(Guid jobId, Guid taskId)
    {
        var data = QueryAsync(filter: $"PartitionKey eq '{jobId}' and RowKey eq '{taskId}'");

        return await data.FirstOrDefaultAsync();
    }
    public IAsyncEnumerable<Task> SearchStates(Guid? jobId = null, IEnumerable<TaskState>? states = null)
    {
        var queryString = String.Empty;
        if (jobId != null)
        {
            queryString += $"PartitionKey eq '{jobId}'";
        }

        if (states != null)
        {
            if (jobId != null)
            {
                queryString += " and ";
            }

            var statesString = string.Join(",", states);
            queryString += $"state in ({statesString})";
        }

        return QueryAsync(filter: queryString);
    }

    public IEnumerable<string>? GetInputContainerQueues(TaskConfig config)
    {
        throw new NotImplementedException();
    }

}<|MERGE_RESOLUTION|>--- conflicted
+++ resolved
@@ -18,13 +18,8 @@
 public class TaskOperations : StatefulOrm<Task, TaskState>, ITaskOperations
 {
 
-<<<<<<< HEAD
-    public TaskOperations(IStorage storage, ILogTracer log)
-        : base(storage, log)
-=======
     public TaskOperations(IStorage storage, ILogTracer log, IServiceConfig config)
         : base(storage, log, config)
->>>>>>> e86854cf
     {
 
     }
