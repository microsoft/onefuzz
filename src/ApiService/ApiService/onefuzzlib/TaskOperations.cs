--- conflicted
+++ resolved
@@ -15,12 +15,7 @@
     IAsyncEnumerable<Task> SearchExpired();
     Async.Task MarkStopping(Task task);
     Async.Task<TaskVm?> GetReproVmConfig(Task task);
-
-<<<<<<< HEAD
-public class TaskOperations : StatefulOrm<Task, TaskState>, ITaskOperations {
-=======
 }
->>>>>>> 5f8e381f
 
 public class TaskOperations : StatefulOrm<Task, TaskState>, ITaskOperations {
     private readonly IEvents _events;
@@ -28,11 +23,7 @@
     private readonly IPoolOperations _poolOperations;
     private readonly IScalesetOperations _scalesetOperations;
 
-<<<<<<< HEAD
-    public TaskOperations(IStorage storage, ILogTracer log, IServiceConfig config, IPoolOperations poolOperations, IScalesetOperations scalesetOperations)
-=======
     public TaskOperations(IStorage storage, ILogTracer log, IServiceConfig config, IPoolOperations poolOperations, IScalesetOperations scalesetOperations, IEvents events, IJobOperations jobOperations)
->>>>>>> 5f8e381f
         : base(storage, log, config) {
         _poolOperations = poolOperations;
         _scalesetOperations = scalesetOperations;
@@ -74,9 +65,6 @@
     public IEnumerable<string>? GetInputContainerQueues(TaskConfig config) {
         throw new NotImplementedException();
     }
-
-<<<<<<< HEAD
-=======
 
     public IAsyncEnumerable<Task> SearchExpired() {
         var timeFilter = $"end_time lt datetime'{DateTimeOffset.UtcNow.ToString("o") }'";
@@ -185,7 +173,6 @@
 
     }
 
->>>>>>> 5f8e381f
     public async Async.Task<TaskVm?> GetReproVmConfig(Task task) {
         if (task.Config.Vm != null) {
             return task.Config.Vm;
