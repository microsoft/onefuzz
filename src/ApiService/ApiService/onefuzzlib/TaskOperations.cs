﻿using ApiService.OneFuzzLib.Orm;

namespace Microsoft.OneFuzz.Service;

public interface ITaskOperations : IStatefulOrm<Task, TaskState> {
    Async.Task<Task?> GetByTaskId(Guid taskId);

    Async.Task<Task?> GetByJobIdAndTaskId(Guid jobId, Guid taskId);


    IAsyncEnumerable<Task> SearchStates(Guid? jobId = null, IEnumerable<TaskState>? states = null);

    IEnumerable<string>? GetInputContainerQueues(TaskConfig config);

    IAsyncEnumerable<Task> SearchExpired();
    Async.Task MarkStopping(Task task);
    Async.Task<TaskVm?> GetReproVmConfig(Task task);
<<<<<<< HEAD
=======
    Async.Task<bool> CheckPrereqTasks(Task task);
    System.Threading.Tasks.Task<Pool?> GetPool(Task task);
    System.Threading.Tasks.Task<Task> SetState(Task task, TaskState state);
>>>>>>> fed6069f
}

public class TaskOperations : StatefulOrm<Task, TaskState>, ITaskOperations {
    private readonly IEvents _events;
    private readonly IJobOperations _jobOperations;
    private readonly IPoolOperations _poolOperations;
    private readonly IScalesetOperations _scalesetOperations;

    public TaskOperations(IStorage storage, ILogTracer log, IServiceConfig config, IPoolOperations poolOperations, IScalesetOperations scalesetOperations, IEvents events, IJobOperations jobOperations)
        : base(storage, log, config) {
        _poolOperations = poolOperations;
        _scalesetOperations = scalesetOperations;
        _events = events;
        _jobOperations = jobOperations;
    }

    public async Async.Task<Task?> GetByTaskId(Guid taskId) {
        var data = QueryAsync(filter: $"RowKey eq '{taskId}'");

        return await data.FirstOrDefaultAsync();
    }

    public async Async.Task<Task?> GetByJobIdAndTaskId(Guid jobId, Guid taskId) {
        var data = QueryAsync(filter: $"PartitionKey eq '{jobId}' and RowKey eq '{taskId}'");

        return await data.FirstOrDefaultAsync();
    }
    public IAsyncEnumerable<Task> SearchStates(Guid? jobId = null, IEnumerable<TaskState>? states = null) {
        var queryString = String.Empty;
        if (jobId != null) {
            queryString += $"PartitionKey eq '{jobId}'";
        }

        if (states != null) {
            if (jobId != null) {
                queryString += " and ";
            }

            queryString += "(" + string.Join(
                " or ",
                states.Select(s => $"state eq '{s}'")
            ) + ")";
        }

        return QueryAsync(filter: queryString);
    }

    public IEnumerable<string>? GetInputContainerQueues(TaskConfig config) {
        throw new NotImplementedException();
    }

    public IAsyncEnumerable<Task> SearchExpired() {
        var timeFilter = $"end_time lt Datetime'{DateTimeOffset.UtcNow.ToString("o") }'";
        return QueryAsync(filter: timeFilter);
    }

    public async Async.Task MarkStopping(Task task) {
        if (TaskStateHelper.ShuttingDown().Contains(task.State)) {
            _logTracer.Verbose($"ignoring post - task stop calls to stop {task.JobId}:{task.TaskId}");
            return;
        }

        if (TaskStateHelper.HasStarted().Contains(task.State)) {
            await MarkFailed(task, new Error(Code: ErrorCode.TASK_FAILED, Errors: new[] { "task never started" }));

        }
    }

    public async Async.Task MarkFailed(Task task, Error error, List<Task>? taskInJob = null) {
        if (TaskStateHelper.ShuttingDown().Contains(task.State)) {
            _logTracer.Verbose(
                $"ignoring post-task stop failures for {task.JobId}:{task.TaskId}"
            );
            return;
        }

        if (task.Error != null) {
            _logTracer.Verbose(
                $"ignoring additional task error {task.JobId}:{task.TaskId}"
            );
            return;
        }

        _logTracer.Error($"task failed {task.JobId}:{task.TaskId} - {error}");

        task = await SetState(task with { Error = error }, TaskState.Stopping);
        //self.set_state(TaskState.stopping)
        await MarkDependantsFailed(task, taskInJob);
    }

    private async Async.Task MarkDependantsFailed(Task task, List<Task>? taskInJob = null) {
        taskInJob = taskInJob ?? await QueryAsync(filter: $"job_id eq ''{task.JobId}").ToListAsync();

        foreach (var t in taskInJob) {
            if (t.Config.PrereqTasks != null) {
                if (t.Config.PrereqTasks.Contains(t.TaskId)) {
                    await MarkFailed(task, new Error(ErrorCode.TASK_FAILED, new[] { $"prerequisite task failed.  task_id:{t.TaskId}" }), taskInJob);
                }
            }
        }
    }

    public async Async.Task<Task> SetState(Task task, TaskState state) {
        if (task.State == state) {
            return task;
        }

        if (task.State == TaskState.Running || task.State == TaskState.SettingUp) {
            task = await OnStart(task with { State = state });
        }

        await this.Replace(task);

        if (task.State == TaskState.Stopped) {
            if (task.Error != null) {
                await _events.SendEvent(new EventTaskFailed(
                    JobId: task.JobId,
                    TaskId: task.TaskId,
                    Error: task.Error,
                    UserInfo: task.UserInfo,
                    Config: task.Config)
                    );
            } else {
                await _events.SendEvent(new EventTaskStopped(
                   JobId: task.JobId,
                   TaskId: task.TaskId,
                   UserInfo: task.UserInfo,
                   Config: task.Config)
                   );
            }
        } else {
            await _events.SendEvent(new EventTaskStateUpdated(
                   JobId: task.JobId,
                   TaskId: task.TaskId,
                   State: task.State,
                   EndTime: task.EndTime,
                   Config: task.Config)
                   );
        }

        return task;
    }

    private async Async.Task<Task> OnStart(Task task) {
        if (task.EndTime == null) {
            task = task with { EndTime = DateTimeOffset.UtcNow + TimeSpan.FromHours(task.Config.Task.Duration) };

            Job? job = await _jobOperations.Get(task.JobId);
            if (job != null) {
                await _jobOperations.OnStart(job);
            }

        }

        return task;

    }

    public async Async.Task<TaskVm?> GetReproVmConfig(Task task) {
        if (task.Config.Vm != null) {
            return task.Config.Vm;
        }

        if (task.Config.Pool == null) {
            throw new Exception($"either pool or vm must be specified: {task.TaskId}");
        }

        var pool = await _poolOperations.GetByName(task.Config.Pool.PoolName);

        if (!pool.IsOk) {
            _logTracer.Info($"unable to find pool from task: {task.TaskId}");
            return null;
        }

        var scaleset = await _scalesetOperations.SearchByPool(task.Config.Pool.PoolName).FirstOrDefaultAsync();

        if (scaleset == null) {
            _logTracer.Warning($"no scalesets are defined for task: {task.JobId}:{task.TaskId}");
            return null;
        }

        return new TaskVm(scaleset.Region, scaleset.VmSku, scaleset.Image, null);
    }

    public async Async.Task<bool> CheckPrereqTasks(Task task) {
        if (task.Config.PrereqTasks != null) {
            foreach (var taskId in task.Config.PrereqTasks) {
                var t = await GetByTaskId(taskId);

                // if a prereq task fails, then mark this task as failed
                if (t == null) {
                    await MarkFailed(task, new Error(ErrorCode.INVALID_REQUEST, Errors: new[] { "unable to find task" }));
                    return false;
                }

                if (!TaskStateHelper.HasStarted().Contains(t.State)) {
                    return false;
                }
            }
        }
        return true;
    }

    public async System.Threading.Tasks.Task<Pool?> GetPool(Task task) {
        if (task.Config.Pool != null) {
            var pool = await _poolOperations.GetByName(task.Config.Pool.PoolName);
            if (!pool.IsOk) {
                _logTracer.Info(
                    $"unable to schedule task to pool: {task.TaskId} - {pool.ErrorV}"
                );
                return null;
            }
            return pool.OkV;
        } else if (task.Config.Vm != null) {
            var scalesets = _scalesetOperations.Search().Where(s => s.VmSku == task.Config.Vm.Sku && s.Image == task.Config.Vm.Image);

            await foreach (var scaleset in scalesets) {
                if (task.Config.Pool == null) {
                    continue;
                }
                var pool = await _poolOperations.GetByName(task.Config.Pool.PoolName);
                if (!pool.IsOk) {
                    _logTracer.Info(
                        $"unable to schedule task to pool: {task.TaskId} - {pool.ErrorV}"
                    );
                    return null;
                }
                return pool.OkV;
            }
        }

        _logTracer.Warning($"unable to find a scaleset that matches the task prereqs: {task.TaskId}");
        return null;

    }
}<|MERGE_RESOLUTION|>--- conflicted
+++ resolved
@@ -15,12 +15,9 @@
     IAsyncEnumerable<Task> SearchExpired();
     Async.Task MarkStopping(Task task);
     Async.Task<TaskVm?> GetReproVmConfig(Task task);
-<<<<<<< HEAD
-=======
     Async.Task<bool> CheckPrereqTasks(Task task);
     System.Threading.Tasks.Task<Pool?> GetPool(Task task);
     System.Threading.Tasks.Task<Task> SetState(Task task, TaskState state);
->>>>>>> fed6069f
 }
 
 public class TaskOperations : StatefulOrm<Task, TaskState>, ITaskOperations {
