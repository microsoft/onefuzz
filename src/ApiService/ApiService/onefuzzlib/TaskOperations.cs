﻿using ApiService.OneFuzzLib.Orm;

namespace Microsoft.OneFuzz.Service;

public interface ITaskOperations : IStatefulOrm<Task, TaskState> {
    Async.Task<Task?> GetByTaskId(Guid taskId);

    IAsyncEnumerable<Task> GetByTaskIds(IEnumerable<Guid> taskId);

    IAsyncEnumerable<Task> GetByJobId(Guid jobId);

    Async.Task<Task?> GetByJobIdAndTaskId(Guid jobId, Guid taskId);


    IAsyncEnumerable<Task> SearchStates(Guid? jobId = null, IEnumerable<TaskState>? states = null);

    IEnumerable<string>? GetInputContainerQueues(TaskConfig config);

    IAsyncEnumerable<Task> SearchExpired();
    Async.Task MarkStopping(Task task);
    Async.Task MarkFailed(Task task, Error error, List<Task>? taskInJob = null);

    Async.Task<TaskVm?> GetReproVmConfig(Task task);
    Async.Task<bool> CheckPrereqTasks(Task task);
    Async.Task<Pool?> GetPool(Task task);
    Async.Task<Task> SetState(Task task, TaskState state);
}

public class TaskOperations : StatefulOrm<Task, TaskState, TaskOperations>, ITaskOperations {


    public TaskOperations(ILogTracer log, IOnefuzzContext context)
        : base(log, context) {

    }

    public async Async.Task<Task?> GetByTaskId(Guid taskId) {
        return await GetByTaskIds(new[] { taskId }).FirstOrDefaultAsync();
    }

    public IAsyncEnumerable<Task> GetByTaskIds(IEnumerable<Guid> taskId) {
        return QueryAsync(filter: Query.RowKeys(taskId.Select(t => t.ToString())));
    }

    public IAsyncEnumerable<Task> GetByJobId(Guid jobId) {
        return QueryAsync(filter: $"PartitionKey eq '{jobId}'");
    }

    public async Async.Task<Task?> GetByJobIdAndTaskId(Guid jobId, Guid taskId) {
        var data = QueryAsync(filter: $"PartitionKey eq '{jobId}' and RowKey eq '{taskId}'");

        return await data.FirstOrDefaultAsync();
    }
    public IAsyncEnumerable<Task> SearchStates(Guid? jobId = null, IEnumerable<TaskState>? states = null) {
        var queryString =
            (jobId, states) switch {
                (null, null) => "",
                (Guid id, null) => Query.PartitionKey($"{id}"),
                (null, IEnumerable<TaskState> s) => Query.EqualAnyEnum("state", s),
                (Guid id, IEnumerable<TaskState> s) => Query.And(Query.PartitionKey($"{id}"), Query.EqualAnyEnum("state", s)),
            };

        return QueryAsync(filter: queryString);
    }

    public IEnumerable<string>? GetInputContainerQueues(TaskConfig config) {
        throw new NotImplementedException();
    }

    public IAsyncEnumerable<Task> SearchExpired() {
        var timeFilter = $"end_time lt datetime'{DateTimeOffset.UtcNow.ToString("o")}'";
        var stateFilter = Query.EqualAnyEnum("state", TaskStateHelper.AvailableStates);
        var filter = Query.And(stateFilter, timeFilter);
        return QueryAsync(filter: filter);
    }

    public async Async.Task MarkStopping(Task task) {
        if (task.State.ShuttingDown()) {
            _logTracer.Verbose($"ignoring post - task stop calls to stop {task.JobId}:{task.TaskId}");
            return;
        }

        if (!task.State.HasStarted()) {
            await MarkFailed(task, new Error(Code: ErrorCode.TASK_FAILED, Errors: new[] { "task never started" }));
        } else {
            await SetState(task, TaskState.Stopping);
        }
    }

    public async Async.Task MarkFailed(Task task, Error error, List<Task>? taskInJob = null) {
        if (task.State.ShuttingDown()) {
            _logTracer.Verbose(
                $"ignoring post-task stop failures for {task.JobId}:{task.TaskId}"
            );
            return;
        }

        if (task.Error != null) {
            _logTracer.Verbose(
                $"ignoring additional task error {task.JobId}:{task.TaskId}"
            );
            return;
        }

        _logTracer.Error($"task failed {task.JobId}:{task.TaskId} - {error}");

        task = await SetState(task with { Error = error }, TaskState.Stopping);
        //self.set_state(TaskState.stopping)
        await MarkDependantsFailed(task, taskInJob);
    }

    private async Async.Task MarkDependantsFailed(Task task, List<Task>? taskInJob = null) {
<<<<<<< HEAD
        taskInJob ??= await SearchByPartitionKeys(new[] { $"{task.JobId}" }).ToListAsync();
=======
        taskInJob ??= await SearchByPartitionKeys(new[] { task.JobId.ToString() }).ToListAsync();
>>>>>>> 25242f1a

        foreach (var t in taskInJob) {
            if (t.Config.PrereqTasks != null) {
                if (t.Config.PrereqTasks.Contains(t.TaskId)) {
                    await MarkFailed(task, new Error(ErrorCode.TASK_FAILED, new[] { $"prerequisite task failed.  task_id:{t.TaskId}" }), taskInJob);
                }
            }
        }
    }

    public async Async.Task<Task> SetState(Task task, TaskState state) {
        if (task.State == state) {
            return task;
        }

        if (task.State == TaskState.Running || task.State == TaskState.SettingUp) {
            task = await OnStart(task with { State = state });
        } else {
            task = task with { State = state };
        }

        await this.Replace(task);
        var _events = _context.Events;
        if (task.State == TaskState.Stopped) {
            if (task.Error != null) {
                await _events.SendEvent(new EventTaskFailed(
                    JobId: task.JobId,
                    TaskId: task.TaskId,
                    Error: task.Error,
                    UserInfo: task.UserInfo,
                    Config: task.Config)
                    );
            } else {
                await _events.SendEvent(new EventTaskStopped(
                   JobId: task.JobId,
                   TaskId: task.TaskId,
                   UserInfo: task.UserInfo,
                   Config: task.Config)
                   );
            }
        } else {
            await _events.SendEvent(new EventTaskStateUpdated(
                   JobId: task.JobId,
                   TaskId: task.TaskId,
                   State: task.State,
                   EndTime: task.EndTime,
                   Config: task.Config)
                   );
        }

        return task;
    }

    private async Async.Task<Task> OnStart(Task task) {
        if (task.EndTime == null) {
            task = task with { EndTime = DateTimeOffset.UtcNow + TimeSpan.FromHours(task.Config.Task.Duration) };

            var jobOperations = _context.JobOperations;
            Job? job = await jobOperations.Get(task.JobId);
            if (job != null) {
                await jobOperations.OnStart(job);
            }

        }

        return task;

    }

    public async Async.Task<TaskVm?> GetReproVmConfig(Task task) {
        if (task.Config.Vm != null) {
            return task.Config.Vm;
        }

        if (task.Config.Pool == null) {
            throw new Exception($"either pool or vm must be specified: {task.TaskId}");
        }

        var pool = await _context.PoolOperations.GetByName(task.Config.Pool.PoolName);

        if (!pool.IsOk) {
            _logTracer.Info($"unable to find pool from task: {task.TaskId}");
            return null;
        }

        var scaleset = await _context.ScalesetOperations.SearchByPool(task.Config.Pool.PoolName).FirstOrDefaultAsync();

        if (scaleset == null) {
            _logTracer.Warning($"no scalesets are defined for task: {task.JobId}:{task.TaskId}");
            return null;
        }

        return new TaskVm(scaleset.Region, scaleset.VmSku, scaleset.Image, null);
    }

    public async Async.Task<bool> CheckPrereqTasks(Task task) {
        if (task.Config.PrereqTasks != null) {
            foreach (var taskId in task.Config.PrereqTasks) {
                var t = await GetByTaskId(taskId);

                // if a prereq task fails, then mark this task as failed
                if (t == null) {
                    await MarkFailed(task, new Error(ErrorCode.INVALID_REQUEST, Errors: new[] { "unable to find prereq task" }));
                    return false;
                }

                if (!t.State.HasStarted()) {
                    return false;
                }
            }
        }
        return true;
    }

    public async Async.Task<Pool?> GetPool(Task task) {
        if (task.Config.Pool != null) {
            var pool = await _context.PoolOperations.GetByName(task.Config.Pool.PoolName);
            if (!pool.IsOk) {
                _logTracer.Info(
                    $"unable to schedule task to pool: {task.TaskId} - {pool.ErrorV}"
                );
                return null;
            }
            return pool.OkV;
        } else if (task.Config.Vm != null) {
            var scalesets = _context.ScalesetOperations.Search().Where(s => s.VmSku == task.Config.Vm.Sku && s.Image == task.Config.Vm.Image);

            await foreach (var scaleset in scalesets) {
                if (task.Config.Pool == null) {
                    continue;
                }
                var pool = await _context.PoolOperations.GetByName(task.Config.Pool.PoolName);
                if (!pool.IsOk) {
                    _logTracer.Info(
                        $"unable to schedule task to pool: {task.TaskId} - {pool.ErrorV}"
                    );
                    return null;
                }
                return pool.OkV;
            }
        }

        _logTracer.Warning($"unable to find a scaleset that matches the task prereqs: {task.TaskId}");
        return null;

    }

    public async Async.Task<Task> Init(Task task) {
        await _context.Queue.CreateQueue($"{task.TaskId}", StorageType.Corpus);
        return await SetState(task, TaskState.Waiting);
    }


    public async Async.Task<Task> Stopping(Task task) {
        _logTracer.Info($"stopping task : {task.JobId}, {task.TaskId}");
        await _context.NodeOperations.StopTask(task.TaskId);
        var anyRemainingNodes = await _context.NodeTasksOperations.GetNodesByTaskId(task.TaskId).AnyAsync();
        if (!anyRemainingNodes) {
            return await Stopped(task);
        }
        return task;
    }

    private async Async.Task<Task> Stopped(Task inputTask) {
        var task = await SetState(inputTask, TaskState.Stopped);
        await _context.Queue.DeleteQueue($"{task.TaskId}", StorageType.Corpus);

        //     # TODO: we need to 'unschedule' this task from the existing pools
        var job = await _context.JobOperations.Get(task.JobId);
        if (job != null) {
            await _context.JobOperations.StopIfAllDone(job);
        }

        return task;
    }
}<|MERGE_RESOLUTION|>--- conflicted
+++ resolved
@@ -1,4 +1,4 @@
-﻿using ApiService.OneFuzzLib.Orm;
+using ApiService.OneFuzzLib.Orm;
 
 namespace Microsoft.OneFuzz.Service;
 
@@ -110,11 +110,7 @@
     }
 
     private async Async.Task MarkDependantsFailed(Task task, List<Task>? taskInJob = null) {
-<<<<<<< HEAD
         taskInJob ??= await SearchByPartitionKeys(new[] { $"{task.JobId}" }).ToListAsync();
-=======
-        taskInJob ??= await SearchByPartitionKeys(new[] { task.JobId.ToString() }).ToListAsync();
->>>>>>> 25242f1a
 
         foreach (var t in taskInJob) {
             if (t.Config.PrereqTasks != null) {
