--- conflicted
+++ resolved
@@ -182,11 +182,7 @@
         return (bucketConfig, workUnit);
     }
 
-<<<<<<< HEAD
-    public record struct BucketId(Os os, Guid jobId, (string, string)? vm, string? pool, string setupContainer, bool? reboot, Guid? unique);
-=======
-    record struct BucketId(Os os, Guid jobId, (string, string)? vm, PoolName? pool, string setupContainer, bool? reboot, Guid? unique);
->>>>>>> 4eec0bfc
+    public record struct BucketId(Os os, Guid jobId, (string, string)? vm, PoolName? pool, string setupContainer, bool? reboot, Guid? unique);
 
     public static ILookup<BucketId, Task> BucketTasks(IEnumerable<Task> tasks) {
 
@@ -222,7 +218,6 @@
 
         });
     }
-<<<<<<< HEAD
 
     static string GetSetupContainer(TaskConfig config) {
 
@@ -234,8 +229,4 @@
 
         throw new Exception($"task missing setup container: task_type = {config.Task.Type}");
     }
-}
-
-=======
-}
->>>>>>> 4eec0bfc
+}