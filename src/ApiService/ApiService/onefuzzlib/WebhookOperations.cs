﻿using ApiService.OneFuzzLib.Orm;

namespace Microsoft.OneFuzz.Service;


public interface IWebhookMessageLogOperations : IOrm<WebhookMessageLog>
{
    IAsyncEnumerable<WebhookMessageLog> SearchExpired();
}


public class WebhookMessageLogOperations : Orm<WebhookMessageLog>, IWebhookMessageLogOperations
{
    const int EXPIRE_DAYS = 7;

    record WebhookMessageQueueObj(
        Guid WebhookId,
        Guid EventId
        );

    private readonly IQueue _queue;
    private readonly ILogTracer _log;
<<<<<<< HEAD
    public WebhookMessageLogOperations(IStorage storage, IQueue queue, ILogTracer log) : base(storage, log)
=======
    public WebhookMessageLogOperations(IStorage storage, IQueue queue, ILogTracer log, IServiceConfig config) : base(storage, log, config)
>>>>>>> e86854cf
    {
        _queue = queue;
        _log = log;
    }


    public async Async.Task QueueWebhook(WebhookMessageLog webhookLog)
    {
        var obj = new WebhookMessageQueueObj(webhookLog.WebhookId, webhookLog.EventId);

        TimeSpan? visibilityTimeout = webhookLog.State switch
        {
            WebhookMessageState.Queued => TimeSpan.Zero,
            WebhookMessageState.Retrying => TimeSpan.FromSeconds(30),
            _ => null
        };

        if (visibilityTimeout == null)
        {
            _log.WithTags(
                    new[] {
                        ("WebhookId", webhookLog.WebhookId.ToString()),
                        ("EventId", webhookLog.EventId.ToString()) }
                    ).
                Error($"invalid WebhookMessage queue state, not queuing. {webhookLog.WebhookId}:{webhookLog.EventId} - {webhookLog.State}");
        }
        else
        {
            await _queue.QueueObject("webhooks", obj, StorageType.Config, visibilityTimeout: visibilityTimeout);
        }
    }

    private void QueueObject(string v, WebhookMessageQueueObj obj, StorageType config, int? visibility_timeout)
    {
        throw new NotImplementedException();
    }

    public IAsyncEnumerable<WebhookMessageLog> SearchExpired()
    {
        var expireTime = (DateTimeOffset.UtcNow - TimeSpan.FromDays(EXPIRE_DAYS)).ToString("o");

        var timeFilter = $"Timestamp lt datetime'{expireTime}'";
        return QueryAsync(filter: timeFilter);
    }
}


public interface IWebhookOperations
{
    Async.Task SendEvent(EventMessage eventMessage);
}

public class WebhookOperations : Orm<Webhook>, IWebhookOperations
{
    private readonly IWebhookMessageLogOperations _webhookMessageLogOperations;
    private readonly ILogTracer _log;
<<<<<<< HEAD
    public WebhookOperations(IStorage storage, IWebhookMessageLogOperations webhookMessageLogOperations, ILogTracer log)
        : base(storage, log)
=======
    public WebhookOperations(IStorage storage, IWebhookMessageLogOperations webhookMessageLogOperations, ILogTracer log, IServiceConfig config)
        : base(storage, log, config)
>>>>>>> e86854cf
    {
        _webhookMessageLogOperations = webhookMessageLogOperations;
        _log = log;
    }

    async public Async.Task SendEvent(EventMessage eventMessage)
    {
        await foreach (var webhook in GetWebhooksCached())
        {
            if (!webhook.EventTypes.Contains(eventMessage.EventType))
            {
                continue;
            }
            await AddEvent(webhook, eventMessage);
        }
    }

    async private Async.Task AddEvent(Webhook webhook, EventMessage eventMessage)
    {
        var message = new WebhookMessageLog(
             EventId: eventMessage.EventId,
             EventType: eventMessage.EventType,
             Event: eventMessage.Event,
             InstanceId: eventMessage.InstanceId,
             InstanceName: eventMessage.InstanceName,
             WebhookId: webhook.WebhookId
            );

        var r = await _webhookMessageLogOperations.Replace(message);
        if (!r.IsOk)
        {
            var (status, reason) = r.ErrorV;
            _log.Error($"Failed to replace webhook message log due to [{status}] {reason}");
        }
    }


    //todo: caching
    public IAsyncEnumerable<Webhook> GetWebhooksCached()
    {
        return QueryAsync();
    }

}<|MERGE_RESOLUTION|>--- conflicted
+++ resolved
@@ -20,11 +20,7 @@
 
     private readonly IQueue _queue;
     private readonly ILogTracer _log;
-<<<<<<< HEAD
-    public WebhookMessageLogOperations(IStorage storage, IQueue queue, ILogTracer log) : base(storage, log)
-=======
     public WebhookMessageLogOperations(IStorage storage, IQueue queue, ILogTracer log, IServiceConfig config) : base(storage, log, config)
->>>>>>> e86854cf
     {
         _queue = queue;
         _log = log;
@@ -81,13 +77,8 @@
 {
     private readonly IWebhookMessageLogOperations _webhookMessageLogOperations;
     private readonly ILogTracer _log;
-<<<<<<< HEAD
-    public WebhookOperations(IStorage storage, IWebhookMessageLogOperations webhookMessageLogOperations, ILogTracer log)
-        : base(storage, log)
-=======
     public WebhookOperations(IStorage storage, IWebhookMessageLogOperations webhookMessageLogOperations, ILogTracer log, IServiceConfig config)
         : base(storage, log, config)
->>>>>>> e86854cf
     {
         _webhookMessageLogOperations = webhookMessageLogOperations;
         _log = log;
