--- conflicted
+++ resolved
@@ -1,261 +1,133 @@
-<<<<<<< HEAD
-using Microsoft.OneFuzz.Service.OneFuzzLib.Orm;
-using ApiService.OneFuzzLib.Orm;
-using System.Text.Json;
-using System.Security.Cryptography;
-using System.Net;
-using System.Text;
-
-namespace Microsoft.OneFuzz.Service;
-
-public interface IWebhookOperations
-{
-    Async.Task SendEvent(EventMessage eventMessage);
-    Async.Task<Webhook?> GetByWebhookId(Guid webhookId);
-    Async.Task<bool> Send(WebhookMessageLog messageLog);
-}
-
-public class WebhookOperations : Orm<Webhook>, IWebhookOperations
-{
-
-    // Needs to eventually pull from global __version__
-    const string USER_AGENT = "onefuzz-webhook 0.0.0";
-    private readonly IWebhookMessageLogOperations _webhookMessageLogOperations;
-    private readonly ILogTracer _log;
-    private ICreds _creds;
-    
-    public WebhookOperations(ICreds creds, IStorage storage, IWebhookMessageLogOperations webhookMessageLogOperations, ILogTracer log)
-        : base(storage)
-    {
-        _webhookMessageLogOperations = webhookMessageLogOperations;
-        _log = log;
-        _creds = creds;
-    }
-
-    async public Async.Task SendEvent(EventMessage eventMessage)
-    {
-        await foreach (var webhook in GetWebhooksCached())
-        {
-            if (!webhook.EventTypes.Contains(eventMessage.EventType))
-            {
-                continue;
-            }
-            await AddEvent(webhook, eventMessage);
-        }
-    }
-
-    async private Async.Task AddEvent(Webhook webhook, EventMessage eventMessage)
-    {
-        var message = new WebhookMessageLog(
-             EventId: eventMessage.EventId,
-             EventType: eventMessage.EventType,
-             Event: eventMessage.Event,
-             InstanceId: eventMessage.InstanceId,
-             InstanceName: eventMessage.InstanceName,
-             WebhookId: webhook.WebhookId
-            );
-
-        var r = await _webhookMessageLogOperations.Replace(message);
-        if (!r.IsOk)
-        {
-            var (status, reason) = r.ErrorV;
-            _log.Error($"Failed to replace webhook message log due to [{status}] {reason}");
-        }
-    }
-
-    public async Async.Task<bool> Send(WebhookMessageLog messageLog)
-    {
-        var webhook = await GetByWebhookId(messageLog.WebhookId);
-        if (webhook == null || webhook.Url == null)
-        {
-            throw new Exception($"Invalid Webhook. Webhook with WebhookId: {messageLog.WebhookId} Not Found");
-        }
-
-        var (data, digest) = await BuildMessage(webhookId: webhook.WebhookId, eventId: messageLog.EventId, eventType: messageLog.EventType, webhookEvent: messageLog.Event, secretToken: webhook.SecretToken, messageFormat: webhook.MessageFormat);
-
-        var headers = new Dictionary<string, string> {{"Content-type", "application/json"}, {"User-Agent", USER_AGENT}};
-
-        if (digest != null)
-        {
-            headers["X-Onefuzz-Digest"] = digest;
-        }
-
-        var client = new Request();
-        var response = client.Post(url: webhook.Url, json: data, headers: headers);
-        var result = response.Result;
-        if (result.StatusCode == HttpStatusCode.Accepted)
-        {
-            return true;
-        }
-        return false;
-    }
-
-    // Not converting to bytes, as it's not neccessary in C#. Just keeping as string. 
-    public async Async.Task<Tuple<string, string?>> BuildMessage(Guid webhookId, Guid eventId, EventType eventType, BaseEvent webhookEvent, String? secretToken, WebhookMessageFormat? messageFormat)
-    {
-        var entityConverter = new EntityConverter();
-        string data = "";
-        if (messageFormat != null && messageFormat == WebhookMessageFormat.EventGrid)
-        {
-            var eventGridMessage = new [] {new WebhookMessageEventGrid(Id: eventId, data: webhookEvent, DataVersion: "1.0.0", Subject: _creds.GetInstanceName(), EventType: eventType, EventTime: DateTimeOffset.UtcNow) };
-            data = JsonSerializer.Serialize(eventGridMessage, options: EntityConverter.GetJsonSerializerOptions());
-        } else 
-        {
-            var instanceId = await _creds.GetInstanceId();
-            var webhookMessage = new WebhookMessage(WebhookId: webhookId, EventId: eventId, EventType: eventType, Event: webhookEvent, InstanceId: instanceId, InstanceName: _creds.GetInstanceName());
-            data =  JsonSerializer.Serialize(webhookMessage, options: EntityConverter.GetJsonSerializerOptions());
-        }
-
-        string? digest = null;
-        var hmac = HMAC.Create("HMACSHA512");
-        if (secretToken != null && hmac != null)
-        {
-            hmac.Key =  System.Text.Encoding.UTF8.GetBytes(secretToken);            
-            digest = Convert.ToHexString(hmac.ComputeHash(System.Text.Encoding.UTF8.GetBytes(data)));
-        }
-
-        return new Tuple<string, string?> (data, digest);
-
-    }
-    
-    public async Async.Task<Webhook?> GetByWebhookId(Guid webhookId)
-    {
-        var data = QueryAsync(filter: $"PartitionKey eq '{webhookId}'");
-
-        return await data.FirstOrDefaultAsync();
-    }
-
-    //todo: caching
-    public IAsyncEnumerable<Webhook> GetWebhooksCached()
-    {
-        return QueryAsync();
-    }
-
-}
-=======
-﻿using ApiService.OneFuzzLib.Orm;
-
-namespace Microsoft.OneFuzz.Service;
-
-
-public interface IWebhookMessageLogOperations : IOrm<WebhookMessageLog>
-{
-    IAsyncEnumerable<WebhookMessageLog> SearchExpired();
-}
-
-
-public class WebhookMessageLogOperations : Orm<WebhookMessageLog>, IWebhookMessageLogOperations
-{
-    const int EXPIRE_DAYS = 7;
-
-    record WebhookMessageQueueObj(
-        Guid WebhookId,
-        Guid EventId
-        );
-
-    private readonly IQueue _queue;
-    private readonly ILogTracer _log;
-    public WebhookMessageLogOperations(IStorage storage, IQueue queue, ILogTracer log) : base(storage, log)
-    {
-        _queue = queue;
-        _log = log;
-    }
-
-
-    public async Async.Task QueueWebhook(WebhookMessageLog webhookLog)
-    {
-        var obj = new WebhookMessageQueueObj(webhookLog.WebhookId, webhookLog.EventId);
-
-        TimeSpan? visibilityTimeout = webhookLog.State switch
-        {
-            WebhookMessageState.Queued => TimeSpan.Zero,
-            WebhookMessageState.Retrying => TimeSpan.FromSeconds(30),
-            _ => null
-        };
-
-        if (visibilityTimeout == null)
-        {
-            _log.WithTags(
-                    new[] {
-                        ("WebhookId", webhookLog.WebhookId.ToString()),
-                        ("EventId", webhookLog.EventId.ToString()) }
-                    ).
-                Error($"invalid WebhookMessage queue state, not queuing. {webhookLog.WebhookId}:{webhookLog.EventId} - {webhookLog.State}");
-        }
-        else
-        {
-            await _queue.QueueObject("webhooks", obj, StorageType.Config, visibilityTimeout: visibilityTimeout);
-        }
-    }
-
-    private void QueueObject(string v, WebhookMessageQueueObj obj, StorageType config, int? visibility_timeout)
-    {
-        throw new NotImplementedException();
-    }
-
-    public IAsyncEnumerable<WebhookMessageLog> SearchExpired()
-    {
-        var expireTime = (DateTimeOffset.UtcNow - TimeSpan.FromDays(EXPIRE_DAYS)).ToString("o");
-
-        var timeFilter = $"Timestamp lt datetime'{expireTime}'";
-        return QueryAsync(filter: timeFilter);
-    }
-}
-
-
-public interface IWebhookOperations
-{
-    Async.Task SendEvent(EventMessage eventMessage);
-}
-
-public class WebhookOperations : Orm<Webhook>, IWebhookOperations
-{
-    private readonly IWebhookMessageLogOperations _webhookMessageLogOperations;
-    private readonly ILogTracer _log;
-    public WebhookOperations(IStorage storage, IWebhookMessageLogOperations webhookMessageLogOperations, ILogTracer log)
-        : base(storage, log)
-    {
-        _webhookMessageLogOperations = webhookMessageLogOperations;
-        _log = log;
-    }
-
-    async public Async.Task SendEvent(EventMessage eventMessage)
-    {
-        await foreach (var webhook in GetWebhooksCached())
-        {
-            if (!webhook.EventTypes.Contains(eventMessage.EventType))
-            {
-                continue;
-            }
-            await AddEvent(webhook, eventMessage);
-        }
-    }
-
-    async private Async.Task AddEvent(Webhook webhook, EventMessage eventMessage)
-    {
-        var message = new WebhookMessageLog(
-             EventId: eventMessage.EventId,
-             EventType: eventMessage.EventType,
-             Event: eventMessage.Event,
-             InstanceId: eventMessage.InstanceId,
-             InstanceName: eventMessage.InstanceName,
-             WebhookId: webhook.WebhookId
-            );
-
-        var r = await _webhookMessageLogOperations.Replace(message);
-        if (!r.IsOk)
-        {
-            var (status, reason) = r.ErrorV;
-            _log.Error($"Failed to replace webhook message log due to [{status}] {reason}");
-        }
-    }
-
-
-    //todo: caching
-    public IAsyncEnumerable<Webhook> GetWebhooksCached()
-    {
-        return QueryAsync();
-    }
-
-}
->>>>>>> 812a6d75
+using Microsoft.OneFuzz.Service.OneFuzzLib.Orm;
+using ApiService.OneFuzzLib.Orm;
+using System.Text.Json;
+using System.Security.Cryptography;
+using System.Net;
+using System.Text;
+
+namespace Microsoft.OneFuzz.Service;
+
+public interface IWebhookOperations
+{
+    Async.Task SendEvent(EventMessage eventMessage);
+    Async.Task<Webhook?> GetByWebhookId(Guid webhookId);
+    Async.Task<bool> Send(WebhookMessageLog messageLog);
+}
+
+public class WebhookOperations : Orm<Webhook>, IWebhookOperations
+{
+
+    // Needs to eventually pull from global __version__
+    const string USER_AGENT = "onefuzz-webhook 0.0.0";
+    private readonly IWebhookMessageLogOperations _webhookMessageLogOperations;
+    private readonly ILogTracer _log;
+    private ICreds _creds;
+    
+    public WebhookOperations(ICreds creds, IStorage storage, IWebhookMessageLogOperations webhookMessageLogOperations, ILogTracer log)
+        : base(storage)
+    {
+        _webhookMessageLogOperations = webhookMessageLogOperations;
+        _log = log;
+        _creds = creds;
+    }
+
+    async public Async.Task SendEvent(EventMessage eventMessage)
+    {
+        await foreach (var webhook in GetWebhooksCached())
+        {
+            if (!webhook.EventTypes.Contains(eventMessage.EventType))
+            {
+                continue;
+            }
+            await AddEvent(webhook, eventMessage);
+        }
+    }
+
+    async private Async.Task AddEvent(Webhook webhook, EventMessage eventMessage)
+    {
+        var message = new WebhookMessageLog(
+             EventId: eventMessage.EventId,
+             EventType: eventMessage.EventType,
+             Event: eventMessage.Event,
+             InstanceId: eventMessage.InstanceId,
+             InstanceName: eventMessage.InstanceName,
+             WebhookId: webhook.WebhookId
+            );
+
+        var r = await _webhookMessageLogOperations.Replace(message);
+        if (!r.IsOk)
+        {
+            var (status, reason) = r.ErrorV;
+            _log.Error($"Failed to replace webhook message log due to [{status}] {reason}");
+        }
+    }
+
+    public async Async.Task<bool> Send(WebhookMessageLog messageLog)
+    {
+        var webhook = await GetByWebhookId(messageLog.WebhookId);
+        if (webhook == null || webhook.Url == null)
+        {
+            throw new Exception($"Invalid Webhook. Webhook with WebhookId: {messageLog.WebhookId} Not Found");
+        }
+
+        var (data, digest) = await BuildMessage(webhookId: webhook.WebhookId, eventId: messageLog.EventId, eventType: messageLog.EventType, webhookEvent: messageLog.Event, secretToken: webhook.SecretToken, messageFormat: webhook.MessageFormat);
+
+        var headers = new Dictionary<string, string> {{"Content-type", "application/json"}, {"User-Agent", USER_AGENT}};
+
+        if (digest != null)
+        {
+            headers["X-Onefuzz-Digest"] = digest;
+        }
+
+        var client = new Request();
+        var response = client.Post(url: webhook.Url, json: data, headers: headers);
+        var result = response.Result;
+        if (result.StatusCode == HttpStatusCode.Accepted)
+        {
+            return true;
+        }
+        return false;
+    }
+
+    // Not converting to bytes, as it's not neccessary in C#. Just keeping as string. 
+    public async Async.Task<Tuple<string, string?>> BuildMessage(Guid webhookId, Guid eventId, EventType eventType, BaseEvent webhookEvent, String? secretToken, WebhookMessageFormat? messageFormat)
+    {
+        var entityConverter = new EntityConverter();
+        string data = "";
+        if (messageFormat != null && messageFormat == WebhookMessageFormat.EventGrid)
+        {
+            var eventGridMessage = new [] {new WebhookMessageEventGrid(Id: eventId, data: webhookEvent, DataVersion: "1.0.0", Subject: _creds.GetInstanceName(), EventType: eventType, EventTime: DateTimeOffset.UtcNow) };
+            data = JsonSerializer.Serialize(eventGridMessage, options: EntityConverter.GetJsonSerializerOptions());
+        } else 
+        {
+            var instanceId = await _creds.GetInstanceId();
+            var webhookMessage = new WebhookMessage(WebhookId: webhookId, EventId: eventId, EventType: eventType, Event: webhookEvent, InstanceId: instanceId, InstanceName: _creds.GetInstanceName());
+            data =  JsonSerializer.Serialize(webhookMessage, options: EntityConverter.GetJsonSerializerOptions());
+        }
+
+        string? digest = null;
+        var hmac = HMAC.Create("HMACSHA512");
+        if (secretToken != null && hmac != null)
+        {
+            hmac.Key =  System.Text.Encoding.UTF8.GetBytes(secretToken);            
+            digest = Convert.ToHexString(hmac.ComputeHash(System.Text.Encoding.UTF8.GetBytes(data)));
+        }
+
+        return new Tuple<string, string?> (data, digest);
+
+    }
+    
+    public async Async.Task<Webhook?> GetByWebhookId(Guid webhookId)
+    {
+        var data = QueryAsync(filter: $"PartitionKey eq '{webhookId}'");
+
+        return await data.FirstOrDefaultAsync();
+    }
+
+    //todo: caching
+    public IAsyncEnumerable<Webhook> GetWebhooksCached()
+    {
+        return QueryAsync();
+    }
+
+}