--- conflicted
+++ resolved
@@ -1,4 +1,4 @@
-using Azure.Data.Tables;
+﻿using Azure.Data.Tables;
 using System.Reflection;
 using System.Linq.Expressions;
 using System.Text.Json;
@@ -14,11 +14,7 @@
     public DateTimeOffset? TimeStamp { get; set; }
 }
 
-<<<<<<< HEAD
 public abstract record StatefulEntityBase<T>([property: JsonIgnore] T State) : EntityBase() where T : Enum;
-=======
-public abstract record StatefulEntityBase<T>([property: JsonIgnore] T state) : EntityBase() where T : Enum;
->>>>>>> e86854cf
 
 /// Indicates that the enum cases should no be renamed
 [AttributeUsage(AttributeTargets.Enum)]
