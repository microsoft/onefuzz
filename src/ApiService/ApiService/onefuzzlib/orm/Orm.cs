﻿using System.Collections.Concurrent;
using System.Reflection;
using System.Threading.Tasks;
using Azure.Data.Tables;
using Microsoft.OneFuzz.Service;
using Microsoft.OneFuzz.Service.OneFuzzLib.Orm;

namespace ApiService.OneFuzzLib.Orm {
    public interface IOrm<T> where T : EntityBase {
        Task<TableClient> GetTableClient(string table, string? accountId = null);
        IAsyncEnumerable<T> QueryAsync(string? filter = null);

        Task<T> GetEntityAsync(string partitionKey, string rowKey);
        Task<ResultVoid<(int, string)>> Insert(T entity);
        Task<ResultVoid<(int, string)>> Replace(T entity);
        Task<ResultVoid<(int, string)>> Update(T entity);
        Task<ResultVoid<(int, string)>> Delete(T entity);

        IAsyncEnumerable<T> SearchAll();
        IAsyncEnumerable<T> SearchByPartitionKeys(IEnumerable<string> partitionKeys);
        IAsyncEnumerable<T> SearchByRowKeys(IEnumerable<string> rowKeys);
        IAsyncEnumerable<T> SearchByTimeRange(DateTimeOffset min, DateTimeOffset max);

        // Allow using tuple to search.
        IAsyncEnumerable<T> SearchByTimeRange((DateTimeOffset min, DateTimeOffset max) range)
            => SearchByTimeRange(range.min, range.max);
    }


    public class Orm<T> : IOrm<T> where T : EntityBase {
#pragma warning disable CA1051 // permit visible instance fields
        protected readonly EntityConverter _entityConverter;
        protected readonly IOnefuzzContext _context;
        protected readonly ILogTracer _logTracer;
#pragma warning restore CA1051


        public Orm(ILogTracer logTracer, IOnefuzzContext context) {
            _context = context;
            _logTracer = logTracer;
            _entityConverter = new EntityConverter();
        }

        public async IAsyncEnumerable<T> QueryAsync(string? filter = null) {
            var tableClient = await GetTableClient(typeof(T).Name);

            await foreach (var x in tableClient.QueryAsync<TableEntity>(filter).Select(x => _entityConverter.ToRecord<T>(x))) {
                yield return x;
            }
        }

        /// Inserts the entity into table storage.
        /// If successful, updates the ETag of the passed-in entity.
        public async Task<ResultVoid<(int, string)>> Insert(T entity) {
            var tableClient = await GetTableClient(typeof(T).Name);
            var tableEntity = _entityConverter.ToTableEntity(entity);
            var response = await tableClient.AddEntityAsync(tableEntity);

            if (response.IsError) {
                return ResultVoid<(int, string)>.Error((response.Status, response.ReasonPhrase));
            } else {
                // update ETag
                entity.ETag = response.Headers.ETag;

                return ResultVoid<(int, string)>.Ok();
            }
        }

        public async Task<ResultVoid<(int, string)>> Replace(T entity) {
            var tableClient = await GetTableClient(typeof(T).Name);
            var tableEntity = _entityConverter.ToTableEntity(entity);
            var response = await tableClient.UpsertEntityAsync(tableEntity, TableUpdateMode.Replace);
            if (response.IsError) {
                return ResultVoid<(int, string)>.Error((response.Status, response.ReasonPhrase));
            } else {
                return ResultVoid<(int, string)>.Ok();
            }
        }

        public async Task<ResultVoid<(int, string)>> Update(T entity) {
            if (entity.ETag is null) {
                throw new ArgumentException("ETag must be set when updating an entity", nameof(entity));
            }

            var tableClient = await GetTableClient(typeof(T).Name);
            var tableEntity = _entityConverter.ToTableEntity(entity);

            var response = await tableClient.UpdateEntityAsync(tableEntity, entity.ETag.Value);
            if (response.IsError) {
                return ResultVoid<(int, string)>.Error((response.Status, response.ReasonPhrase));
            } else {
                return ResultVoid<(int, string)>.Ok();
            }
        }

        public async Task<T> GetEntityAsync(string partitionKey, string rowKey) {
            var tableClient = await GetTableClient(typeof(T).Name);
            var tableEntity = await tableClient.GetEntityAsync<TableEntity>(partitionKey, rowKey);
            return _entityConverter.ToRecord<T>(tableEntity);
        }

        public async Task<TableClient> GetTableClient(string table, string? accountId = null) {
            // TODO: do this less often, instead of once per request:
            var tableName = _context.ServiceConfiguration.OneFuzzStoragePrefix + table;

            var account = accountId ?? _context.ServiceConfiguration.OneFuzzFuncStorage ?? throw new ArgumentNullException(nameof(accountId));
            var tableClient = await _context.Storage.GetTableServiceClientForAccount(account);
            await tableClient.CreateTableIfNotExistsAsync(tableName);
            return tableClient.GetTableClient(tableName);
        }

        public async Task<ResultVoid<(int, string)>> Delete(T entity) {
            var tableClient = await GetTableClient(typeof(T).Name);
            var tableEntity = _entityConverter.ToTableEntity(entity);
            var response = await tableClient.DeleteEntityAsync(tableEntity.PartitionKey, tableEntity.RowKey);
            if (response.IsError) {
                return ResultVoid<(int, string)>.Error((response.Status, response.ReasonPhrase));
            } else {
                return ResultVoid<(int, string)>.Ok();
            }
        }

        public IAsyncEnumerable<T> SearchAll()
            => QueryAsync(null);

        public IAsyncEnumerable<T> SearchByPartitionKeys(IEnumerable<string> partitionKeys)
            => QueryAsync(Query.PartitionKeys(partitionKeys));

        public IAsyncEnumerable<T> SearchByRowKeys(IEnumerable<string> rowKeys)
            => QueryAsync(Query.RowKeys(rowKeys));

        public IAsyncEnumerable<T> SearchByTimeRange(DateTimeOffset min, DateTimeOffset max) {
            return QueryAsync(Query.TimeRange(min, max));
        }
    }


    public interface IStatefulOrm<T, TState> : IOrm<T> where T : StatefulEntityBase<TState> where TState : Enum {
        Async.Task<T?> ProcessStateUpdate(T entity);

        Async.Task<T?> ProcessStateUpdates(T entity, int MaxUpdates = 5);
    }


    public class StatefulOrm<T, TState, TSelf> : Orm<T>, IStatefulOrm<T, TState> where T : StatefulEntityBase<TState> where TState : Enum {
        static Lazy<Func<object>>? _partitionKeyGetter;
        static Lazy<Func<object>>? _rowKeyGetter;
        static ConcurrentDictionary<string, Func<T, Async.Task<T>>?> _stateFuncs = new ConcurrentDictionary<string, Func<T, Async.Task<T>>?>();

        delegate Async.Task<T> StateTransition(T entity);


        static StatefulOrm() {

            /// verify that all state transition function have the correct signature:
            var thisType = typeof(TSelf);
            var states = Enum.GetNames(typeof(TState));
            var delegateType = typeof(StateTransition);
            MethodInfo delegateSignature = delegateType.GetMethod("Invoke")!;

            foreach (var state in states) {
                var methodInfo = thisType?.GetMethod(state.ToString());
                if (methodInfo == null) {
                    continue;
                }

                bool parametersEqual = delegateSignature
                    .GetParameters()
                    .Select(x => x.ParameterType)
                    .SequenceEqual(methodInfo.GetParameters()
                        .Select(x => x.ParameterType));

                if (delegateSignature.ReturnType == methodInfo.ReturnType && parametersEqual) {
                    continue;
                }

                throw new Exception($"State transition method '{state}' in '{thisType?.Name}' does not have the correct signature. Expected '{delegateSignature}'  actual '{methodInfo}' ");
            };


            _partitionKeyGetter =
                typeof(T).GetProperties().FirstOrDefault(p => p.GetCustomAttributes(true).OfType<PartitionKeyAttribute>().Any())?.GetMethod switch {
                    null => null,
                    MethodInfo info => new Lazy<Func<object>>(() => (Func<object>)Delegate.CreateDelegate(typeof(Func<object>), info), true)
                };

            _rowKeyGetter =
                typeof(T).GetProperties().FirstOrDefault(p => p.GetCustomAttributes(true).OfType<RowKeyAttribute>().Any())?.GetMethod switch {
                    null => null,
                    MethodInfo info => new Lazy<Func<object>>(() => (Func<object>)Delegate.CreateDelegate(typeof(Func<object>), info), true)
                };
        }

        public StatefulOrm(ILogTracer logTracer, IOnefuzzContext context) : base(logTracer, context) {
        }

        /// <summary>
        /// process a single state update, if the obj
        /// implements a function for that state
        /// </summary>
        /// <param name="entity"></param>
        /// <returns></returns>
        public async Async.Task<T?> ProcessStateUpdate(T entity) {
            TState state = entity.State;
            var func = GetType().GetMethod(state.ToString()) switch {
                null => null,
                MethodInfo info => info.CreateDelegate<StateTransition>(this)
            };

            if (func != null) {
                _logTracer.Info($"processing state update: {typeof(T)} - PartitionKey {_partitionKeyGetter?.Value()} {_rowKeyGetter?.Value()} - %s");
                return await func(entity);
            } else {
<<<<<<< HEAD
                _logTracer.Warning($"State function for state: '{state}' not found");
=======
                _logTracer.Info($"State function for state: '{state}' not found on type {typeof(T)}");
>>>>>>> 3a0e8bb2
            }
            return null;
        }

        /// <summary>
        /// process through the state machine for an object
        /// </summary>
        /// <param name="entity"></param>
        /// <param name="MaxUpdates"></param>
        /// <returns></returns>
        /// <exception cref="NotImplementedException"></exception>
        public async Async.Task<T?> ProcessStateUpdates(T entity, int MaxUpdates = 5) {
            for (int i = 0; i < MaxUpdates; i++) {
                var state = entity.State;
                var newEntity = await ProcessStateUpdate(entity);

                if (newEntity == null)
                    return null;

                if (newEntity.State.Equals(state)) {
                    return newEntity;
                }
            }

            return null;
        }
    }

}<|MERGE_RESOLUTION|>--- conflicted
+++ resolved
@@ -211,11 +211,7 @@
                 _logTracer.Info($"processing state update: {typeof(T)} - PartitionKey {_partitionKeyGetter?.Value()} {_rowKeyGetter?.Value()} - %s");
                 return await func(entity);
             } else {
-<<<<<<< HEAD
-                _logTracer.Warning($"State function for state: '{state}' not found");
-=======
                 _logTracer.Info($"State function for state: '{state}' not found on type {typeof(T)}");
->>>>>>> 3a0e8bb2
             }
             return null;
         }
