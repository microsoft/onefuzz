﻿using System.Globalization;
using System.Net;
using System.Threading.Tasks;
using ApiService.OneFuzzLib.Orm;
using Azure.ResourceManager.Compute.Models;

namespace Microsoft.OneFuzz.Service;

public interface IReproOperations : IStatefulOrm<Repro, VmState> {
    public IAsyncEnumerable<Repro> SearchExpired();

    public IAsyncEnumerable<Repro> SearchStates(IEnumerable<VmState>? states);

    public Async.Task<Repro> SetFailed(Repro repro, VirtualMachineInstanceView instanceView);

    public Async.Task<Repro> SetError(Repro repro, Error result);

    public Async.Task<OneFuzzResultVoid> BuildReproScript(Repro repro);

    public Async.Task<Container?> GetSetupContainer(Repro repro);
    Task<OneFuzzResult<Repro>> Create(ReproConfig config, UserInfo userInfo);

    // state transitions:
    Task<Repro> Init(Repro repro);
    Task<Repro> ExtensionsLaunch(Repro repro);
    Task<Repro> ExtensionsFailed(Repro repro);
    Task<Repro> VmAllocationFailed(Repro repro);
    Task<Repro> Running(Repro repro);
    Task<Repro> Stopping(Repro repro);
    Task<Repro> Stopped(Repro repro);
}

public class ReproOperations : StatefulOrm<Repro, VmState, ReproOperations>, IReproOperations {
    const string DEFAULT_SKU = "Standard_DS1_v2";

    public ReproOperations(ILogTracer log, IOnefuzzContext context)
        : base(log, context) {

    }

    public IAsyncEnumerable<Repro> SearchExpired() {
        return QueryAsync(filter: Query.OlderThan("end_time", DateTimeOffset.UtcNow));
    }

    public async Async.Task<Vm> GetVm(Repro repro, InstanceConfig config) {
        var taskOperations = _context.TaskOperations;
        var tags = config.VmTags;
        var task = await taskOperations.GetByTaskId(repro.TaskId);
        if (task == null) {
            throw new Exception($"previous existing task missing: {repro.TaskId}");
        }

        Dictionary<Os, ImageReference> default_os = new()
        {
            { Os.Linux, config.DefaultLinuxVmImage ?? DefaultImages.Linux },
            { Os.Windows, config.DefaultWindowsVmImage ?? DefaultImages.Windows },
        };

        var vmConfig = await taskOperations.GetReproVmConfig(task);
        if (vmConfig == null) {
            if (!default_os.ContainsKey(task.Os)) {
                throw new NotSupportedException($"unsupport OS for repro {task.Os}");
            }

            vmConfig = new TaskVm(
                await _context.Creds.GetBaseRegion(),
                DEFAULT_SKU,
                default_os[task.Os],
                null
            );
        }

        return new Vm(
            repro.VmId.ToString(),
            vmConfig.Region,
            vmConfig.Sku,
            vmConfig.Image,
            repro.Auth,
            null,
            tags
        );
    }

    public async Async.Task<Repro> Stopping(Repro repro) {
        var config = await _context.ConfigOperations.Fetch();
        var vm = await GetVm(repro, config);
        var vmOperations = _context.VmOperations;
        if (!await vmOperations.IsDeleted(vm)) {
            _logTracer.Info($"vm stopping: {repro.VmId:Tag:VmId} {vm.Name:Tag:VmName}");
            var rr = await vmOperations.Delete(vm);
            if (rr) {
                _logTracer.Info($"repro vm fully deleted {repro.VmId:Tag:VmId} {vm.Name:Tag:VmName}");
            }
            repro = repro with { State = VmState.Stopping };
            var r = await Replace(repro);
            if (!r.IsOk) {
                _logTracer.WithHttpStatus(r.ErrorV).Error($"failed to replace repro {repro.VmId:Tag:VmId} {vm.Name:Tag:VmName} marked Stopping");
            }
            return repro;
        } else {
            return await Stopped(repro);
        }
    }

    public async Async.Task<Repro> Stopped(Repro repro) {
        _logTracer.Info($"vm stopped: {repro.VmId:Tag:VmId}");
        // BUG?: why are we updating repro and then deleting it and returning a new value
        repro = repro with { State = VmState.Stopped };
        var r = await Delete(repro);
        if (!r.IsOk && r.ErrorV.Status != HttpStatusCode.NotFound) {
            _logTracer.WithHttpStatus(r.ErrorV).Error($"failed to delete repro {repro.VmId:Tag:VmId} marked as stopped");
        }

        return repro;
    }

    public IAsyncEnumerable<Repro> SearchStates(IEnumerable<VmState>? states) {
        string? queryString = null;
        if (states != null) {
            queryString = Query.EqualAnyEnum("state", states);
        }
        return QueryAsync(queryString);
    }

    public async Async.Task<Repro> Init(Repro repro) {
        var config = await _context.ConfigOperations.Fetch();
        var vm = await GetVm(repro, config);
        var vmData = await _context.VmOperations.GetVm(vm.Name);
        if (vmData != null) {
            if (vmData.ProvisioningState == "Failed") {
                var failedVmData = await _context.VmOperations.GetVmWithInstanceView(vm.Name);
                if (failedVmData is null) {
                    // this should exist since we just loaded the VM above
                    throw new InvalidOperationException("Unable to fetch instance-view data for VM");
                }

                return await _context.ReproOperations.SetFailed(repro, failedVmData.InstanceView);
            } else {
                var scriptResult = await BuildReproScript(repro);
                if (!scriptResult.IsOk) {
                    return await _context.ReproOperations.SetError(repro, scriptResult.ErrorV);
                }
                repro = repro with { State = VmState.ExtensionsLaunch };
            }
        } else {
            var nsg = Nsg.ForRegion(vm.Region);
            var result = await _context.NsgOperations.Create(nsg);
            if (!result.IsOk) {
                return await _context.ReproOperations.SetError(repro, result.ErrorV);
            }

            var nsgConfig = config.ProxyNsgConfig;
            result = await _context.NsgOperations.SetAllowedSources(nsg, nsgConfig);
            if (!result.IsOk) {
                return await _context.ReproOperations.SetError(repro, result.ErrorV);
            }

            vm = vm with { Nsg = nsg };
            result = await _context.VmOperations.Create(vm);
            if (!result.IsOk) {
                return await _context.ReproOperations.SetError(repro, result.ErrorV);
            }
        }

        var r = await Replace(repro);
        if (!r.IsOk) {
            _logTracer.WithHttpStatus(r.ErrorV).Error($"failed to replace init repro: {repro.VmId:Tag:VmId}");
        }
        return repro;
    }

    public async Async.Task<Repro> ExtensionsLaunch(Repro repro) {
        var config = await _context.ConfigOperations.Fetch();
        var vm = await GetVm(repro, config);
        var vmData = await _context.VmOperations.GetVm(vm.Name);
        if (vmData == null) {
            return await _context.ReproOperations.SetError(
                repro,
                Error.Create(
                    ErrorCode.VM_CREATE_FAILED,
                    "failed before launching extensions"));
        }
        if (vmData.ProvisioningState == "Failed") {
            var failedVmData = await _context.VmOperations.GetVmWithInstanceView(vm.Name);
            if (failedVmData is null) {
                // this should exist since we loaded the VM above
                throw new InvalidOperationException("Unable to find instance-view data fro VM");
            }

            return await _context.ReproOperations.SetFailed(repro, failedVmData.InstanceView);
        }

        if (string.IsNullOrEmpty(repro.Ip)) {
            repro = repro with {
                Ip = await _context.IpOperations.GetPublicIp(vmData.NetworkProfile.NetworkInterfaces.First().Id)
            };
        }

        var extensions = await _context.Extensions.ReproExtensions(
            vm.Region,
            repro.Os,
            repro.VmId,
            repro.Config,
            await _context.ReproOperations.GetSetupContainer(repro)
        );

        var result = await _context.VmOperations.AddExtensions(vm, extensions);
        if (!result.IsOk) {
            return await SetError(repro, result.ErrorV);
        }

        if (result.OkV) {
            // this means extensions are all completed - transition to Running state
            repro = repro with { State = VmState.Running };
            await Replace(repro).IgnoreResult();
        }

        return repro;
    }

    public async Async.Task<Repro> SetFailed(Repro repro, VirtualMachineInstanceView instanceView) {
        var errors = instanceView.Statuses
            .Where(status => status.Level.HasValue && string.Equals(status.Level?.ToString(), "error", StringComparison.OrdinalIgnoreCase))
            .Select(status => $"{status.Code} {status.DisplayStatus} {status.Message}")
            .ToArray();

        return await SetError(
            repro,
            new Error(
                ErrorCode.VM_CREATE_FAILED,
                errors.ToList()));
    }

    public async Task<OneFuzzResultVoid> BuildReproScript(Repro repro) {
        if (repro.Auth == null) {
            return OneFuzzResultVoid.Error(
                ErrorCode.VM_CREATE_FAILED,
                "missing auth"
            );
        }

        var task = await _context.TaskOperations.GetByTaskId(repro.TaskId);
        if (task == null) {
            return OneFuzzResultVoid.Error(
                ErrorCode.VM_CREATE_FAILED,
                $"unable to find task with id: {repro.TaskId}"
            );
        }

        var report = await _context.Reports.GetReport(repro.Config.Container, repro.Config.Path);
        if (report == null) {
            return OneFuzzResultVoid.Error(
                ErrorCode.VM_CREATE_FAILED,
                "unable to perform repro for crash reports without inputs"
            );
        }

        var files = new Dictionary<string, string>();
        var auth = await _context.SecretsOperations.GetSecretValue(repro.Auth);

        if (auth == null) {
            return OneFuzzResultVoid.Error(ErrorCode.VM_CREATE_FAILED, "unable to fetch auth secret");
        }

        switch (task.Os) {
            case Os.Windows:
                var sshPath = "$env:ProgramData/ssh/administrators_authorized_keys";
                var cmds = new List<string>()
                {
                    $"Set-Content -Path {sshPath} -Value \"{auth.PublicKey}\"",
                    ". C:\\onefuzz\\tools\\win64\\onefuzz.ps1",
                    "Set-SetSSHACL",
                    $"while (1) {{ cdb -server tcp:port=1337 -c \"g\" setup\\{task.Config.Task.TargetExe} {report?.InputBlob?.Name} }}"
                };
                var winCmd = string.Join("\r\n", cmds);
                files.Add("repro.ps1", winCmd);
                break;
            case Os.Linux:
                var gdbFmt = "ASAN_OPTIONS='abort_on_error=1' gdbserver {0} /onefuzz/setup/{1} /onefuzz/downloaded/{2}";
                var linuxCmd = $"while :; do {string.Format(CultureInfo.InvariantCulture, gdbFmt, "localhost:1337", task.Config.Task.TargetExe, report?.InputBlob?.Name)}; done";
                files.Add("repro.sh", linuxCmd);

                var linuxCmdStdOut = $"#!/bin/bash\n{string.Format(CultureInfo.InvariantCulture, gdbFmt, "-", task.Config.Task.TargetExe, report?.InputBlob?.Name)}";
                files.Add("repro-stdout.sh", linuxCmdStdOut);
                break;
            default: throw new NotSupportedException($"invalid task os: {task.Os}");
        }

        foreach (var (fileName, fileContents) in files) {
            await _context.Containers.SaveBlob(
                WellKnownContainers.ReproScripts,
                $"{repro.VmId}/{fileName}",
                fileContents,
                StorageType.Config
            );
        }

        _logTracer.Info($"saved repro script {repro.VmId:Tag:VmId}");
        return OneFuzzResultVoid.Ok;
    }

    public async Async.Task<Repro> SetError(Repro repro, Error result) {
        _logTracer.Info(
            $"repro failed: {repro.VmId:Tag:VmId} - {repro.TaskId:Tag:TaskId} {result:Tag:Error}"
        );

        repro = repro with {
            Error = result,
            State = VmState.Stopping
        };

        var r = await Replace(repro);
        if (!r.IsOk) {
            _logTracer.WithHttpStatus(r.ErrorV).Error($"failed to replace repro record for {repro.VmId:Tag:VmId}");
        }
        return repro;
    }

    public async Task<Container?> GetSetupContainer(Repro repro) {
        var task = await _context.TaskOperations.GetByTaskId(repro.TaskId);
        return task?.Config?.Containers?
            .Where(container => container.Type == ContainerType.Setup)
            .FirstOrDefault()?
            .Name;
    }

    public async Task<OneFuzzResult<Repro>> Create(ReproConfig config, UserInfo userInfo) {
        var reportOrRegression = await _context.Reports.GetReportOrRegression(config.Container, config.Path);
        if (reportOrRegression is not Report report) {
            return OneFuzzResult<Repro>.Error(ErrorCode.UNABLE_TO_FIND, "unable to find report");
        }

        var task = await _context.TaskOperations.GetByTaskId(report.TaskId);
        if (task is null) {
            return OneFuzzResult<Repro>.Error(ErrorCode.INVALID_REQUEST, "unable to find task");
        }

        var auth = await _context.SecretsOperations.StoreSecret(new SecretValue<Authentication>(await Auth.BuildAuth(_logTracer)));

        var vm = new Repro(
            VmId: Guid.NewGuid(),
            Config: config,
            TaskId: task.TaskId,
            Os: task.Os,
<<<<<<< HEAD
            Auth: await AuthHelpers.BuildAuth(_logTracer),
=======
            Auth: new SecretAddress<Authentication>(auth),
>>>>>>> b44cff52
            EndTime: DateTimeOffset.UtcNow + TimeSpan.FromHours(config.Duration),
            UserInfo: userInfo);

        var r = await _context.ReproOperations.Insert(vm);
        if (!r.IsOk) {
            _logTracer.WithHttpStatus(r.ErrorV).Error($"failed to insert repro record for {vm.VmId:Tag:VmId}");
            return OneFuzzResult<Repro>.Error(
                ErrorCode.UNABLE_TO_CREATE,
                new[] { "failed to insert repro record" });
        }

        return OneFuzzResult.Ok(vm);
    }

    public Task<Repro> ExtensionsFailed(Repro repro) {
        // nothing to do
        return Async.Task.FromResult(repro);
    }

    public Task<Repro> VmAllocationFailed(Repro repro) {
        // nothing to do
        return Async.Task.FromResult(repro);
    }

    public Task<Repro> Running(Repro repro) {
        // nothing to do
        return Async.Task.FromResult(repro);
    }
}<|MERGE_RESOLUTION|>--- conflicted
+++ resolved
@@ -335,18 +335,14 @@
             return OneFuzzResult<Repro>.Error(ErrorCode.INVALID_REQUEST, "unable to find task");
         }
 
-        var auth = await _context.SecretsOperations.StoreSecret(new SecretValue<Authentication>(await Auth.BuildAuth(_logTracer)));
+        var auth = await _context.SecretsOperations.StoreSecret(new SecretValue<Authentication>(await AuthHelpers.BuildAuth(_logTracer)));
 
         var vm = new Repro(
             VmId: Guid.NewGuid(),
             Config: config,
             TaskId: task.TaskId,
             Os: task.Os,
-<<<<<<< HEAD
-            Auth: await AuthHelpers.BuildAuth(_logTracer),
-=======
             Auth: new SecretAddress<Authentication>(auth),
->>>>>>> b44cff52
             EndTime: DateTimeOffset.UtcNow + TimeSpan.FromHours(config.Duration),
             UserInfo: userInfo);
 
