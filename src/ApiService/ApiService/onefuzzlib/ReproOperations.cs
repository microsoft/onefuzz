<<<<<<< HEAD
﻿using System.Globalization;
using System.Threading.Tasks;
using ApiService.OneFuzzLib.Orm;
using Azure.ResourceManager.Compute;
=======
﻿using System.Threading.Tasks;
using ApiService.OneFuzzLib.Orm;
>>>>>>> b32e8c88

namespace Microsoft.OneFuzz.Service;

public interface IReproOperations : IStatefulOrm<Repro, VmState> {
    public IAsyncEnumerable<Repro> SearchExpired();

    public Async.Task<Repro> Stopping(Repro repro);

    public IAsyncEnumerable<Repro> SearchStates(IEnumerable<VmState>? states);
<<<<<<< HEAD


    public Async.Task<Repro> Init(Repro repro);
    public Async.Task<Repro> ExtensionsLaunch(Repro repro);

    public Async.Task<Repro> Stopped(Repro repro);

    public Async.Task<Repro> SetFailed(Repro repro, VirtualMachineResource vmData);

    public Async.Task<Repro> SetError(Repro repro, Error result);

    public Async.Task<OneFuzzResultVoid> BuildReproScript(Repro repro);

    public Async.Task<Container?> GetSetupContainer(Repro repro);
=======
    Task<OneFuzzResult<Repro>> Create(ReproConfig config, UserInfo userInfo);
>>>>>>> b32e8c88
}

public class ReproOperations : StatefulOrm<Repro, VmState, ReproOperations>, IReproOperations {
    private static readonly Dictionary<Os, string> DEFAULT_OS = new()
    {
        {Os.Linux, "Canonical:UbuntuServer:18.04-LTS:latest"},
        {Os.Windows, "MicrosoftWindowsDesktop:Windows-10:20h2-pro:latest"}
    };

    const string DEFAULT_SKU = "Standard_DS1_v2";



    public ReproOperations(ILogTracer log, IOnefuzzContext context)
        : base(log, context) {

    }

    public IAsyncEnumerable<Repro> SearchExpired() {
        return QueryAsync(filter: $"end_time lt datetime'{DateTime.UtcNow.ToString("o")}'");
    }

    public async Async.Task<Vm> GetVm(Repro repro, InstanceConfig config) {
        var taskOperations = _context.TaskOperations;
        var tags = config.VmTags;
        var task = await taskOperations.GetByTaskId(repro.TaskId);
        if (task == null) {
            throw new Exception($"previous existing task missing: {repro.TaskId}");
        }

        var vmConfig = await taskOperations.GetReproVmConfig(task);
        if (vmConfig == null) {
            if (!DEFAULT_OS.ContainsKey(task.Os)) {
                throw new NotImplementedException($"unsupport OS for repro {task.Os}");
            }

            vmConfig = new TaskVm(
                await _context.Creds.GetBaseRegion(),
                DEFAULT_SKU,
                DEFAULT_OS[task.Os],
                null
            );
        }

        if (repro.Auth == null) {
            throw new Exception("missing auth");
        }

        return new Vm(
            repro.VmId.ToString(),
            vmConfig.Region,
            vmConfig.Sku,
            vmConfig.Image,
            repro.Auth,
            null,
            tags
        );
    }

    public async Async.Task<Repro> Stopping(Repro repro) {
        var config = await _context.ConfigOperations.Fetch();
        var vm = await GetVm(repro, config);
        var vmOperations = _context.VmOperations;
        if (!await vmOperations.IsDeleted(vm)) {
            _logTracer.Info($"vm stopping: {repro.VmId}");
            await vmOperations.Delete(vm);
            repro = repro with { State = VmState.Stopping };
            await Replace(repro);
            return repro;
        } else {
            return await Stopped(repro);
        }
    }

    public async Async.Task<Repro> Stopped(Repro repro) {
        _logTracer.Info($"vm stopped: {repro.VmId}");
        repro = repro with { State = VmState.Stopped };
        await Delete(repro);
        return repro;
    }

    public IAsyncEnumerable<Repro> SearchStates(IEnumerable<VmState>? states) {
        string? queryString = null;
        if (states != null) {
            queryString = Query.EqualAnyEnum("state", states);
        }
        return QueryAsync(queryString);
    }

<<<<<<< HEAD
    public async Async.Task<Repro> Init(Repro repro) {
        var config = await _context.ConfigOperations.Fetch();
        var vm = await GetVm(repro, config);
        var vmData = await _context.VmOperations.GetVm(vm.Name);
        if (vmData != null) {
            if (vmData.Data.ProvisioningState == "Failed") {
                return await _context.ReproOperations.SetFailed(repro, vmData);
            } else {
                var scriptResult = await BuildReproScript(repro);
                if (!scriptResult.IsOk) {
                    return await _context.ReproOperations.SetError(repro, scriptResult.ErrorV);
                }
                repro = repro with { State = VmState.ExtensionsLaunch };
            }
        } else {
            var nsg = new Nsg(vm.Region, vm.Region);
            var result = await _context.NsgOperations.Create(nsg);
            if (!result.IsOk) {
                return await _context.ReproOperations.SetError(repro, result.ErrorV);
            }

            var nsgConfig = config.ProxyNsgConfig;
            result = await _context.NsgOperations.SetAllowedSources(nsg, nsgConfig);
            if (!result.IsOk) {
                return await _context.ReproOperations.SetError(repro, result.ErrorV);
            }

            vm = vm with { Nsg = nsg };
            result = await _context.VmOperations.Create(vm);
            if (!result.IsOk) {
                return await _context.ReproOperations.SetError(repro, result.ErrorV);
            }
        }

        await Replace(repro);
        return repro;
    }

    public async Async.Task<Repro> ExtensionsLaunch(Repro repro) {
        var config = await _context.ConfigOperations.Fetch();
        var vm = await GetVm(repro, config);
        var vmData = await _context.VmOperations.GetVm(vm.Name);
        if (vmData == null) {
            return await _context.ReproOperations.SetError(
                repro,
                OneFuzzResultVoid.Error(
                    ErrorCode.VM_CREATE_FAILED,
                    "failed before launching extensions"
                ).ErrorV
            );
        }

        if (vmData.Data.ProvisioningState == "Failed") {
            return await _context.ReproOperations.SetFailed(repro, vmData);
        }

        if (string.IsNullOrEmpty(repro.Ip)) {
            repro = repro with {
                Ip = await _context.IpOperations.GetPublicIp(vmData.Data.NetworkProfile.NetworkInterfaces.First().Id)
            };
        }

        var extensions = await _context.Extensions.ReproExtensions(
            vm.Region,
            repro.Os,
            repro.VmId,
            repro.Config,
            await _context.ReproOperations.GetSetupContainer(repro)
        );

        var result = await _context.VmOperations.AddExtensions(vm, extensions);
        if (!result.IsOk) {
            return await SetError(repro, result.ErrorV);
        } else {
            repro = repro with { State = VmState.Running };
        }

        await Replace(repro);
        return repro;
    }

    public async Async.Task<Repro> SetFailed(Repro repro, VirtualMachineResource vmData) {
        var errors = (await vmData.InstanceViewAsync()).Value.Statuses
            .Where(status => status.Level.HasValue && string.Equals(status.Level?.ToString(), "error", StringComparison.OrdinalIgnoreCase))
            .Select(status => $"{status.Code} {status.DisplayStatus} {status.Message}")
            .ToArray();

        return await SetError(repro, OneFuzzResultVoid.Error(
            ErrorCode.VM_CREATE_FAILED,
            errors
        ).ErrorV);
    }

    public async Task<OneFuzzResultVoid> BuildReproScript(Repro repro) {
        if (repro.Auth == null) {
            return OneFuzzResultVoid.Error(
                ErrorCode.VM_CREATE_FAILED,
                "missing auth"
            );
        }

        var task = await _context.TaskOperations.GetByTaskId(repro.TaskId);
        if (task == null) {
            return OneFuzzResultVoid.Error(
                ErrorCode.VM_CREATE_FAILED,
                $"unable to find task with id: {repro.TaskId}"
            );
        }

        var report = await _context.Reports.GetReport(repro.Config.Container, repro.Config.Path);
        if (report == null) {
            return OneFuzzResultVoid.Error(
                ErrorCode.VM_CREATE_FAILED,
                "unable to perform repro for crash reports without inputs"
            );
        }

        var files = new Dictionary<string, string>();
        switch (task.Os) {
            case Os.Windows:
                var sshPath = "$env:ProgramData/ssh/administrators_authorized_keys";
                var cmds = new List<string>()
                {
                    $"Set-Content -Path {sshPath} -Value \"{repro.Auth.PublicKey}\"",
                    ". C:\\onefuzz\\tools\\win64\\onefuzz.ps1",
                    "Set-SetSSHACL",
                    $"while (1) {{ cdb -server tcp:port=1337 -c \"g\" setup\\{task.Config.Task.TargetExe} {report?.InputBlob?.Name} }}"
                };
                var winCmd = string.Join("\r\n", cmds);
                files.Add("repro.ps1", winCmd);
                break;
            case Os.Linux:
                var gdbFmt = "ASAN_OPTIONS='abort_on_error=1' gdbserver {0} /onefuzz/setup/{1} /onefuzz/downloaded/{2}";
                var linuxCmd = $"while :; do {string.Format(CultureInfo.InvariantCulture, gdbFmt, "localhost:1337", task.Config.Task.TargetExe, report?.InputBlob?.Name)}; done";
                files.Add("repro.sh", linuxCmd);

                var linuxCmdStdOut = $"#!/bin/bash\n{string.Format(CultureInfo.InvariantCulture, gdbFmt, "-", task.Config.Task.TargetExe, report?.InputBlob?.Name)}";
                files.Add("repro-stdout.sh", linuxCmdStdOut);
                break;
            default: throw new NotImplementedException($"invalid task os: {task.Os}");
        }

        foreach (var (fileName, fileContents) in files) {
            await _context.Containers.SaveBlob(
                new Container("repro-scripts"),
                $"{repro.VmId}/{fileName}",
                fileContents,
                StorageType.Config
            );
        }

        _logTracer.Info("saved repro script");
        return OneFuzzResultVoid.Ok;
    }

    public async Async.Task<Repro> SetError(Repro repro, Error result) {
        _logTracer.Error(
            $"repro failed: vm_id: {repro.VmId} task_id: {repro.TaskId} error: {result}"
        );

        repro = repro with {
            Error = result,
            State = VmState.Stopping
        };

        await Replace(repro);
        return repro;
    }

    public async Task<Container?> GetSetupContainer(Repro repro) {
        var task = await _context.TaskOperations.GetByTaskId(repro.TaskId);
        return task?.Config?.Containers?
            .Where(container => container.Type == ContainerType.Setup)
            .FirstOrDefault()?
            .Name;
=======
    public async Task<OneFuzzResult<Repro>> Create(ReproConfig config, UserInfo userInfo) {
        var reportOrRegression = await _context.Reports.GetReportOrRegression(config.Container, config.Path);
        if (reportOrRegression is Report report) {
            var task = await _context.TaskOperations.GetByTaskId(report.TaskId);
            if (task == null) {
                return OneFuzzResult<Repro>.Error(ErrorCode.INVALID_REQUEST, "unable to find task");
            }

            var vm = new Repro(
                VmId: Guid.NewGuid(),
                Config: config,
                TaskId: task.TaskId,
                Os: task.Os,
                Auth: Auth.BuildAuth(),
                EndTime: DateTimeOffset.UtcNow + TimeSpan.FromHours(config.Duration),
                UserInfo: userInfo
            );

            await _context.ReproOperations.Insert(vm);
            return OneFuzzResult<Repro>.Ok(vm);
        } else {
            return OneFuzzResult<Repro>.Error(ErrorCode.UNABLE_TO_FIND, "unable to find report");
        }
>>>>>>> b32e8c88
    }
}<|MERGE_RESOLUTION|>--- conflicted
+++ resolved
@@ -1,12 +1,7 @@
-<<<<<<< HEAD
 ﻿using System.Globalization;
 using System.Threading.Tasks;
 using ApiService.OneFuzzLib.Orm;
 using Azure.ResourceManager.Compute;
-=======
-﻿using System.Threading.Tasks;
-using ApiService.OneFuzzLib.Orm;
->>>>>>> b32e8c88
 
 namespace Microsoft.OneFuzz.Service;
 
@@ -16,7 +11,6 @@
     public Async.Task<Repro> Stopping(Repro repro);
 
     public IAsyncEnumerable<Repro> SearchStates(IEnumerable<VmState>? states);
-<<<<<<< HEAD
 
 
     public Async.Task<Repro> Init(Repro repro);
@@ -31,9 +25,7 @@
     public Async.Task<OneFuzzResultVoid> BuildReproScript(Repro repro);
 
     public Async.Task<Container?> GetSetupContainer(Repro repro);
-=======
     Task<OneFuzzResult<Repro>> Create(ReproConfig config, UserInfo userInfo);
->>>>>>> b32e8c88
 }
 
 public class ReproOperations : StatefulOrm<Repro, VmState, ReproOperations>, IReproOperations {
@@ -123,7 +115,6 @@
         return QueryAsync(queryString);
     }
 
-<<<<<<< HEAD
     public async Async.Task<Repro> Init(Repro repro) {
         var config = await _context.ConfigOperations.Fetch();
         var vm = await GetVm(repro, config);
@@ -299,7 +290,8 @@
             .Where(container => container.Type == ContainerType.Setup)
             .FirstOrDefault()?
             .Name;
-=======
+    }
+    
     public async Task<OneFuzzResult<Repro>> Create(ReproConfig config, UserInfo userInfo) {
         var reportOrRegression = await _context.Reports.GetReportOrRegression(config.Container, config.Path);
         if (reportOrRegression is Report report) {
@@ -323,6 +315,5 @@
         } else {
             return OneFuzzResult<Repro>.Error(ErrorCode.UNABLE_TO_FIND, "unable to find report");
         }
->>>>>>> b32e8c88
     }
 }