--- conflicted
+++ resolved
@@ -30,15 +30,6 @@
 }
 
 public class ReproOperations : StatefulOrm<Repro, VmState, ReproOperations>, IReproOperations {
-<<<<<<< HEAD
-    private static readonly Dictionary<Os, ImageReference> DEFAULT_OS = new()
-    {
-        { Os.Linux, ImageReference.MustParse("Canonical:UbuntuServer:18.04-LTS:latest") },
-        { Os.Windows, ImageReference.MustParse("MicrosoftWindowsDesktop:Windows-10:20h2-pro:latest") }
-    };
-=======
->>>>>>> 85fca0d9
-
     const string DEFAULT_SKU = "Standard_DS1_v2";
 
     public ReproOperations(ILogTracer log, IOnefuzzContext context)
@@ -58,10 +49,10 @@
             throw new Exception($"previous existing task missing: {repro.TaskId}");
         }
 
-        Dictionary<Os, string> default_os = new()
+        Dictionary<Os, ImageReference> default_os = new()
         {
-            { Os.Linux, config.DefaultLinuxVmImage },
-            { Os.Windows, config.DefaultWindowsVmImage }
+            { Os.Linux, config.DefaultLinuxVmImage ?? DefaultImages.Linux },
+            { Os.Windows, config.DefaultWindowsVmImage ?? DefaultImages.Windows },
         };
 
         var vmConfig = await taskOperations.GetReproVmConfig(task);
