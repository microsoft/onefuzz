﻿using ApiService.OneFuzzLib.Orm;

namespace Microsoft.OneFuzz.Service;

public interface IReproOperations : IStatefulOrm<Repro, VmState> {
<<<<<<< HEAD
    public IAsyncEnumerable<Repro> SearchExpired();

    public System.Threading.Tasks.Task Stopping(Repro repro);

    public IAsyncEnumerable<Repro> SearchStates(IEnumerable<VmState>? States);

=======
    public IAsyncEnumerable<Repro?> SearchExpired();
>>>>>>> 5f8e381f
}

public class ReproOperations : StatefulOrm<Repro, VmState>, IReproOperations {
    private static readonly Dictionary<Os, string> DEFAULT_OS = new Dictionary<Os, string>
    {
        {Os.Linux, "Canonical:UbuntuServer:18.04-LTS:latest"},
        {Os.Windows, "MicrosoftWindowsDesktop:Windows-10:20h2-pro:latest"}
    };

    const string DEFAULT_SKU = "Standard_DS1_v2";

    private IConfigOperations _configOperations;
    private ITaskOperations _taskOperations;

    private IVmOperations _vmOperations;

    private ICreds _creds;

    public ReproOperations(IStorage storage, ILogTracer log, IServiceConfig config, IConfigOperations configOperations, ITaskOperations taskOperations, ICreds creds, IVmOperations vmOperations)
        : base(storage, log, config) {
        _configOperations = configOperations;
        _taskOperations = taskOperations;
        _creds = creds;
        _vmOperations = vmOperations;
    }

<<<<<<< HEAD
    public IAsyncEnumerable<Repro> SearchExpired() {
=======
    public IAsyncEnumerable<Repro?> SearchExpired() {
>>>>>>> 5f8e381f
        return QueryAsync(filter: $"end_time lt datetime'{DateTime.UtcNow.ToString("o")}'");
    }

    public async Async.Task<Vm> GetVm(Repro repro, InstanceConfig config) {
        var tags = config.VmTags;
        var task = await _taskOperations.GetByTaskId(repro.TaskId);
        if (task == null) {
            throw new Exception($"previous existing task missing: {repro.TaskId}");
        }

        var vmConfig = await _taskOperations.GetReproVmConfig(task);
        if (vmConfig == null) {
            if (!DEFAULT_OS.ContainsKey(task.Os)) {
                throw new NotImplementedException($"unsupport OS for repro {task.Os}");
            }

            vmConfig = new TaskVm(
                _creds.GetBaseRegion(),
                DEFAULT_SKU,
                DEFAULT_OS[task.Os],
                null
            );
        }

        if (repro.Auth == null) {
            throw new Exception("missing auth");
        }

        return new Vm(
            repro.VmId.ToString(),
            vmConfig.Region,
            vmConfig.Sku,
            vmConfig.Image,
            repro.Auth,
            null,
            tags
        );
    }

    public async System.Threading.Tasks.Task Stopping(Repro repro) {
        var config = await _configOperations.Fetch();
        var vm = await GetVm(repro, config);
        if (!await _vmOperations.IsDeleted(vm)) {
            _logTracer.Info($"vm stopping: {repro.VmId}");
            await _vmOperations.Delete(vm);
            await Replace(repro);
        } else {
            await Stopped(repro);
        }
    }

    public async Async.Task Stopped(Repro repro) {
        _logTracer.Info($"vm stopped: {repro.VmId}");
        await Delete(repro);
    }

    public IAsyncEnumerable<Repro> SearchStates(IEnumerable<VmState>? states) {
        string? queryString = null;
        if (states != null) {
            queryString = string.Join(
                " or ",
                states.Select(s => $"state eq '{s}'")
            );
        }
        return QueryAsync(queryString);
    }
}<|MERGE_RESOLUTION|>--- conflicted
+++ resolved
@@ -3,16 +3,13 @@
 namespace Microsoft.OneFuzz.Service;
 
 public interface IReproOperations : IStatefulOrm<Repro, VmState> {
-<<<<<<< HEAD
     public IAsyncEnumerable<Repro> SearchExpired();
 
     public System.Threading.Tasks.Task Stopping(Repro repro);
 
     public IAsyncEnumerable<Repro> SearchStates(IEnumerable<VmState>? States);
 
-=======
     public IAsyncEnumerable<Repro?> SearchExpired();
->>>>>>> 5f8e381f
 }
 
 public class ReproOperations : StatefulOrm<Repro, VmState>, IReproOperations {
@@ -39,11 +36,7 @@
         _vmOperations = vmOperations;
     }
 
-<<<<<<< HEAD
     public IAsyncEnumerable<Repro> SearchExpired() {
-=======
-    public IAsyncEnumerable<Repro?> SearchExpired() {
->>>>>>> 5f8e381f
         return QueryAsync(filter: $"end_time lt datetime'{DateTime.UtcNow.ToString("o")}'");
     }
 
