﻿using Azure.Core;
using Azure.Identity;
using Azure.ResourceManager;
using Azure.ResourceManager.Resources;

namespace Microsoft.OneFuzz.Service;

public interface ICreds {
    public DefaultAzureCredential GetIdentity();

    public string GetSubcription();

    public string GetBaseResourceGroup();

    public ResourceIdentifier GetResourceGroupResourceIdentifier();

    public string GetInstanceName();

    public ArmClient ArmClient { get; }

    public ResourceGroupResource GetResourceGroupResource();

    public string GetBaseRegion();
}

public class Creds : ICreds {
    private readonly ArmClient _armClient;
    private readonly DefaultAzureCredential _azureCredential;
    private readonly IServiceConfig _config;

    public ArmClient ArmClient => _armClient;

    public Creds(IServiceConfig config) {
        _config = config;
        _azureCredential = new DefaultAzureCredential();
        _armClient = new ArmClient(this.GetIdentity(), this.GetSubcription());
    }

    public DefaultAzureCredential GetIdentity() {
        return _azureCredential;
    }

    public string GetSubcription() {
        var storageResourceId = _config.OneFuzzDataStorage
            ?? throw new System.Exception("Data storage env var is not present");
        var storageResource = new ResourceIdentifier(storageResourceId);
        return storageResource.SubscriptionId!;
    }

    public string GetBaseResourceGroup() {
        var storageResourceId = _config.OneFuzzDataStorage
            ?? throw new System.Exception("Data storage env var is not present");
        var storageResource = new ResourceIdentifier(storageResourceId);
        return storageResource.ResourceGroupName!;
    }

    public ResourceIdentifier GetResourceGroupResourceIdentifier() {
        var resourceId = _config.OneFuzzResourceGroup
            ?? throw new System.Exception("Resource group env var is not present");
        return new ResourceIdentifier(resourceId);
    }

<<<<<<< HEAD
    public string GetInstanceName()
    {
        var instanceName = _config.OneFuzzInstanceName
            ?? throw new System.Exception("Instance Name env var is not present");

        return instanceName;
    }

    public ResourceGroupResource GetResourceGroupResource()
    {
=======
    public ResourceGroupResource GetResourceGroupResource() {
>>>>>>> 5f8e381f
        var resourceId = GetResourceGroupResourceIdentifier();
        return ArmClient.GetResourceGroupResource(resourceId);
    }

    public string GetBaseRegion() {
        return ArmClient.GetResourceGroupResource(GetResourceGroupResourceIdentifier()).Data.Location.Name;
    }
}<|MERGE_RESOLUTION|>--- conflicted
+++ resolved
@@ -60,7 +60,6 @@
         return new ResourceIdentifier(resourceId);
     }
 
-<<<<<<< HEAD
     public string GetInstanceName()
     {
         var instanceName = _config.OneFuzzInstanceName
@@ -71,9 +70,6 @@
 
     public ResourceGroupResource GetResourceGroupResource()
     {
-=======
-    public ResourceGroupResource GetResourceGroupResource() {
->>>>>>> 5f8e381f
         var resourceId = GetResourceGroupResourceIdentifier();
         return ArmClient.GetResourceGroupResource(resourceId);
     }
