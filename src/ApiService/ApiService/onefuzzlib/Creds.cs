using Azure.Identity;
using Azure.Core;
<<<<<<< HEAD
using System;
=======
using Azure.ResourceManager;
using Azure.ResourceManager.Resources;
>>>>>>> 812a6d75

namespace Microsoft.OneFuzz.Service;

public interface ICreds
{
    public DefaultAzureCredential GetIdentity();

    public string GetSubcription();

    public string GetBaseResourceGroup();

    public ResourceIdentifier GetResourceGroupResourceIdentifier();

<<<<<<< HEAD
    public string GetInstanceName();

    public Async.Task<Guid> GetInstanceId();
=======

    public ArmClient ArmClient { get; }

    public ResourceGroupResource GetResourceGroupResource();
>>>>>>> 812a6d75
}

public class Creds : ICreds
{
    private readonly Lazy<ArmClient> _armClient;

    public ArmClient ArmClient => _armClient.Value;

    public Creds()
    {
        _armClient = new Lazy<ArmClient>(() => new ArmClient(this.GetIdentity(), this.GetSubcription()), true);
    }

    private IContainers _containers;

    public Creds(IContainers containers)
    {
        _containers = containers;
    }
    // TODO: @cached
    public DefaultAzureCredential GetIdentity()
    {
        // TODO: AllowMoreWorkers
        // TODO: ReduceLogging
        return new DefaultAzureCredential();
    }

    public string GetSubcription()
    {
        var storageResourceId = EnvironmentVariables.OneFuzz.DataStorage
            ?? throw new System.Exception("Data storage env var is not present");
        var storageResource = new ResourceIdentifier(storageResourceId);
        return storageResource.SubscriptionId!;
    }

    public string GetBaseResourceGroup()
    {
        var storageResourceId = EnvironmentVariables.OneFuzz.DataStorage
            ?? throw new System.Exception("Data storage env var is not present");
        var storageResource = new ResourceIdentifier(storageResourceId);
        return storageResource.ResourceGroupName!;
    }

    public ResourceIdentifier GetResourceGroupResourceIdentifier()
    {
        var resourceId = EnvironmentVariables.OneFuzz.ResourceGroup
            ?? throw new System.Exception("Resource group env var is not present");
        return new ResourceIdentifier(resourceId);
    }

<<<<<<< HEAD
    public string GetInstanceName()
    {
        var instanceName = EnvironmentVariables.OneFuzz.InstanceName
            ?? throw new System.Exception("Instance Name env var is not present");

        return instanceName;
    }

    public async Async.Task<Guid> GetInstanceId()
    {
        var blob = await _containers.GetBlob(new Container("base-config"), "instance_id", StorageType.Config);
        if (blob == null)
        {
            throw new System.Exception("Blob Not Found");
        }
        return System.Guid.Parse(System.Text.Encoding.Default.GetString(blob.ToArray()));
=======
    public ResourceGroupResource GetResourceGroupResource()
    {
        var resourceId = GetResourceGroupResourceIdentifier();
        return ArmClient.GetResourceGroupResource(resourceId);
>>>>>>> 812a6d75
    }
}<|MERGE_RESOLUTION|>--- conflicted
+++ resolved
@@ -1,11 +1,8 @@
 using Azure.Identity;
 using Azure.Core;
-<<<<<<< HEAD
 using System;
-=======
 using Azure.ResourceManager;
 using Azure.ResourceManager.Resources;
->>>>>>> 812a6d75
 
 namespace Microsoft.OneFuzz.Service;
 
@@ -19,16 +16,13 @@
 
     public ResourceIdentifier GetResourceGroupResourceIdentifier();
 
-<<<<<<< HEAD
     public string GetInstanceName();
 
     public Async.Task<Guid> GetInstanceId();
-=======
 
     public ArmClient ArmClient { get; }
 
     public ResourceGroupResource GetResourceGroupResource();
->>>>>>> 812a6d75
 }
 
 public class Creds : ICreds
@@ -79,7 +73,6 @@
         return new ResourceIdentifier(resourceId);
     }
 
-<<<<<<< HEAD
     public string GetInstanceName()
     {
         var instanceName = EnvironmentVariables.OneFuzz.InstanceName
@@ -96,11 +89,10 @@
             throw new System.Exception("Blob Not Found");
         }
         return System.Guid.Parse(System.Text.Encoding.Default.GetString(blob.ToArray()));
-=======
+        
     public ResourceGroupResource GetResourceGroupResource()
     {
         var resourceId = GetResourceGroupResourceIdentifier();
         return ArmClient.GetResourceGroupResource(resourceId);
->>>>>>> 812a6d75
     }
 }