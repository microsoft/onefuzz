﻿using System.Net.Http;
using System.Net.Http.Json;
using System.Threading.Tasks;
using Azure.Core;
using Azure.Identity;
using Azure.ResourceManager;
using Azure.ResourceManager.Resources;

namespace Microsoft.OneFuzz.Service;

public interface ICreds {
    public DefaultAzureCredential GetIdentity();

    public string GetSubscription();

    public string GetBaseResourceGroup();

    public ResourceIdentifier GetResourceGroupResourceIdentifier();

    public string GetInstanceName();

    public ArmClient ArmClient { get; }

    public ResourceGroupResource GetResourceGroupResource();

    public Async.Task<string> GetBaseRegion();

    public Uri GetInstanceUrl();
    public Async.Task<Guid> GetScalesetPrincipalId();
    public Async.Task<T> QueryMicrosoftGraph<T>(HttpMethod method, string resource);

    public GenericResource ParseResourceId(string resourceId);

    public Async.Task<GenericResource> GetData(GenericResource resource);
<<<<<<< HEAD

=======
>>>>>>> 7f90c137
}

public class Creds : ICreds {
    private readonly ArmClient _armClient;
    private readonly DefaultAzureCredential _azureCredential;
    private readonly IServiceConfig _config;
    private readonly IHttpClientFactory _httpClientFactory;

    public ArmClient ArmClient => _armClient;

    public Creds(IServiceConfig config, IHttpClientFactory httpClientFactory) {
        _config = config;
        _httpClientFactory = httpClientFactory;
        _azureCredential = new DefaultAzureCredential();
        _armClient = new ArmClient(this.GetIdentity(), this.GetSubscription());
    }

    public DefaultAzureCredential GetIdentity() {
        return _azureCredential;
    }

    public string GetSubscription() {
        var storageResourceId = _config.OneFuzzDataStorage
            ?? throw new System.Exception("Data storage env var is not present");
        var storageResource = new ResourceIdentifier(storageResourceId);
        return storageResource.SubscriptionId!;
    }

    public string GetBaseResourceGroup() {
        var storageResourceId = _config.OneFuzzDataStorage
            ?? throw new System.Exception("Data storage env var is not present");
        var storageResource = new ResourceIdentifier(storageResourceId);
        return storageResource.ResourceGroupName!;
    }

    public ResourceIdentifier GetResourceGroupResourceIdentifier() {
        var resourceId = _config.OneFuzzResourceGroup
            ?? throw new System.Exception("Resource group env var is not present");
        return new ResourceIdentifier(resourceId);
    }

    public string GetInstanceName() {
        var instanceName = _config.OneFuzzInstanceName
            ?? throw new System.Exception("Instance Name env var is not present");

        return instanceName;
    }

    public ResourceGroupResource GetResourceGroupResource() {
        var resourceId = GetResourceGroupResourceIdentifier();
        return ArmClient.GetResourceGroupResource(resourceId);
    }

    public async Async.Task<string> GetBaseRegion() {
        var rg = await ArmClient.GetResourceGroupResource(GetResourceGroupResourceIdentifier()).GetAsync();
        if (rg.GetRawResponse().IsError) {
            throw new Exception($"Failed to get base region due to [{rg.GetRawResponse().Status}] {rg.GetRawResponse().ReasonPhrase}");
        }
        return rg.Value.Data.Location.Name;
    }

    public Uri GetInstanceUrl() {
        return new Uri($"https://{GetInstanceName()}.azurewebsites.net");
    }

    public record ScaleSetIdentity(string principalId);

    public async Async.Task<Guid> GetScalesetPrincipalId() {
        var path = GetScalesetIdentityResourcePath();
        var uid = ArmClient.GetGenericResource(new ResourceIdentifier(path));

        var resource = await uid.GetAsync();
        var principalId = resource.Value.Data.Properties.ToObjectFromJson<ScaleSetIdentity>().principalId;
        return new Guid(principalId);
    }

    public string GetScalesetIdentityResourcePath() {
        var scalesetIdName = $"{GetInstanceName()}-scalesetid";
        var resourceGroupPath = $"/subscriptions/{GetSubscription()}/resourceGroups/{GetBaseResourceGroup()}/providers";

        return $"{resourceGroupPath}/Microsoft.ManagedIdentity/userAssignedIdentities/{scalesetIdName}";
    }


    // https://docs.microsoft.com/en-us/graph/api/overview?view=graph-rest-1.0
    private static readonly Uri _graphResource = new("https://graph.microsoft.com");
    private static readonly Uri _graphResourceEndpoint = new("https://graph.microsoft.com/v1.0");

    public async Task<T> QueryMicrosoftGraph<T>(HttpMethod method, string resource) {
        var cred = GetIdentity();

        var scopes = new string[] { $"{_graphResource}/.default" };
        var accessToken = await cred.GetTokenAsync(new TokenRequestContext(scopes));

        var uri = new Uri($"{_graphResourceEndpoint}/{resource}");
        using var httpClient = _httpClientFactory.CreateClient();
        using var response = await httpClient.SendAsync(new HttpRequestMessage {
            Headers = {
                {"Authorization", $"Bearer {accessToken.Token}"},
                {"Content-Type", "application/json"},
            },
            Method = method,
            RequestUri = uri,
        });

        if (response.IsSuccessStatusCode) {
            var result = await response.Content.ReadFromJsonAsync<T>();
            if (result is null) {
                throw new GraphQueryException($"invalid data expected a json object: HTTP {response.StatusCode}");
            }

            return result;
        } else {
            var errorText = await response.Content.ReadAsStringAsync();
            throw new GraphQueryException($"request did not succeed: HTTP {response.StatusCode} - {errorText}");
        }
    }

    public GenericResource ParseResourceId(string resourceId) {
        return ArmClient.GetGenericResource(new ResourceIdentifier(resourceId));
    }

    public async Async.Task<GenericResource> GetData(GenericResource resource) {
        if (!resource.HasData) {
            return await resource.GetAsync();
        }
        return resource;
    }
}

class GraphQueryException : Exception {
    public GraphQueryException(string? message) : base(message) {
    }
}<|MERGE_RESOLUTION|>--- conflicted
+++ resolved
@@ -32,10 +32,6 @@
     public GenericResource ParseResourceId(string resourceId);
 
     public Async.Task<GenericResource> GetData(GenericResource resource);
-<<<<<<< HEAD
-
-=======
->>>>>>> 7f90c137
 }
 
 public class Creds : ICreds {
