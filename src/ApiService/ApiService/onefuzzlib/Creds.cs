﻿using Azure.Core;
using Azure.Identity;
using Azure.ResourceManager;
using Azure.ResourceManager.Resources;

namespace Microsoft.OneFuzz.Service;

public interface ICreds {
    public DefaultAzureCredential GetIdentity();

    public string GetSubscription();

    public string GetBaseResourceGroup();

    public ResourceIdentifier GetResourceGroupResourceIdentifier();

    public string GetInstanceName();

    public ArmClient ArmClient { get; }

    public ResourceGroupResource GetResourceGroupResource();

    public Async.Task<string> GetBaseRegion();

    public Uri GetInstanceUrl();
}

public class Creds : ICreds {
    private readonly ArmClient _armClient;
    private readonly DefaultAzureCredential _azureCredential;
    private readonly IServiceConfig _config;

    public ArmClient ArmClient => _armClient;

    public Creds(IServiceConfig config) {
        _config = config;
        _azureCredential = new DefaultAzureCredential();
        _armClient = new ArmClient(this.GetIdentity(), this.GetSubscription());
    }

    public DefaultAzureCredential GetIdentity() {
        return _azureCredential;
    }

    public string GetSubscription() {
        var storageResourceId = _config.OneFuzzDataStorage
            ?? throw new System.Exception("Data storage env var is not present");
        var storageResource = new ResourceIdentifier(storageResourceId);
        return storageResource.SubscriptionId!;
    }

    public string GetBaseResourceGroup() {
        var storageResourceId = _config.OneFuzzDataStorage
            ?? throw new System.Exception("Data storage env var is not present");
        var storageResource = new ResourceIdentifier(storageResourceId);
        return storageResource.ResourceGroupName!;
    }

    public ResourceIdentifier GetResourceGroupResourceIdentifier() {
        var resourceId = _config.OneFuzzResourceGroup
            ?? throw new System.Exception("Resource group env var is not present");
        return new ResourceIdentifier(resourceId);
    }

    public string GetInstanceName() {
        var instanceName = _config.OneFuzzInstanceName
            ?? throw new System.Exception("Instance Name env var is not present");

        return instanceName;
    }

    public ResourceGroupResource GetResourceGroupResource() {
        var resourceId = GetResourceGroupResourceIdentifier();
        return ArmClient.GetResourceGroupResource(resourceId);
    }

<<<<<<< HEAD
    public string GetBaseRegion() {
        return ArmClient.GetResourceGroupResource(GetResourceGroupResourceIdentifier())
            .Get().Value.Data.Location.Name;
=======
    public async Async.Task<string> GetBaseRegion() {
        var rg = await ArmClient.GetResourceGroupResource(GetResourceGroupResourceIdentifier()).GetAsync();
        if (rg.GetRawResponse().IsError) {
            throw new Exception($"Failed to get base region due to [{rg.GetRawResponse().Status}] {rg.GetRawResponse().ReasonPhrase}");
        }
        return rg.Value.Data.Location.Name;
>>>>>>> e6a0906b
    }

    public Uri GetInstanceUrl() {
        return new Uri($"https://{GetInstanceName()}.azurewebsites.net");
    }
}<|MERGE_RESOLUTION|>--- conflicted
+++ resolved
@@ -74,18 +74,12 @@
         return ArmClient.GetResourceGroupResource(resourceId);
     }
 
-<<<<<<< HEAD
-    public string GetBaseRegion() {
-        return ArmClient.GetResourceGroupResource(GetResourceGroupResourceIdentifier())
-            .Get().Value.Data.Location.Name;
-=======
     public async Async.Task<string> GetBaseRegion() {
         var rg = await ArmClient.GetResourceGroupResource(GetResourceGroupResourceIdentifier()).GetAsync();
         if (rg.GetRawResponse().IsError) {
             throw new Exception($"Failed to get base region due to [{rg.GetRawResponse().Status}] {rg.GetRawResponse().ReasonPhrase}");
         }
         return rg.Value.Data.Location.Name;
->>>>>>> e6a0906b
     }
 
     public Uri GetInstanceUrl() {
