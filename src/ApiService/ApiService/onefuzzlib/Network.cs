﻿using Azure.ResourceManager.Network;

namespace Microsoft.OneFuzz.Service;

public class Network {
    private readonly string _name;
    private readonly string _group;
    private readonly string _region;
    private readonly IOnefuzzContext _context;

    // This was generated randomly and should be preserved moving forwards
    static Guid NETWORK_GUID_NAMESPACE = Guid.Parse("372977ad-b533-416a-b1b4-f770898e0b11");

    public Network(string region, string group, string name, IOnefuzzContext context) {
        _region = region;
        _group = group;
        _name = name;
        _context = context;
    }

<<<<<<< HEAD
public class Network {
    private readonly string _name;
    private readonly string _group;
    private readonly string _region;
    private readonly IOnefuzzContext _context;

    private readonly NetworkConfig _networkConfig;

    // This was generated randomly and should be preserved moving forwards
    static Guid NETWORK_GUID_NAMESPACE = Guid.Parse("372977ad-b533-416a-b1b4-f770898e0b11");

    public Network(string region, string group, string name, IOnefuzzContext context, NetworkConfig networkConfig) {
        _region = region;
        _group = group;
        _name = name;
        _context = context;
        _networkConfig = networkConfig;
    }

    public static async Async.Task<Network> Init(string region, IOnefuzzContext context) {
=======
    public static async Async.Task<Network> Create(string region, IOnefuzzContext context) {
>>>>>>> fe8b7504
        var group = context.Creds.GetBaseResourceGroup();
        var instanceConfig = await context.ConfigOperations.Fetch();
        var networkConfig = instanceConfig.NetworkConfig;

        // Network names will be calculated from the address_space/subnet
        // *except* if they are the original values.  This allows backwards
        // compatibility to existing configs if you don't change the network
        // configs.

        string name;

        if (networkConfig.AddressSpace == NetworkConfig.Default.AddressSpace && networkConfig.Subnet == NetworkConfig.Default.Subnet) {
            name = region;
        } else {
            var networkId = Faithlife.Utility.GuidUtility.Create(NETWORK_GUID_NAMESPACE, string.Join("|", networkConfig.AddressSpace, networkConfig.Subnet), 5);
            name = $"{region}-{networkId}";
        }


<<<<<<< HEAD
        return new Network(region, group, name, context, networkConfig);
    }

    public Async.Task<SubnetResource?> GetSubnet() {
        return _context.Subnet.GetSubnet(_name, _name);
    }

    public async Async.Task<string?> GetId() {
        return await _context.Subnet.GetSubnetId(this._name, this._name);
    }

    public async Async.Task<OneFuzzResultVoid> Create() {
        if (!await Exists()) {
            return await _context.Subnet.CreateVirtualNetwork(_group, _name, _region, _networkConfig);
        }

        return OneFuzzResultVoid.Ok;
    }

    public async Async.Task<bool> Exists() {
        return !string.IsNullOrEmpty(await GetId());
=======
        return new Network(region, group, name, context);
    }

    public Async.Task<SubnetResource?> GetSubnet() {
        return _context.Subnet.GetSubnet(_name, _name);
>>>>>>> fe8b7504
    }

    internal Async.Task<VirtualNetworkResource?> GetVnet() {
        return _context.Subnet.GetVnet(_name);
    }
}<|MERGE_RESOLUTION|>--- conflicted
+++ resolved
@@ -2,23 +2,6 @@
 
 namespace Microsoft.OneFuzz.Service;
 
-public class Network {
-    private readonly string _name;
-    private readonly string _group;
-    private readonly string _region;
-    private readonly IOnefuzzContext _context;
-
-    // This was generated randomly and should be preserved moving forwards
-    static Guid NETWORK_GUID_NAMESPACE = Guid.Parse("372977ad-b533-416a-b1b4-f770898e0b11");
-
-    public Network(string region, string group, string name, IOnefuzzContext context) {
-        _region = region;
-        _group = group;
-        _name = name;
-        _context = context;
-    }
-
-<<<<<<< HEAD
 public class Network {
     private readonly string _name;
     private readonly string _group;
@@ -38,10 +21,7 @@
         _networkConfig = networkConfig;
     }
 
-    public static async Async.Task<Network> Init(string region, IOnefuzzContext context) {
-=======
     public static async Async.Task<Network> Create(string region, IOnefuzzContext context) {
->>>>>>> fe8b7504
         var group = context.Creds.GetBaseResourceGroup();
         var instanceConfig = await context.ConfigOperations.Fetch();
         var networkConfig = instanceConfig.NetworkConfig;
@@ -61,7 +41,6 @@
         }
 
 
-<<<<<<< HEAD
         return new Network(region, group, name, context, networkConfig);
     }
 
@@ -83,13 +62,6 @@
 
     public async Async.Task<bool> Exists() {
         return !string.IsNullOrEmpty(await GetId());
-=======
-        return new Network(region, group, name, context);
-    }
-
-    public Async.Task<SubnetResource?> GetSubnet() {
-        return _context.Subnet.GetSubnet(_name, _name);
->>>>>>> fe8b7504
     }
 
     internal Async.Task<VirtualNetworkResource?> GetVnet() {
