--- conflicted
+++ resolved
@@ -20,10 +20,6 @@
 
     public async Task<Report?> GetReport(Container container, string fileName) {
         var result = await GetReportOrRegression(container, fileName);
-<<<<<<< HEAD
-        _log.Info($"~~~~~~~~{JsonSerializer.Serialize(result)}~~~~~~~~~~~~");
-=======
->>>>>>> 3a0e8bb2
         if (result != null && result is Report) {
             return result as Report;
         }
