﻿using System.Text.Json;
using System.Threading.Tasks;
using Azure.Core;
using Azure.ResourceManager.Compute;
using Azure.Storage.Sas;
using Microsoft.OneFuzz.Service.OneFuzzLib.Orm;

namespace Microsoft.OneFuzz.Service;

public interface IExtensions {
    public Async.Task<IList<VirtualMachineScaleSetExtensionData>> FuzzExtensions(Pool pool, Scaleset scaleset);

    public Async.Task<Dictionary<string, VirtualMachineExtensionData>> ReproExtensions(AzureLocation region, Os reproOs, Guid reproId, ReproConfig reproConfig, Container? setupContainer);
}

public class Extensions : IExtensions {
<<<<<<< HEAD
    IServiceConfig _serviceConfig;
    ICreds _creds;
    IQueue _queue;
    IContainers _containers;
    IConfigOperations _instanceConfigOps;
    ILogAnalytics _logAnalytics;

=======
>>>>>>> 3a0e8bb2
    IOnefuzzContext _context;

    private static readonly JsonSerializerOptions _extensionSerializerOptions = new JsonSerializerOptions {
        PropertyNamingPolicy = JsonNamingPolicy.CamelCase
    };

<<<<<<< HEAD
    public Extensions(IServiceConfig config, ICreds creds, IQueue queue, IContainers containers, IConfigOperations instanceConfigOps, ILogAnalytics logAnalytics, IOnefuzzContext context) {
        _serviceConfig = config;
        _creds = creds;
        _queue = queue;
        _containers = containers;
        _instanceConfigOps = instanceConfigOps;
        _logAnalytics = logAnalytics;
=======
    public Extensions(IOnefuzzContext context) {
>>>>>>> 3a0e8bb2
        _context = context;
    }

    public async Async.Task<Uri?> ConfigUrl(Container container, string fileName, bool withSas) {
        if (withSas)
            return await _context.Containers.GetFileSasUrl(container, fileName, StorageType.Config, BlobSasPermissions.Read);
        else
            return await _context.Containers.GetFileUrl(container, fileName, StorageType.Config);
    }

<<<<<<< HEAD
    public async Async.Task<IList<VMExtenionWrapper>> GenericExtensions(AzureLocation region, Os vmOs) {
        var extensions = new List<VMExtenionWrapper>();
=======
    public async Async.Task<IList<VMExtensionWrapper>> GenericExtensions(AzureLocation region, Os vmOs) {
        var extensions = new List<VMExtensionWrapper>();
>>>>>>> 3a0e8bb2

        var instanceConfig = await _context.ConfigOperations.Fetch();
        extensions.Add(await MonitorExtension(region, vmOs));

        var depenency = DependencyExtension(region, vmOs);
        if (depenency is not null) {
            extensions.Add(depenency);
        }

        if (instanceConfig.Extensions is not null) {

            if (instanceConfig.Extensions.Keyvault is not null) {
                var keyvault = KeyVaultExtension(region, instanceConfig.Extensions.Keyvault, vmOs);
                extensions.Add(keyvault);
            }

            if (instanceConfig.Extensions.Geneva is not null && vmOs == Os.Windows) {
                var geneva = GenevaExtension(region);
                extensions.Add(geneva);
            }

            if (instanceConfig.Extensions.AzureMonitor is not null && vmOs == Os.Linux) {
                var azMon = AzMonExtension(region, instanceConfig.Extensions.AzureMonitor);
                extensions.Add(azMon);
            }

            if (instanceConfig.Extensions.AzureSecurity is not null && vmOs == Os.Linux) {
                var azSec = AzSecExtension(region);
                extensions.Add(azSec);
            }
        }

        return extensions;
    }

<<<<<<< HEAD
    public static VMExtenionWrapper KeyVaultExtension(AzureLocation region, KeyvaultExtensionConfig keyVault, Os vmOs) {
=======
    public static VMExtensionWrapper KeyVaultExtension(AzureLocation region, KeyvaultExtensionConfig keyVault, Os vmOs) {
>>>>>>> 3a0e8bb2
        var keyVaultName = keyVault.KeyVaultName;
        var certName = keyVault.CertName;
        var uri = keyVaultName + certName;

        if (vmOs == Os.Windows) {
<<<<<<< HEAD
            return new VMExtenionWrapper {
                Location = region,
=======
            return new VMExtensionWrapper {
                Location = region,
                Name = "KVVMExtensionForWindows",
>>>>>>> 3a0e8bb2
                Publisher = "Microsoft.Azure.KeyVault",
                TypePropertiesType = "KeyVaultForWindows",
                TypeHandlerVersion = "1.0",
                AutoUpgradeMinorVersion = true,
                Settings = new BinaryData(JsonSerializer.Serialize(new {
                    SecretsManagementSettings = new {
                        PollingIntervalInS = "3600",
                        CertificateStoreName = "MY",
                        LinkOnRenewal = false,
                        CertificateStoreLocation = "LocalMachine",
                        RequireInitialSync = true,
                        ObservedCertificates = new string[] { uri },
                    }
                }, _extensionSerializerOptions))
            };
        } else if (vmOs == Os.Linux) {
            var certPath = keyVault.CertPath;
            var extensionStore = keyVault.ExtensionStore;
            var certLocation = certPath + extensionStore;

<<<<<<< HEAD
            return new VMExtenionWrapper {
                Location = region,
=======
            return new VMExtensionWrapper {
                Location = region,
                Name = "KVVMExtensionForLinux",
>>>>>>> 3a0e8bb2
                Publisher = "Microsoft.Azure.KeyVault",
                TypePropertiesType = "KeyVaultForLinux",
                TypeHandlerVersion = "2.0",
                AutoUpgradeMinorVersion = true,
                Settings = new BinaryData(JsonSerializer.Serialize(new {
                    SecretsManagementSettings = new {
                        PollingIntervalInS = "3600",
                        CertificateStoreLocation = certLocation,
                        RequireInitialSync = true,
                        ObservedCertificates = new string[] { uri },
                    }
                }, _extensionSerializerOptions))
            };
        } else {
            throw new NotImplementedException($"unsupported os {vmOs}");
        }
    }

<<<<<<< HEAD
    public static VMExtenionWrapper AzSecExtension(AzureLocation region) {
        return new VMExtenionWrapper {
            Location = region,
=======
    public static VMExtensionWrapper AzSecExtension(AzureLocation region) {
        return new VMExtensionWrapper {
            Location = region,
            Name = "AzureSecurityLinuxAgent",
>>>>>>> 3a0e8bb2
            Publisher = "Microsoft.Azure.Security.Monitoring",
            TypePropertiesType = "AzureSecurityLinuxAgent",
            TypeHandlerVersion = "2.0",
            AutoUpgradeMinorVersion = true,
            Settings = new BinaryData(JsonSerializer.Serialize(new { EnableGenevaUpload = true, EnableAutoConfig = true }, _extensionSerializerOptions))
        };

    }

<<<<<<< HEAD
    public static VMExtenionWrapper AzMonExtension(AzureLocation region, AzureMonitorExtensionConfig azureMonitor) {
=======
    public static VMExtensionWrapper AzMonExtension(AzureLocation region, AzureMonitorExtensionConfig azureMonitor) {
>>>>>>> 3a0e8bb2
        var authId = azureMonitor.MonitoringGCSAuthId;
        var configVersion = azureMonitor.ConfigVersion;
        var moniker = azureMonitor.Moniker;
        var namespaceName = azureMonitor.Namespace;
        var environment = azureMonitor.MonitoringGSEnvironment;
        var account = azureMonitor.MonitoringGCSAccount;
        var authIdType = azureMonitor.MonitoringGCSAuthIdType;

<<<<<<< HEAD
        return new VMExtenionWrapper {
            Location = region,
=======
        return new VMExtensionWrapper {
            Location = region,
            Name = "AzureMonitorLinuxAgent",
>>>>>>> 3a0e8bb2
            Publisher = "Microsoft.Azure.Monitor",
            TypePropertiesType = "AzureMonitorLinuxAgent",
            AutoUpgradeMinorVersion = true,
            TypeHandlerVersion = "1.0",
            Settings = new BinaryData(JsonSerializer.Serialize(new { GCS_AUTO_CONFIG = true }, _extensionSerializerOptions)),
            ProtectedSettings =
                new BinaryData(JsonSerializer.Serialize(
                    new {
                        ConfigVersion = configVersion,
                        Moniker = moniker,
                        Namespace = namespaceName,
                        MonitoringGCSEnvironment = environment,
                        MonitoringGCSAccount = account,
                        MonitoringGCSRegion = region,
                        MonitoringGCSAuthId = authId,
                        MonitoringGCSAuthIdType = authIdType,
                    }, _extensionSerializerOptions))
        };
    }

<<<<<<< HEAD
    public static VMExtenionWrapper GenevaExtension(AzureLocation region) {
        return new VMExtenionWrapper {
            Location = region,
=======
    public static VMExtensionWrapper GenevaExtension(AzureLocation region) {
        return new VMExtensionWrapper {
            Location = region,
            Name = "Microsoft.Azure.Geneva.GenevaMonitoring",
>>>>>>> 3a0e8bb2
            Publisher = "Microsoft.Azure.Geneva",
            TypePropertiesType = "GenevaMonitoring",
            TypeHandlerVersion = "2.0",
            AutoUpgradeMinorVersion = true,
            EnableAutomaticUpgrade = true,
        };
    }

<<<<<<< HEAD
    public static VMExtenionWrapper? DependencyExtension(AzureLocation region, Os vmOs) {

        if (vmOs == Os.Windows) {
            return new VMExtenionWrapper {
                Location = region,
=======
    public static VMExtensionWrapper? DependencyExtension(AzureLocation region, Os vmOs) {

        if (vmOs == Os.Windows) {
            return new VMExtensionWrapper {
                Location = region,
                Name = "DependencyAgentWindows",
>>>>>>> 3a0e8bb2
                AutoUpgradeMinorVersion = true,
                Publisher = "Microsoft.Azure.Monitoring.DependencyAgent",
                TypePropertiesType = "DependencyAgentWindows",
                TypeHandlerVersion = "9.5"
            };
        } else {
            // THIS TODO IS FROM PYTHON CODE
            //# TODO: dependency agent for linux is not reliable
            //# extension = {
            //#     "name": "DependencyAgentLinux",
            //#     "publisher": "Microsoft.Azure.Monitoring.DependencyAgent",
            //#     "type": "DependencyAgentLinux",
            //#     "typeHandlerVersion": "9.5",
            //#     "location": vm.region,
            //#     "autoUpgradeMinorVersion": True,
            //# }
            return null;
        }
    }


    public async Async.Task<Uri?> BuildPoolConfig(Pool pool) {
        var instanceId = await _context.Containers.GetInstanceId();

        var queueSas = await _context.Queue.GetQueueSas("node-heartbeat", StorageType.Config, QueueSasPermissions.Add);
        var config = new AgentConfig(
            ClientCredentials: null,
            OneFuzzUrl: _context.Creds.GetInstanceUrl(),
            PoolName: pool.Name,
            HeartbeatQueue: queueSas,
            InstanceTelemetryKey: _context.ServiceConfiguration.ApplicationInsightsInstrumentationKey,
            MicrosoftTelemetryKey: _context.ServiceConfiguration.OneFuzzTelemetry,
            MultiTenantDomain: _context.ServiceConfiguration.MultiTenantDomain,
            InstanceId: instanceId
            );

        var fileName = $"{pool.Name}/config.json";
        await _context.Containers.SaveBlob(new Container("vm-scripts"), fileName, (JsonSerializer.Serialize(config, EntityConverter.GetJsonSerializerOptions())), StorageType.Config);
        return await ConfigUrl(new Container("vm-scripts"), fileName, false);
    }


    public async Async.Task<Uri?> BuildScaleSetScript(Pool pool, Scaleset scaleSet) {
        List<string> commands = new();
        var extension = pool.Os == Os.Windows ? "ps1" : "sh";
        var fileName = $"{scaleSet.ScalesetId}/scaleset-setup.{extension}";
        var sep = pool.Os == Os.Windows ? "\r\n" : "\n";

        if (pool.Os == Os.Windows && scaleSet.Auth is not null) {
            var sshKey = scaleSet.Auth.PublicKey.Trim();
            var sshPath = "$env:ProgramData/ssh/administrators_authorized_keys";
            commands.Add($"Set-Content -Path {sshPath} -Value \"{sshKey}\"");
        }

        await _context.Containers.SaveBlob(new Container("vm-scripts"), fileName, string.Join(sep, commands) + sep, StorageType.Config);
        return await _context.Containers.GetFileUrl(new Container("vm-scripts"), fileName, StorageType.Config);
    }

    public async Async.Task UpdateManagedScripts() {
<<<<<<< HEAD
        var instanceSpecificSetupSas = await _containers.GetContainerSasUrl(new Container("instance-specific-setup"), StorageType.Config, BlobContainerSasPermissions.List | BlobContainerSasPermissions.Read);
        var toolsSas = await _containers.GetContainerSasUrl(new Container("tools"), StorageType.Config, BlobContainerSasPermissions.List | BlobContainerSasPermissions.Read);
=======
        var instanceSpecificSetupSas = await _context.Containers.GetContainerSasUrl(new Container("instance-specific-setup"), StorageType.Config, BlobContainerSasPermissions.List | BlobContainerSasPermissions.Read);
        var toolsSas = await _context.Containers.GetContainerSasUrl(new Container("tools"), StorageType.Config, BlobContainerSasPermissions.List | BlobContainerSasPermissions.Read);
>>>>>>> 3a0e8bb2

        string[] commands = {
            $"azcopy sync '{instanceSpecificSetupSas}' instance-specific-setup",
            $"azcopy sync '{toolsSas}' tools"
        };

        await _context.Containers.SaveBlob(new Container("vm-scripts"), "managed.ps1", string.Join("\r\n", commands) + "\r\n", StorageType.Config);
        await _context.Containers.SaveBlob(new Container("vm-scripts"), "managed.sh", string.Join("\n", commands) + "\n", StorageType.Config);
    }

<<<<<<< HEAD
    public async Async.Task<VMExtenionWrapper> AgentConfig(AzureLocation region, Os vmOs, AgentMode mode, List<Uri>? urls = null, bool withSas = false) {
=======
    public async Async.Task<VMExtensionWrapper> AgentConfig(AzureLocation region, Os vmOs, AgentMode mode, List<Uri>? urls = null, bool withSas = false) {
>>>>>>> 3a0e8bb2
        await UpdateManagedScripts();
        var urlsUpdated = urls ?? new();

        if (vmOs == Os.Windows) {
            var vmScripts = await ConfigUrl(new Container("vm-scripts"), "managed.ps1", withSas) ?? throw new Exception("failed to get VmScripts config url");
            var toolsAzCopy = await ConfigUrl(new Container("tools"), "win64/azcopy.exe", withSas) ?? throw new Exception("failed to get toolsAzCopy config url");
            var toolsSetup = await ConfigUrl(new Container("tools"), "win64/setup.ps1", withSas) ?? throw new Exception("failed to get toolsSetup config url");
            var toolsOneFuzz = await ConfigUrl(new Container("tools"), "win64/onefuzz.ps1", withSas) ?? throw new Exception("failed to get toolsOneFuzz config url");

            urlsUpdated.Add(vmScripts);
            urlsUpdated.Add(toolsAzCopy);
            urlsUpdated.Add(toolsSetup);
            urlsUpdated.Add(toolsOneFuzz);

            var toExecuteCmd = $"powershell -ExecutionPolicy Unrestricted -File win64/setup.ps1 -mode {mode.ToString().ToLowerInvariant()}";

<<<<<<< HEAD
            var extension = new VMExtenionWrapper {
=======
            var extension = new VMExtensionWrapper {
>>>>>>> 3a0e8bb2
                Name = "CustomScriptExtension",
                TypePropertiesType = "CustomScriptExtension",
                Publisher = "Microsoft.Compute",
                Location = region,
                ForceUpdateTag = Guid.NewGuid().ToString(),
                TypeHandlerVersion = "1.9",
                AutoUpgradeMinorVersion = true,
                Settings = new BinaryData(JsonSerializer.Serialize(new { commandToExecute = toExecuteCmd, fileUris = urlsUpdated }, _extensionSerializerOptions)),
                ProtectedSettings = new BinaryData(JsonSerializer.Serialize(new { managedIdentity = new Dictionary<string, string>() }, _extensionSerializerOptions))
            };
            return extension;
        } else if (vmOs == Os.Linux) {

            var vmScripts = await ConfigUrl(new Container("vm-scripts"), "managed.sh", withSas) ?? throw new Exception("failed to get VmScripts config url");
            var toolsAzCopy = await ConfigUrl(new Container("tools"), "linux/azcopy", withSas) ?? throw new Exception("failed to get toolsAzCopy config url");
            var toolsSetup = await ConfigUrl(new Container("tools"), "linux/setup.sh", withSas) ?? throw new Exception("failed to get toolsSetup config url");

            urlsUpdated.Add(vmScripts);
            urlsUpdated.Add(toolsAzCopy);
            urlsUpdated.Add(toolsSetup);

            var toExecuteCmd = $"sh setup.sh {mode.ToString().ToLowerInvariant()}";
            var extensionSettings = JsonSerializer.Serialize(new { CommandToExecute = toExecuteCmd, FileUris = urlsUpdated }, _extensionSerializerOptions);
            var protectedExtensionSettings = JsonSerializer.Serialize(new { ManagedIdentity = new Dictionary<string, string>() }, _extensionSerializerOptions);

<<<<<<< HEAD
            var extension = new VMExtenionWrapper {
=======
            var extension = new VMExtensionWrapper {
>>>>>>> 3a0e8bb2
                Name = "CustomScript",
                Publisher = "Microsoft.Azure.Extensions",
                TypePropertiesType = "CustomScript",
                TypeHandlerVersion = "2.1",
                Location = region,
                ForceUpdateTag = Guid.NewGuid().ToString(),
                AutoUpgradeMinorVersion = true,
                Settings = new BinaryData(extensionSettings),
                ProtectedSettings = new BinaryData(protectedExtensionSettings)
            };
            return extension;
        }

        throw new NotImplementedException($"unsupported OS: {vmOs}");
    }

<<<<<<< HEAD
    public async Async.Task<VMExtenionWrapper> MonitorExtension(AzureLocation region, Os vmOs) {
        var settings = await _logAnalytics.GetMonitorSettings();
        var extensionSettings = JsonSerializer.Serialize(new { WorkspaceId = settings.Id }, _extensionSerializerOptions);
        var protectedExtensionSettings = JsonSerializer.Serialize(new { WorkspaceKey = settings.Key }, _extensionSerializerOptions);
        if (vmOs == Os.Windows) {
            return new VMExtenionWrapper {
=======
    public async Async.Task<VMExtensionWrapper> MonitorExtension(AzureLocation region, Os vmOs) {
        var settings = await _context.LogAnalytics.GetMonitorSettings();
        var extensionSettings = JsonSerializer.Serialize(new { WorkspaceId = settings.Id }, _extensionSerializerOptions);
        var protectedExtensionSettings = JsonSerializer.Serialize(new { WorkspaceKey = settings.Key }, _extensionSerializerOptions);
        if (vmOs == Os.Windows) {
            return new VMExtensionWrapper {
>>>>>>> 3a0e8bb2
                Location = region,
                Name = "OMSExtension",
                TypePropertiesType = "MicrosoftMonitoringAgent",
                Publisher = "Microsoft.EnterpriseCloud.Monitoring",
                TypeHandlerVersion = "1.0",
                AutoUpgradeMinorVersion = true,
                Settings = new BinaryData(extensionSettings),
                ProtectedSettings = new BinaryData(protectedExtensionSettings)
            };
        } else if (vmOs == Os.Linux) {
<<<<<<< HEAD
            return new VMExtenionWrapper {
=======
            return new VMExtensionWrapper {
>>>>>>> 3a0e8bb2
                Location = region,
                Name = "OMSExtension",
                TypePropertiesType = "OmsAgentForLinux",
                Publisher = "Microsoft.EnterpriseCloud.Monitoring",
                TypeHandlerVersion = "1.12",
                AutoUpgradeMinorVersion = true,
                Settings = new BinaryData(extensionSettings),
                ProtectedSettings = new BinaryData(protectedExtensionSettings)
            };
        } else {
            throw new NotImplementedException($"unsupported os: {vmOs}");
        }
    }


    public async Async.Task<IList<VirtualMachineScaleSetExtensionData>> FuzzExtensions(Pool pool, Scaleset scaleset) {
        var poolConfig = await BuildPoolConfig(pool) ?? throw new Exception("pool config url is null");
        var scaleSetScript = await BuildScaleSetScript(pool, scaleset) ?? throw new Exception("scaleSet script url is null");
        var urls = new List<Uri>() { poolConfig, scaleSetScript };

        var fuzzExtension = await AgentConfig(scaleset.Region, pool.Os, AgentMode.Fuzz, urls);
        var extensions = await GenericExtensions(scaleset.Region, pool.Os);

        extensions.Add(fuzzExtension);
        return extensions.Select(extension => extension.GetAsVirtualMachineScaleSetExtension()).ToList();
    }

    public async Task<Dictionary<string, VirtualMachineExtensionData>> ReproExtensions(AzureLocation region, Os reproOs, Guid reproId, ReproConfig reproConfig, Container? setupContainer) {
        // TODO: what about contents of repro.ps1 / repro.sh?
        var report = await _context.Reports.GetReport(reproConfig.Container, reproConfig.Path);
        report.EnsureNotNull($"invalid report: {reproConfig}");
        report?.InputBlob.EnsureNotNull("unable to perform reproduction without an input blob");

        var commands = new List<string>();
        if (setupContainer != null) {
            var containerSasUrl = await _context.Containers.GetContainerSasUrl(
                setupContainer,
                StorageType.Corpus,
                BlobContainerSasPermissions.Read | BlobContainerSasPermissions.List
            );
            commands.Add(
                $"azcopy sync '{containerSasUrl}' ./setup"
            );
        }

        var urls = new List<Uri>()
        {
<<<<<<< HEAD
            (await _context.Containers.GetFileSasUrl(
=======
            await _context.Containers.GetFileSasUrl(
>>>>>>> 3a0e8bb2
                reproConfig.Container,
                reproConfig.Path,
                StorageType.Corpus,
                BlobSasPermissions.Read
<<<<<<< HEAD
            )),
            (await _context.Containers.GetFileSasUrl(
=======
            ),
            await _context.Containers.GetFileSasUrl(
>>>>>>> 3a0e8bb2
                report?.InputBlob?.container!,
                report?.InputBlob?.Name!,
                StorageType.Corpus,
                BlobSasPermissions.Read
<<<<<<< HEAD
            ))
=======
            )
>>>>>>> 3a0e8bb2
        };

        List<string> reproFiles;
        string taskScript;
        string scriptName;
        if (reproOs == Os.Windows) {
            reproFiles = new List<string>()
            {
                $"{reproId}/repro.ps1"
            };
            taskScript = string.Join("\r\n", commands);
            scriptName = "task-setup.ps1";
        } else {
            reproFiles = new List<string>()
            {
                $"{reproId}/repro.sh",
                $"{reproId}/repro-stdout.sh"
            };
            commands.Add("chmod -R +x setup");
            taskScript = string.Join("\n", commands);
            scriptName = "task-setup.sh";
        }

        await _context.Containers.SaveBlob(
            new Container("task-configs"),
            $"{reproId}/{scriptName}",
            taskScript,
            StorageType.Config
        );

        foreach (var reproFile in reproFiles) {
            urls.AddRange(new List<Uri>()
            {
<<<<<<< HEAD
                (await _context.Containers.GetFileSasUrl(
=======
                await _context.Containers.GetFileSasUrl(
>>>>>>> 3a0e8bb2
                    new Container("repro-scripts"),
                    reproFile,
                    StorageType.Config,
                    BlobSasPermissions.Read
<<<<<<< HEAD
                )),
                (await _context.Containers.GetFileSasUrl(
=======
                ),
                await _context.Containers.GetFileSasUrl(
>>>>>>> 3a0e8bb2
                    new Container("task-configs"),
                    $"{reproId}/{scriptName}",
                    StorageType.Config,
                    BlobSasPermissions.Read
<<<<<<< HEAD
                ))
=======
                )
>>>>>>> 3a0e8bb2
            });
        }

        var baseExtension = await AgentConfig(region, reproOs, AgentMode.Repro, urls: urls, withSas: true);
        var extensions = await GenericExtensions(region, reproOs);
        extensions.Add(baseExtension);

        var extensionsDict = new Dictionary<string, VirtualMachineExtensionData>();
        foreach (var extension in extensions) {
            var (name, data) = extension.GetAsVirtualMachineExtension();
            extensionsDict.Add(name, data);
        }

        return extensionsDict;
    }

}<|MERGE_RESOLUTION|>--- conflicted
+++ resolved
@@ -14,33 +14,13 @@
 }
 
 public class Extensions : IExtensions {
-<<<<<<< HEAD
-    IServiceConfig _serviceConfig;
-    ICreds _creds;
-    IQueue _queue;
-    IContainers _containers;
-    IConfigOperations _instanceConfigOps;
-    ILogAnalytics _logAnalytics;
-
-=======
->>>>>>> 3a0e8bb2
     IOnefuzzContext _context;
 
     private static readonly JsonSerializerOptions _extensionSerializerOptions = new JsonSerializerOptions {
         PropertyNamingPolicy = JsonNamingPolicy.CamelCase
     };
 
-<<<<<<< HEAD
-    public Extensions(IServiceConfig config, ICreds creds, IQueue queue, IContainers containers, IConfigOperations instanceConfigOps, ILogAnalytics logAnalytics, IOnefuzzContext context) {
-        _serviceConfig = config;
-        _creds = creds;
-        _queue = queue;
-        _containers = containers;
-        _instanceConfigOps = instanceConfigOps;
-        _logAnalytics = logAnalytics;
-=======
     public Extensions(IOnefuzzContext context) {
->>>>>>> 3a0e8bb2
         _context = context;
     }
 
@@ -51,13 +31,8 @@
             return await _context.Containers.GetFileUrl(container, fileName, StorageType.Config);
     }
 
-<<<<<<< HEAD
-    public async Async.Task<IList<VMExtenionWrapper>> GenericExtensions(AzureLocation region, Os vmOs) {
-        var extensions = new List<VMExtenionWrapper>();
-=======
     public async Async.Task<IList<VMExtensionWrapper>> GenericExtensions(AzureLocation region, Os vmOs) {
         var extensions = new List<VMExtensionWrapper>();
->>>>>>> 3a0e8bb2
 
         var instanceConfig = await _context.ConfigOperations.Fetch();
         extensions.Add(await MonitorExtension(region, vmOs));
@@ -93,24 +68,15 @@
         return extensions;
     }
 
-<<<<<<< HEAD
-    public static VMExtenionWrapper KeyVaultExtension(AzureLocation region, KeyvaultExtensionConfig keyVault, Os vmOs) {
-=======
     public static VMExtensionWrapper KeyVaultExtension(AzureLocation region, KeyvaultExtensionConfig keyVault, Os vmOs) {
->>>>>>> 3a0e8bb2
         var keyVaultName = keyVault.KeyVaultName;
         var certName = keyVault.CertName;
         var uri = keyVaultName + certName;
 
         if (vmOs == Os.Windows) {
-<<<<<<< HEAD
-            return new VMExtenionWrapper {
-                Location = region,
-=======
             return new VMExtensionWrapper {
                 Location = region,
                 Name = "KVVMExtensionForWindows",
->>>>>>> 3a0e8bb2
                 Publisher = "Microsoft.Azure.KeyVault",
                 TypePropertiesType = "KeyVaultForWindows",
                 TypeHandlerVersion = "1.0",
@@ -131,14 +97,9 @@
             var extensionStore = keyVault.ExtensionStore;
             var certLocation = certPath + extensionStore;
 
-<<<<<<< HEAD
-            return new VMExtenionWrapper {
-                Location = region,
-=======
             return new VMExtensionWrapper {
                 Location = region,
                 Name = "KVVMExtensionForLinux",
->>>>>>> 3a0e8bb2
                 Publisher = "Microsoft.Azure.KeyVault",
                 TypePropertiesType = "KeyVaultForLinux",
                 TypeHandlerVersion = "2.0",
@@ -157,16 +118,10 @@
         }
     }
 
-<<<<<<< HEAD
-    public static VMExtenionWrapper AzSecExtension(AzureLocation region) {
-        return new VMExtenionWrapper {
-            Location = region,
-=======
     public static VMExtensionWrapper AzSecExtension(AzureLocation region) {
         return new VMExtensionWrapper {
             Location = region,
             Name = "AzureSecurityLinuxAgent",
->>>>>>> 3a0e8bb2
             Publisher = "Microsoft.Azure.Security.Monitoring",
             TypePropertiesType = "AzureSecurityLinuxAgent",
             TypeHandlerVersion = "2.0",
@@ -176,11 +131,7 @@
 
     }
 
-<<<<<<< HEAD
-    public static VMExtenionWrapper AzMonExtension(AzureLocation region, AzureMonitorExtensionConfig azureMonitor) {
-=======
     public static VMExtensionWrapper AzMonExtension(AzureLocation region, AzureMonitorExtensionConfig azureMonitor) {
->>>>>>> 3a0e8bb2
         var authId = azureMonitor.MonitoringGCSAuthId;
         var configVersion = azureMonitor.ConfigVersion;
         var moniker = azureMonitor.Moniker;
@@ -189,14 +140,9 @@
         var account = azureMonitor.MonitoringGCSAccount;
         var authIdType = azureMonitor.MonitoringGCSAuthIdType;
 
-<<<<<<< HEAD
-        return new VMExtenionWrapper {
-            Location = region,
-=======
         return new VMExtensionWrapper {
             Location = region,
             Name = "AzureMonitorLinuxAgent",
->>>>>>> 3a0e8bb2
             Publisher = "Microsoft.Azure.Monitor",
             TypePropertiesType = "AzureMonitorLinuxAgent",
             AutoUpgradeMinorVersion = true,
@@ -217,16 +163,10 @@
         };
     }
 
-<<<<<<< HEAD
-    public static VMExtenionWrapper GenevaExtension(AzureLocation region) {
-        return new VMExtenionWrapper {
-            Location = region,
-=======
     public static VMExtensionWrapper GenevaExtension(AzureLocation region) {
         return new VMExtensionWrapper {
             Location = region,
             Name = "Microsoft.Azure.Geneva.GenevaMonitoring",
->>>>>>> 3a0e8bb2
             Publisher = "Microsoft.Azure.Geneva",
             TypePropertiesType = "GenevaMonitoring",
             TypeHandlerVersion = "2.0",
@@ -235,20 +175,12 @@
         };
     }
 
-<<<<<<< HEAD
-    public static VMExtenionWrapper? DependencyExtension(AzureLocation region, Os vmOs) {
-
-        if (vmOs == Os.Windows) {
-            return new VMExtenionWrapper {
-                Location = region,
-=======
     public static VMExtensionWrapper? DependencyExtension(AzureLocation region, Os vmOs) {
 
         if (vmOs == Os.Windows) {
             return new VMExtensionWrapper {
                 Location = region,
                 Name = "DependencyAgentWindows",
->>>>>>> 3a0e8bb2
                 AutoUpgradeMinorVersion = true,
                 Publisher = "Microsoft.Azure.Monitoring.DependencyAgent",
                 TypePropertiesType = "DependencyAgentWindows",
@@ -308,13 +240,8 @@
     }
 
     public async Async.Task UpdateManagedScripts() {
-<<<<<<< HEAD
-        var instanceSpecificSetupSas = await _containers.GetContainerSasUrl(new Container("instance-specific-setup"), StorageType.Config, BlobContainerSasPermissions.List | BlobContainerSasPermissions.Read);
-        var toolsSas = await _containers.GetContainerSasUrl(new Container("tools"), StorageType.Config, BlobContainerSasPermissions.List | BlobContainerSasPermissions.Read);
-=======
         var instanceSpecificSetupSas = await _context.Containers.GetContainerSasUrl(new Container("instance-specific-setup"), StorageType.Config, BlobContainerSasPermissions.List | BlobContainerSasPermissions.Read);
         var toolsSas = await _context.Containers.GetContainerSasUrl(new Container("tools"), StorageType.Config, BlobContainerSasPermissions.List | BlobContainerSasPermissions.Read);
->>>>>>> 3a0e8bb2
 
         string[] commands = {
             $"azcopy sync '{instanceSpecificSetupSas}' instance-specific-setup",
@@ -325,11 +252,7 @@
         await _context.Containers.SaveBlob(new Container("vm-scripts"), "managed.sh", string.Join("\n", commands) + "\n", StorageType.Config);
     }
 
-<<<<<<< HEAD
-    public async Async.Task<VMExtenionWrapper> AgentConfig(AzureLocation region, Os vmOs, AgentMode mode, List<Uri>? urls = null, bool withSas = false) {
-=======
     public async Async.Task<VMExtensionWrapper> AgentConfig(AzureLocation region, Os vmOs, AgentMode mode, List<Uri>? urls = null, bool withSas = false) {
->>>>>>> 3a0e8bb2
         await UpdateManagedScripts();
         var urlsUpdated = urls ?? new();
 
@@ -346,11 +269,7 @@
 
             var toExecuteCmd = $"powershell -ExecutionPolicy Unrestricted -File win64/setup.ps1 -mode {mode.ToString().ToLowerInvariant()}";
 
-<<<<<<< HEAD
-            var extension = new VMExtenionWrapper {
-=======
             var extension = new VMExtensionWrapper {
->>>>>>> 3a0e8bb2
                 Name = "CustomScriptExtension",
                 TypePropertiesType = "CustomScriptExtension",
                 Publisher = "Microsoft.Compute",
@@ -376,11 +295,7 @@
             var extensionSettings = JsonSerializer.Serialize(new { CommandToExecute = toExecuteCmd, FileUris = urlsUpdated }, _extensionSerializerOptions);
             var protectedExtensionSettings = JsonSerializer.Serialize(new { ManagedIdentity = new Dictionary<string, string>() }, _extensionSerializerOptions);
 
-<<<<<<< HEAD
-            var extension = new VMExtenionWrapper {
-=======
             var extension = new VMExtensionWrapper {
->>>>>>> 3a0e8bb2
                 Name = "CustomScript",
                 Publisher = "Microsoft.Azure.Extensions",
                 TypePropertiesType = "CustomScript",
@@ -397,21 +312,12 @@
         throw new NotImplementedException($"unsupported OS: {vmOs}");
     }
 
-<<<<<<< HEAD
-    public async Async.Task<VMExtenionWrapper> MonitorExtension(AzureLocation region, Os vmOs) {
-        var settings = await _logAnalytics.GetMonitorSettings();
-        var extensionSettings = JsonSerializer.Serialize(new { WorkspaceId = settings.Id }, _extensionSerializerOptions);
-        var protectedExtensionSettings = JsonSerializer.Serialize(new { WorkspaceKey = settings.Key }, _extensionSerializerOptions);
-        if (vmOs == Os.Windows) {
-            return new VMExtenionWrapper {
-=======
     public async Async.Task<VMExtensionWrapper> MonitorExtension(AzureLocation region, Os vmOs) {
         var settings = await _context.LogAnalytics.GetMonitorSettings();
         var extensionSettings = JsonSerializer.Serialize(new { WorkspaceId = settings.Id }, _extensionSerializerOptions);
         var protectedExtensionSettings = JsonSerializer.Serialize(new { WorkspaceKey = settings.Key }, _extensionSerializerOptions);
         if (vmOs == Os.Windows) {
             return new VMExtensionWrapper {
->>>>>>> 3a0e8bb2
                 Location = region,
                 Name = "OMSExtension",
                 TypePropertiesType = "MicrosoftMonitoringAgent",
@@ -422,11 +328,7 @@
                 ProtectedSettings = new BinaryData(protectedExtensionSettings)
             };
         } else if (vmOs == Os.Linux) {
-<<<<<<< HEAD
-            return new VMExtenionWrapper {
-=======
             return new VMExtensionWrapper {
->>>>>>> 3a0e8bb2
                 Location = region,
                 Name = "OMSExtension",
                 TypePropertiesType = "OmsAgentForLinux",
@@ -474,31 +376,18 @@
 
         var urls = new List<Uri>()
         {
-<<<<<<< HEAD
-            (await _context.Containers.GetFileSasUrl(
-=======
             await _context.Containers.GetFileSasUrl(
->>>>>>> 3a0e8bb2
                 reproConfig.Container,
                 reproConfig.Path,
                 StorageType.Corpus,
                 BlobSasPermissions.Read
-<<<<<<< HEAD
-            )),
-            (await _context.Containers.GetFileSasUrl(
-=======
             ),
             await _context.Containers.GetFileSasUrl(
->>>>>>> 3a0e8bb2
                 report?.InputBlob?.container!,
                 report?.InputBlob?.Name!,
                 StorageType.Corpus,
                 BlobSasPermissions.Read
-<<<<<<< HEAD
-            ))
-=======
             )
->>>>>>> 3a0e8bb2
         };
 
         List<string> reproFiles;
@@ -532,31 +421,18 @@
         foreach (var reproFile in reproFiles) {
             urls.AddRange(new List<Uri>()
             {
-<<<<<<< HEAD
-                (await _context.Containers.GetFileSasUrl(
-=======
                 await _context.Containers.GetFileSasUrl(
->>>>>>> 3a0e8bb2
                     new Container("repro-scripts"),
                     reproFile,
                     StorageType.Config,
                     BlobSasPermissions.Read
-<<<<<<< HEAD
-                )),
-                (await _context.Containers.GetFileSasUrl(
-=======
                 ),
                 await _context.Containers.GetFileSasUrl(
->>>>>>> 3a0e8bb2
                     new Container("task-configs"),
                     $"{reproId}/{scriptName}",
                     StorageType.Config,
                     BlobSasPermissions.Read
-<<<<<<< HEAD
-                ))
-=======
                 )
->>>>>>> 3a0e8bb2
             });
         }
 
