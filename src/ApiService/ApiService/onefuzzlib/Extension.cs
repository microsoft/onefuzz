﻿using System.Text.Json;
using System.Text.Json.Serialization;
using System.Threading.Tasks;
using Azure.Core;
using Azure.ResourceManager.Compute;
using Azure.Storage.Sas;
using Microsoft.OneFuzz.Service.OneFuzzLib.Orm;

namespace Microsoft.OneFuzz.Service;

public interface IExtensions {
    Async.Task<IList<VirtualMachineScaleSetExtensionData>> FuzzExtensions(Pool pool, Scaleset scaleset);

    Async.Task<Dictionary<string, VirtualMachineExtensionData>> ReproExtensions(AzureLocation region, Os reproOs, Guid reproId, ReproConfig reproConfig, Container? setupContainer);

    Async.Task<Uri?> BuildPoolConfig(Pool pool);
    Task<AgentConfig> CreatePoolConfig(Pool pool);
    Task<IList<VMExtensionWrapper>> ProxyManagerExtensions(Region region, Guid proxyId);
}

public class Extensions : IExtensions {
    private readonly IOnefuzzContext _context;

    private static readonly JsonSerializerOptions _extensionSerializerOptions = new() { PropertyNamingPolicy = JsonNamingPolicy.CamelCase };

    public Extensions(IOnefuzzContext context) {
        _context = context;
    }

    public async Async.Task<Uri?> ConfigUrl(Container container, string fileName, bool withSas) {
        if (withSas)
            return await _context.Containers.GetFileSasUrl(container, fileName, StorageType.Config, BlobSasPermissions.Read);
        else
            return await _context.Containers.GetFileUrl(container, fileName, StorageType.Config);
    }

    public async Async.Task<IList<VMExtensionWrapper>> GenericExtensions(AzureLocation region, Os vmOs) {
        var extensions = new List<VMExtensionWrapper>();

        var instanceConfig = await _context.ConfigOperations.Fetch();
        extensions.Add(await MonitorExtension(region, vmOs));

        var depenency = DependencyExtension(region, vmOs);
        if (depenency is not null) {
            extensions.Add(depenency);
        }

        if (instanceConfig.Extensions is not null) {

            if (instanceConfig.Extensions.Keyvault is not null) {
                var keyvault = KeyVaultExtension(region, instanceConfig.Extensions.Keyvault, vmOs);
                extensions.Add(keyvault);
            }

            if (instanceConfig.Extensions.Geneva is not null && vmOs == Os.Windows) {
                var geneva = GenevaExtension(region);
                extensions.Add(geneva);
            }

            if (instanceConfig.Extensions.AzureMonitor is not null && vmOs == Os.Linux) {
                var azMon = AzMonExtension(region, instanceConfig.Extensions.AzureMonitor);
                extensions.Add(azMon);
            }

            if (instanceConfig.Extensions.AzureSecurity is not null && vmOs == Os.Linux) {
                var azSec = AzSecExtension(region);
                extensions.Add(azSec);
            }
        }

        return extensions;
    }

    public static VMExtensionWrapper KeyVaultExtension(AzureLocation region, KeyvaultExtensionConfig keyVault, Os vmOs) {
        var keyVaultName = keyVault.KeyVaultName;
        var certName = keyVault.CertName;
        var uri = keyVaultName + certName;

        if (vmOs == Os.Windows) {
            return new VMExtensionWrapper {
                Location = region,
                Name = "KVVMExtensionForWindows",
                Publisher = "Microsoft.Azure.KeyVault",
                TypePropertiesType = "KeyVaultForWindows",
                TypeHandlerVersion = "1.0",
                AutoUpgradeMinorVersion = true,
                Settings = new BinaryData(JsonSerializer.Serialize(new {
                    SecretsManagementSettings = new {
                        PollingIntervalInS = "3600",
                        CertificateStoreName = "MY",
                        LinkOnRenewal = false,
                        CertificateStoreLocation = "LocalMachine",
                        RequireInitialSync = true,
                        ObservedCertificates = new string[] { uri },
                    }
                }, _extensionSerializerOptions))
            };
        } else if (vmOs == Os.Linux) {
            var certPath = keyVault.CertPath;
            var extensionStore = keyVault.ExtensionStore;
            var certLocation = certPath + extensionStore;

            return new VMExtensionWrapper {
                Location = region,
                Name = "KVVMExtensionForLinux",
                Publisher = "Microsoft.Azure.KeyVault",
                TypePropertiesType = "KeyVaultForLinux",
                TypeHandlerVersion = "2.0",
                AutoUpgradeMinorVersion = true,
                Settings = new BinaryData(JsonSerializer.Serialize(new {
                    SecretsManagementSettings = new {
                        PollingIntervalInS = "3600",
                        CertificateStoreLocation = certLocation,
                        RequireInitialSync = true,
                        ObservedCertificates = new string[] { uri },
                    }
                }, _extensionSerializerOptions))
            };
        } else {
            throw new NotSupportedException($"unsupported os {vmOs}");
        }
    }

    public static VMExtensionWrapper AzSecExtension(AzureLocation region) {
        return new VMExtensionWrapper {
            Location = region,
            Name = "Microsoft.Azure.Security.Monitoring.AzureSecurityLinuxAgent",
            Publisher = "Microsoft.Azure.Security.Monitoring",
            TypePropertiesType = "AzureSecurityLinuxAgent",
            TypeHandlerVersion = "2.0",
            AutoUpgradeMinorVersion = true,
            Settings = new BinaryData(JsonSerializer.Serialize(new { EnableGenevaUpload = true, EnableAutoConfig = true }, _extensionSerializerOptions))
        };
    }

    private class Settings {
        [JsonPropertyName("GCS_AUTO_CONFIG")]
        public bool GCS_AUTO_CONFIG { get; set; } = true;
    }

    public static VMExtensionWrapper AzMonExtension(AzureLocation region, AzureMonitorExtensionConfig azureMonitor) {
        var authId = azureMonitor.MonitoringGCSAuthId;
        var configVersion = azureMonitor.ConfigVersion;
        var moniker = azureMonitor.Moniker;
        var namespaceName = azureMonitor.Namespace;
        var environment = azureMonitor.MonitoringGSEnvironment;
        var account = azureMonitor.MonitoringGCSAccount;
        var authIdType = azureMonitor.MonitoringGCSAuthIdType;
        var settings = JsonSerializer.Serialize(new Settings(), _extensionSerializerOptions);

        return new VMExtensionWrapper {
            Location = region,
            Name = "Microsoft.Azure.Monitor.AzureMonitorLinuxAgent",
            Publisher = "Microsoft.Azure.Monitor",
            TypePropertiesType = "AzureMonitorLinuxAgent",
            AutoUpgradeMinorVersion = true,
            TypeHandlerVersion = "1.0",
            Settings = new BinaryData(settings),
            EnableAutomaticUpgrade = true,
            ProtectedSettings =
                new BinaryData(JsonSerializer.Serialize(
                    new {
                        ConfigVersion = configVersion,
                        Moniker = moniker,
                        Namespace = namespaceName,
                        MonitoringGCSEnvironment = environment,
                        MonitoringGCSAccount = account,
                        MonitoringGCSRegion = region,
                        MonitoringGCSAuthId = authId,
                        MonitoringGCSAuthIdType = authIdType,
                    }, _extensionSerializerOptions))
        };
    }

    public static VMExtensionWrapper GenevaExtension(AzureLocation region) {
        return new VMExtensionWrapper {
            Location = region,
            Name = "Microsoft.Azure.Geneva.GenevaMonitoring",
            Publisher = "Microsoft.Azure.Geneva",
            TypePropertiesType = "GenevaMonitoring",
            TypeHandlerVersion = "2.0",
            AutoUpgradeMinorVersion = true,
            EnableAutomaticUpgrade = true,
        };
    }

    public static VMExtensionWrapper? DependencyExtension(AzureLocation region, Os vmOs) {

        if (vmOs == Os.Windows) {
            return new VMExtensionWrapper {
                Location = region,
                Name = "DependencyAgentWindows",
                AutoUpgradeMinorVersion = true,
                Publisher = "Microsoft.Azure.Monitoring.DependencyAgent",
                TypePropertiesType = "DependencyAgentWindows",
                TypeHandlerVersion = "9.5"
            };
        } else {
            // THIS TODO IS FROM PYTHON CODE
            //# TODO: dependency agent for linux is not reliable
            //# extension = {
            //#     "name": "DependencyAgentLinux",
            //#     "publisher": "Microsoft.Azure.Monitoring.DependencyAgent",
            //#     "type": "DependencyAgentLinux",
            //#     "typeHandlerVersion": "9.5",
            //#     "location": vm.region,
            //#     "autoUpgradeMinorVersion": True,
            //# }
            return null;
        }
    }


    public async Async.Task<Uri?> BuildPoolConfig(Pool pool) {
        var config = await CreatePoolConfig(pool);

        var fileName = $"{pool.Name}/config.json";
        var configJson = JsonSerializer.Serialize(config, EntityConverter.GetJsonSerializerOptions());
        await _context.Containers.SaveBlob(WellKnownContainers.VmScripts, fileName, configJson, StorageType.Config);
        return await ConfigUrl(WellKnownContainers.VmScripts, fileName, false);
    }

    public async Task<AgentConfig> CreatePoolConfig(Pool pool) {
        var instanceId = await _context.Containers.GetInstanceId();

        var queueSas = await _context.Queue.GetQueueSas("node-heartbeat", StorageType.Config, QueueSasPermissions.Add);
        var config = new AgentConfig(
            ClientCredentials: null,
            OneFuzzUrl: _context.Creds.GetInstanceUrl(),
            PoolName: pool.Name,
            HeartbeatQueue: queueSas,
            InstanceTelemetryKey: _context.ServiceConfiguration.ApplicationInsightsInstrumentationKey,
            MicrosoftTelemetryKey: _context.ServiceConfiguration.OneFuzzTelemetry,
            MultiTenantDomain: _context.ServiceConfiguration.MultiTenantDomain,
            InstanceId: instanceId,
            Managed: pool.Managed
<<<<<<< HEAD
        );
=======
            );
>>>>>>> abb7b478

        return config;
    }



    public async Async.Task<Uri?> BuildScaleSetScript(Pool pool, Scaleset scaleSet) {
        List<string> commands = new();
        var extension = pool.Os == Os.Windows ? "ps1" : "sh";
        var fileName = $"{scaleSet.ScalesetId}/scaleset-setup.{extension}";
        var sep = pool.Os == Os.Windows ? "\r\n" : "\n";

        if (pool.Os == Os.Windows && scaleSet.Auth is not null) {
            var sshKey = scaleSet.Auth.PublicKey.Trim();
            var sshPath = "$env:ProgramData/ssh/administrators_authorized_keys";
            commands.Add($"Set-Content -Path {sshPath} -Value \"{sshKey}\"");
        }

        await _context.Containers.SaveBlob(WellKnownContainers.VmScripts, fileName, string.Join(sep, commands) + sep, StorageType.Config);
        return await _context.Containers.GetFileUrl(WellKnownContainers.VmScripts, fileName, StorageType.Config);
    }


    public async Async.Task UpdateManagedScripts() {
        var listAndRead = BlobContainerSasPermissions.List | BlobContainerSasPermissions.Read;
        var instanceSpecificSetupSas = await _context.Containers.GetContainerSasUrl(WellKnownContainers.InstanceSpecificSetup, StorageType.Config, listAndRead);
        var toolsSas = await _context.Containers.GetContainerSasUrl(WellKnownContainers.Tools, StorageType.Config, listAndRead);

        string[] commands = {
            $"azcopy sync '{instanceSpecificSetupSas}' instance-specific-setup",
            $"azcopy sync '{toolsSas}' tools"
        };

        await _context.Containers.SaveBlob(WellKnownContainers.VmScripts, "managed.ps1", string.Join("\r\n", commands) + "\r\n", StorageType.Config);
        await _context.Containers.SaveBlob(WellKnownContainers.VmScripts, "managed.sh", string.Join("\n", commands) + "\n", StorageType.Config);
    }

    public async Async.Task<VMExtensionWrapper> AgentConfig(AzureLocation region, Os vmOs, AgentMode mode, List<Uri>? urls = null, bool withSas = false) {
        await UpdateManagedScripts();
        var urlsUpdated = urls ?? new();

        var managedIdentity = JsonSerializer.Serialize(new { ManagedIdentity = new Dictionary<string, string>() }, _extensionSerializerOptions);
        if (vmOs == Os.Windows) {
            var vmScripts = await ConfigUrl(WellKnownContainers.VmScripts, "managed.ps1", withSas) ?? throw new Exception("failed to get VmScripts config url");
            var toolsAzCopy = await ConfigUrl(WellKnownContainers.Tools, "win64/azcopy.exe", withSas) ?? throw new Exception("failed to get toolsAzCopy config url");
            var toolsSetup = await ConfigUrl(WellKnownContainers.Tools, "win64/setup.ps1", withSas) ?? throw new Exception("failed to get toolsSetup config url");
            var toolsOneFuzz = await ConfigUrl(WellKnownContainers.Tools, "win64/onefuzz.ps1", withSas) ?? throw new Exception("failed to get toolsOneFuzz config url");

            urlsUpdated.Add(vmScripts);
            urlsUpdated.Add(toolsAzCopy);
            urlsUpdated.Add(toolsSetup);
            urlsUpdated.Add(toolsOneFuzz);

            var toExecuteCmd = $"powershell -ExecutionPolicy Unrestricted -File win64/setup.ps1 -mode {mode.ToString().ToLowerInvariant()}";

            var extension = new VMExtensionWrapper {
                Name = "CustomScriptExtension",
                TypePropertiesType = "CustomScriptExtension",
                Publisher = "Microsoft.Compute",
                Location = region,
                ForceUpdateTag = Guid.NewGuid().ToString(),
                TypeHandlerVersion = "1.9",
                AutoUpgradeMinorVersion = true,
                Settings = new BinaryData(JsonSerializer.Serialize(new { commandToExecute = toExecuteCmd, fileUris = urlsUpdated }, _extensionSerializerOptions)),
                ProtectedSettings = new BinaryData(managedIdentity)
            };
            return extension;
        } else if (vmOs == Os.Linux) {

            var vmScripts = await ConfigUrl(WellKnownContainers.VmScripts, "managed.sh", withSas) ?? throw new Exception("failed to get VmScripts config url");
            var toolsAzCopy = await ConfigUrl(WellKnownContainers.Tools, "linux/azcopy", withSas) ?? throw new Exception("failed to get toolsAzCopy config url");
            var toolsSetup = await ConfigUrl(WellKnownContainers.Tools, "linux/setup.sh", withSas) ?? throw new Exception("failed to get toolsSetup config url");

            urlsUpdated.Add(vmScripts);
            urlsUpdated.Add(toolsAzCopy);
            urlsUpdated.Add(toolsSetup);

            var toExecuteCmd = $"sh setup.sh {mode.ToString().ToLowerInvariant()}";
            var extensionSettings = JsonSerializer.Serialize(new { CommandToExecute = toExecuteCmd, FileUris = urlsUpdated }, _extensionSerializerOptions);

            var extension = new VMExtensionWrapper {
                Name = "CustomScript",
                Publisher = "Microsoft.Azure.Extensions",
                TypePropertiesType = "CustomScript",
                TypeHandlerVersion = "2.1",
                Location = region,
                ForceUpdateTag = Guid.NewGuid().ToString(),
                AutoUpgradeMinorVersion = true,
                Settings = new BinaryData(extensionSettings),
                ProtectedSettings = new BinaryData(managedIdentity)
            };
            return extension;
        }

        throw new NotSupportedException($"unsupported OS: {vmOs}");
    }

    public async Async.Task<VMExtensionWrapper> MonitorExtension(AzureLocation region, Os vmOs) {
        var settings = await _context.LogAnalytics.GetMonitorSettings();
        var extensionSettings = JsonSerializer.Serialize(new { WorkspaceId = settings.Id }, _extensionSerializerOptions);
        var protectedExtensionSettings = JsonSerializer.Serialize(new { WorkspaceKey = settings.Key }, _extensionSerializerOptions);
        if (vmOs == Os.Windows) {
            return new VMExtensionWrapper {
                Location = region,
                Name = "OMSExtension",
                TypePropertiesType = "MicrosoftMonitoringAgent",
                Publisher = "Microsoft.EnterpriseCloud.Monitoring",
                TypeHandlerVersion = "1.0",
                AutoUpgradeMinorVersion = true,
                Settings = new BinaryData(extensionSettings),
                ProtectedSettings = new BinaryData(protectedExtensionSettings),
                EnableAutomaticUpgrade = false
            };
        } else if (vmOs == Os.Linux) {
            return new VMExtensionWrapper {
                Location = region,
                Name = "OmsAgentForLinux",
                TypePropertiesType = "OmsAgentForLinux",
                Publisher = "Microsoft.EnterpriseCloud.Monitoring",
                TypeHandlerVersion = "1.0",
                AutoUpgradeMinorVersion = true,
                Settings = new BinaryData(extensionSettings),
                ProtectedSettings = new BinaryData(protectedExtensionSettings),
                EnableAutomaticUpgrade = false
            };
        } else {
            throw new NotSupportedException($"unsupported os: {vmOs}");
        }
    }


    public async Async.Task<IList<VirtualMachineScaleSetExtensionData>> FuzzExtensions(Pool pool, Scaleset scaleset) {
        var poolConfig = await BuildPoolConfig(pool) ?? throw new Exception("pool config url is null");
        var scaleSetScript = await BuildScaleSetScript(pool, scaleset) ?? throw new Exception("scaleSet script url is null");
        var urls = new List<Uri>() { poolConfig, scaleSetScript };

        var fuzzExtension = await AgentConfig(scaleset.Region, pool.Os, AgentMode.Fuzz, urls);
        var extensions = await GenericExtensions(scaleset.Region, pool.Os);

        extensions.Add(fuzzExtension);
        return extensions.Select(extension => extension.GetAsVirtualMachineScaleSetExtension()).ToList();
    }

    public async Task<Dictionary<string, VirtualMachineExtensionData>> ReproExtensions(AzureLocation region, Os reproOs, Guid reproId, ReproConfig reproConfig, Container? setupContainer) {
        // TODO: what about contents of repro.ps1 / repro.sh?
        var report = await _context.Reports.GetReport(reproConfig.Container, reproConfig.Path);
        var checkedReport = report.EnsureNotNull($"invalid report: {reproConfig}");
        var inputBlob = checkedReport.InputBlob.EnsureNotNull("unable to perform reproduction without an input blob");

        var commands = new List<string>();
        if (setupContainer != null) {
            var containerSasUrl = await _context.Containers.GetContainerSasUrl(
                setupContainer,
                StorageType.Corpus,
                BlobContainerSasPermissions.Read | BlobContainerSasPermissions.List
            );
            commands.Add(
                $"azcopy sync '{containerSasUrl}' ./setup"
            );
        }

        var urls = new List<Uri>()
        {
            await _context.Containers.GetFileSasUrl(
                reproConfig.Container,
                reproConfig.Path,
                StorageType.Corpus,
                BlobSasPermissions.Read
            ),
            await _context.Containers.GetFileSasUrl(
                inputBlob.Container,
                inputBlob.Name,
                StorageType.Corpus,
                BlobSasPermissions.Read
            )
        };

        List<string> reproFiles;
        string taskScript;
        string scriptName;
        if (reproOs == Os.Windows) {
            reproFiles = new List<string>()
            {
                $"{reproId}/repro.ps1"
            };
            taskScript = string.Join("\r\n", commands);
            scriptName = "task-setup.ps1";
        } else {
            reproFiles = new List<string>()
            {
                $"{reproId}/repro.sh",
                $"{reproId}/repro-stdout.sh"
            };
            commands.Add("chmod -R +x setup");
            taskScript = string.Join("\n", commands);
            scriptName = "task-setup.sh";
        }

        await _context.Containers.SaveBlob(
            WellKnownContainers.TaskConfigs,
            $"{reproId}/{scriptName}",
            taskScript,
            StorageType.Config
        );

        foreach (var reproFile in reproFiles) {
            urls.AddRange(new List<Uri>()
            {
                await _context.Containers.GetFileSasUrl(
                    WellKnownContainers.ReproScripts,
                    reproFile,
                    StorageType.Config,
                    BlobSasPermissions.Read
                ),
                await _context.Containers.GetFileSasUrl(
                    WellKnownContainers.TaskConfigs,
                    $"{reproId}/{scriptName}",
                    StorageType.Config,
                    BlobSasPermissions.Read
                )
            });
        }

        var baseExtension = await AgentConfig(region, reproOs, AgentMode.Repro, urls: urls, withSas: true);
        var extensions = await GenericExtensions(region, reproOs);
        extensions.Add(baseExtension);

        var extensionsDict = new Dictionary<string, VirtualMachineExtensionData>();
        foreach (var extension in extensions) {
            var (name, data) = extension.GetAsVirtualMachineExtension();
            extensionsDict.Add(name, data);
        }

        return extensionsDict;
    }

    public async Task<IList<VMExtensionWrapper>> ProxyManagerExtensions(Region region, Guid proxyId) {
        var config = await _context.Containers.GetFileSasUrl(
            WellKnownContainers.ProxyConfigs,
            $"{region}/{proxyId}/config.json",
            StorageType.Config,
            BlobSasPermissions.Read);

        var proxyManager = await _context.Containers.GetFileSasUrl(
            WellKnownContainers.Tools,
            $"linux/onefuzz-proxy-manager",
            StorageType.Config,
            BlobSasPermissions.Read);

        var baseExtension =
            await AgentConfig(region, Os.Linux, AgentMode.Proxy, new List<Uri> { config, proxyManager }, true);

        var extensions = await GenericExtensions(region, Os.Linux);
        extensions.Add(baseExtension);
        return extensions;
    }
}<|MERGE_RESOLUTION|>--- conflicted
+++ resolved
@@ -234,11 +234,8 @@
             MultiTenantDomain: _context.ServiceConfiguration.MultiTenantDomain,
             InstanceId: instanceId,
             Managed: pool.Managed
-<<<<<<< HEAD
         );
-=======
-            );
->>>>>>> abb7b478
+
 
         return config;
     }
