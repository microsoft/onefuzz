﻿using System.Text.Json;
using System.Text.Json.Serialization;
using System.Threading.Tasks;
using Azure.Core;
using Azure.ResourceManager.Compute;
using Azure.Storage.Sas;
using Microsoft.OneFuzz.Service.OneFuzzLib.Orm;

namespace Microsoft.OneFuzz.Service;

public interface IExtensions {
    Async.Task<IList<VirtualMachineScaleSetExtensionData>> FuzzExtensions(Pool pool, Scaleset scaleset);

    Async.Task<Dictionary<string, VirtualMachineExtensionData>> ReproExtensions(AzureLocation region, Os reproOs, Guid reproId, ReproConfig reproConfig, Container? setupContainer);

    Async.Task<Uri?> BuildPoolConfig(Pool pool);
    Task<AgentConfig> CreatePoolConfig(Pool pool);
    Task<IList<VMExtensionWrapper>> ProxyManagerExtensions(Region region, Guid proxyId);
}

public class Extensions : IExtensions {
    private readonly IOnefuzzContext _context;

    private static readonly JsonSerializerOptions _extensionSerializerOptions = new() { PropertyNamingPolicy = JsonNamingPolicy.CamelCase };

    public Extensions(IOnefuzzContext context) {
        _context = context;
    }

    public async Async.Task<Uri?> ConfigUrl(Container container, string fileName, bool withSas) {
        if (withSas)
            return await _context.Containers.GetFileSasUrl(container, fileName, StorageType.Config, BlobSasPermissions.Read);
        else
            return await _context.Containers.GetFileUrl(container, fileName, StorageType.Config);
    }

    public async Async.Task<IList<VMExtensionWrapper>> GenericExtensions(AzureLocation region, Os vmOs) {
        var extensions = new List<VMExtensionWrapper>();

        var instanceConfig = await _context.ConfigOperations.Fetch();
        extensions.Add(await MonitorExtension(region, vmOs));

        var depenency = DependencyExtension(region, vmOs);
        if (depenency is not null) {
            extensions.Add(depenency);
        }

        if (instanceConfig.Extensions is not null) {

            if (instanceConfig.Extensions.Keyvault is not null) {
                var keyvault = KeyVaultExtension(region, instanceConfig.Extensions.Keyvault, vmOs);
                extensions.Add(keyvault);
            }

            if (instanceConfig.Extensions.Geneva is not null && vmOs == Os.Windows) {
                var geneva = GenevaExtension(region);
                extensions.Add(geneva);
            }

            if (instanceConfig.Extensions.AzureMonitor is not null && vmOs == Os.Linux) {
                var azMon = AzMonExtension(region, instanceConfig.Extensions.AzureMonitor);
                extensions.Add(azMon);
            }

            if (instanceConfig.Extensions.AzureSecurity is not null && vmOs == Os.Linux) {
                var azSec = AzSecExtension(region);
                extensions.Add(azSec);
            }
        }

        return extensions;
    }

    public static VMExtensionWrapper KeyVaultExtension(AzureLocation region, KeyvaultExtensionConfig keyVault, Os vmOs) {
        var keyVaultName = keyVault.KeyVaultName;
        var certName = keyVault.CertName;
        var uri = keyVaultName + certName;

        if (vmOs == Os.Windows) {
            return new VMExtensionWrapper {
                Location = region,
                Name = "KVVMExtensionForWindows",
                Publisher = "Microsoft.Azure.KeyVault",
                TypePropertiesType = "KeyVaultForWindows",
                TypeHandlerVersion = "1.0",
                AutoUpgradeMinorVersion = true,
                Settings = new BinaryData(JsonSerializer.Serialize(new {
                    SecretsManagementSettings = new {
                        PollingIntervalInS = "3600",
                        CertificateStoreName = "MY",
                        LinkOnRenewal = false,
                        CertificateStoreLocation = "LocalMachine",
                        RequireInitialSync = true,
                        ObservedCertificates = new string[] { uri },
                    }
                }, _extensionSerializerOptions))
            };
        } else if (vmOs == Os.Linux) {
            var certPath = keyVault.CertPath;
            var extensionStore = keyVault.ExtensionStore;
            var certLocation = certPath + extensionStore;

            return new VMExtensionWrapper {
                Location = region,
                Name = "KVVMExtensionForLinux",
                Publisher = "Microsoft.Azure.KeyVault",
                TypePropertiesType = "KeyVaultForLinux",
                TypeHandlerVersion = "2.0",
                AutoUpgradeMinorVersion = true,
                Settings = new BinaryData(JsonSerializer.Serialize(new {
                    SecretsManagementSettings = new {
                        PollingIntervalInS = "3600",
                        CertificateStoreLocation = certLocation,
                        RequireInitialSync = true,
                        ObservedCertificates = new string[] { uri },
                    }
                }, _extensionSerializerOptions))
            };
        } else {
            throw new NotSupportedException($"unsupported os {vmOs}");
        }
    }

    public static VMExtensionWrapper AzSecExtension(AzureLocation region) {
        return new VMExtensionWrapper {
            Location = region,
            Name = "Microsoft.Azure.Security.Monitoring.AzureSecurityLinuxAgent",
            Publisher = "Microsoft.Azure.Security.Monitoring",
            TypePropertiesType = "AzureSecurityLinuxAgent",
            TypeHandlerVersion = "2.0",
            AutoUpgradeMinorVersion = true,
            Settings = new BinaryData(JsonSerializer.Serialize(new { EnableGenevaUpload = true, EnableAutoConfig = true }, _extensionSerializerOptions))
        };
    }

    private class Settings {
        [JsonPropertyName("GCS_AUTO_CONFIG")]
        public bool GCS_AUTO_CONFIG { get; set; } = true;
    }

    public static VMExtensionWrapper AzMonExtension(AzureLocation region, AzureMonitorExtensionConfig azureMonitor) {
        var authId = azureMonitor.MonitoringGCSAuthId;
        var configVersion = azureMonitor.ConfigVersion;
        var moniker = azureMonitor.Moniker;
        var namespaceName = azureMonitor.Namespace;
        var environment = azureMonitor.MonitoringGSEnvironment;
        var account = azureMonitor.MonitoringGCSAccount;
        var authIdType = azureMonitor.MonitoringGCSAuthIdType;
        var settings = JsonSerializer.Serialize(new Settings(), _extensionSerializerOptions);

        return new VMExtensionWrapper {
            Location = region,
            Name = "Microsoft.Azure.Monitor.AzureMonitorLinuxAgent",
            Publisher = "Microsoft.Azure.Monitor",
            TypePropertiesType = "AzureMonitorLinuxAgent",
            AutoUpgradeMinorVersion = true,
            TypeHandlerVersion = "1.0",
            Settings = new BinaryData(settings),
            EnableAutomaticUpgrade = true,
            ProtectedSettings =
                new BinaryData(JsonSerializer.Serialize(
                    new {
                        ConfigVersion = configVersion,
                        Moniker = moniker,
                        Namespace = namespaceName,
                        MonitoringGCSEnvironment = environment,
                        MonitoringGCSAccount = account,
                        MonitoringGCSRegion = region,
                        MonitoringGCSAuthId = authId,
                        MonitoringGCSAuthIdType = authIdType,
                    }, _extensionSerializerOptions))
        };
    }

    public static VMExtensionWrapper GenevaExtension(AzureLocation region) {
        return new VMExtensionWrapper {
            Location = region,
            Name = "Microsoft.Azure.Geneva.GenevaMonitoring",
            Publisher = "Microsoft.Azure.Geneva",
            TypePropertiesType = "GenevaMonitoring",
            TypeHandlerVersion = "2.0",
            AutoUpgradeMinorVersion = true,
            EnableAutomaticUpgrade = true,
        };
    }

    public static VMExtensionWrapper? DependencyExtension(AzureLocation region, Os vmOs) {

        if (vmOs == Os.Windows) {
            return new VMExtensionWrapper {
                Location = region,
                Name = "DependencyAgentWindows",
                AutoUpgradeMinorVersion = true,
                Publisher = "Microsoft.Azure.Monitoring.DependencyAgent",
                TypePropertiesType = "DependencyAgentWindows",
                TypeHandlerVersion = "9.5"
            };
        } else {
            // THIS TODO IS FROM PYTHON CODE
            //# TODO: dependency agent for linux is not reliable
            //# extension = {
            //#     "name": "DependencyAgentLinux",
            //#     "publisher": "Microsoft.Azure.Monitoring.DependencyAgent",
            //#     "type": "DependencyAgentLinux",
            //#     "typeHandlerVersion": "9.5",
            //#     "location": vm.region,
            //#     "autoUpgradeMinorVersion": True,
            //# }
            return null;
        }
    }


    public async Async.Task<Uri?> BuildPoolConfig(Pool pool) {
        var config = await CreatePoolConfig(pool);

        var fileName = $"{pool.Name}/config.json";
        var configJson = JsonSerializer.Serialize(config, EntityConverter.GetJsonSerializerOptions());
        await _context.Containers.SaveBlob(WellKnownContainers.VmScripts, fileName, configJson, StorageType.Config);
        return await ConfigUrl(WellKnownContainers.VmScripts, fileName, false);
    }

    public async Task<AgentConfig> CreatePoolConfig(Pool pool) {
        var instanceId = await _context.Containers.GetInstanceId();

        var queueSas = await _context.Queue.GetQueueSas("node-heartbeat", StorageType.Config, QueueSasPermissions.Add);
        var config = new AgentConfig(
            ClientCredentials: null,
            OneFuzzUrl: _context.Creds.GetInstanceUrl(),
            PoolName: pool.Name,
            HeartbeatQueue: queueSas,
            InstanceTelemetryKey: _context.ServiceConfiguration.ApplicationInsightsInstrumentationKey,
            MicrosoftTelemetryKey: _context.ServiceConfiguration.OneFuzzTelemetry,
            MultiTenantDomain: _context.ServiceConfiguration.MultiTenantDomain,
            InstanceId: instanceId,
<<<<<<< HEAD
            IsUnmanaged: !pool.Managed
        );
        return config;
=======
            Managed: pool.Managed
            );

        var fileName = $"{pool.Name}/config.json";
        var configJson = JsonSerializer.Serialize(config, EntityConverter.GetJsonSerializerOptions());
        await _context.Containers.SaveBlob(WellKnownContainers.VmScripts, fileName, configJson, StorageType.Config);
        return await ConfigUrl(WellKnownContainers.VmScripts, fileName, false);
>>>>>>> ea878f51
    }



    public async Async.Task<Uri?> BuildScaleSetScript(Pool pool, Scaleset scaleSet) {
        List<string> commands = new();
        var extension = pool.Os == Os.Windows ? "ps1" : "sh";
        var fileName = $"{scaleSet.ScalesetId}/scaleset-setup.{extension}";
        var sep = pool.Os == Os.Windows ? "\r\n" : "\n";

        if (pool.Os == Os.Windows && scaleSet.Auth is not null) {
            var sshKey = scaleSet.Auth.PublicKey.Trim();
            var sshPath = "$env:ProgramData/ssh/administrators_authorized_keys";
            commands.Add($"Set-Content -Path {sshPath} -Value \"{sshKey}\"");
        }

        await _context.Containers.SaveBlob(WellKnownContainers.VmScripts, fileName, string.Join(sep, commands) + sep, StorageType.Config);
        return await _context.Containers.GetFileUrl(WellKnownContainers.VmScripts, fileName, StorageType.Config);
    }


    public async Async.Task UpdateManagedScripts() {
        var listAndRead = BlobContainerSasPermissions.List | BlobContainerSasPermissions.Read;
        var instanceSpecificSetupSas = await _context.Containers.GetContainerSasUrl(WellKnownContainers.InstanceSpecificSetup, StorageType.Config, listAndRead);
        var toolsSas = await _context.Containers.GetContainerSasUrl(WellKnownContainers.Tools, StorageType.Config, listAndRead);

        string[] commands = {
            $"azcopy sync '{instanceSpecificSetupSas}' instance-specific-setup",
            $"azcopy sync '{toolsSas}' tools"
        };

        await _context.Containers.SaveBlob(WellKnownContainers.VmScripts, "managed.ps1", string.Join("\r\n", commands) + "\r\n", StorageType.Config);
        await _context.Containers.SaveBlob(WellKnownContainers.VmScripts, "managed.sh", string.Join("\n", commands) + "\n", StorageType.Config);
    }

    public async Async.Task<VMExtensionWrapper> AgentConfig(AzureLocation region, Os vmOs, AgentMode mode, List<Uri>? urls = null, bool withSas = false) {
        await UpdateManagedScripts();
        var urlsUpdated = urls ?? new();

        var managedIdentity = JsonSerializer.Serialize(new { ManagedIdentity = new Dictionary<string, string>() }, _extensionSerializerOptions);
        if (vmOs == Os.Windows) {
            var vmScripts = await ConfigUrl(WellKnownContainers.VmScripts, "managed.ps1", withSas) ?? throw new Exception("failed to get VmScripts config url");
            var toolsAzCopy = await ConfigUrl(WellKnownContainers.Tools, "win64/azcopy.exe", withSas) ?? throw new Exception("failed to get toolsAzCopy config url");
            var toolsSetup = await ConfigUrl(WellKnownContainers.Tools, "win64/setup.ps1", withSas) ?? throw new Exception("failed to get toolsSetup config url");
            var toolsOneFuzz = await ConfigUrl(WellKnownContainers.Tools, "win64/onefuzz.ps1", withSas) ?? throw new Exception("failed to get toolsOneFuzz config url");

            urlsUpdated.Add(vmScripts);
            urlsUpdated.Add(toolsAzCopy);
            urlsUpdated.Add(toolsSetup);
            urlsUpdated.Add(toolsOneFuzz);

            var toExecuteCmd = $"powershell -ExecutionPolicy Unrestricted -File win64/setup.ps1 -mode {mode.ToString().ToLowerInvariant()}";

            var extension = new VMExtensionWrapper {
                Name = "CustomScriptExtension",
                TypePropertiesType = "CustomScriptExtension",
                Publisher = "Microsoft.Compute",
                Location = region,
                ForceUpdateTag = Guid.NewGuid().ToString(),
                TypeHandlerVersion = "1.9",
                AutoUpgradeMinorVersion = true,
                Settings = new BinaryData(JsonSerializer.Serialize(new { commandToExecute = toExecuteCmd, fileUris = urlsUpdated }, _extensionSerializerOptions)),
                ProtectedSettings = new BinaryData(managedIdentity)
            };
            return extension;
        } else if (vmOs == Os.Linux) {

            var vmScripts = await ConfigUrl(WellKnownContainers.VmScripts, "managed.sh", withSas) ?? throw new Exception("failed to get VmScripts config url");
            var toolsAzCopy = await ConfigUrl(WellKnownContainers.Tools, "linux/azcopy", withSas) ?? throw new Exception("failed to get toolsAzCopy config url");
            var toolsSetup = await ConfigUrl(WellKnownContainers.Tools, "linux/setup.sh", withSas) ?? throw new Exception("failed to get toolsSetup config url");

            urlsUpdated.Add(vmScripts);
            urlsUpdated.Add(toolsAzCopy);
            urlsUpdated.Add(toolsSetup);

            var toExecuteCmd = $"sh setup.sh {mode.ToString().ToLowerInvariant()}";
            var extensionSettings = JsonSerializer.Serialize(new { CommandToExecute = toExecuteCmd, FileUris = urlsUpdated }, _extensionSerializerOptions);

            var extension = new VMExtensionWrapper {
                Name = "CustomScript",
                Publisher = "Microsoft.Azure.Extensions",
                TypePropertiesType = "CustomScript",
                TypeHandlerVersion = "2.1",
                Location = region,
                ForceUpdateTag = Guid.NewGuid().ToString(),
                AutoUpgradeMinorVersion = true,
                Settings = new BinaryData(extensionSettings),
                ProtectedSettings = new BinaryData(managedIdentity)
            };
            return extension;
        }

        throw new NotSupportedException($"unsupported OS: {vmOs}");
    }

    public async Async.Task<VMExtensionWrapper> MonitorExtension(AzureLocation region, Os vmOs) {
        var settings = await _context.LogAnalytics.GetMonitorSettings();
        var extensionSettings = JsonSerializer.Serialize(new { WorkspaceId = settings.Id }, _extensionSerializerOptions);
        var protectedExtensionSettings = JsonSerializer.Serialize(new { WorkspaceKey = settings.Key }, _extensionSerializerOptions);
        if (vmOs == Os.Windows) {
            return new VMExtensionWrapper {
                Location = region,
                Name = "OMSExtension",
                TypePropertiesType = "MicrosoftMonitoringAgent",
                Publisher = "Microsoft.EnterpriseCloud.Monitoring",
                TypeHandlerVersion = "1.0",
                AutoUpgradeMinorVersion = true,
                Settings = new BinaryData(extensionSettings),
                ProtectedSettings = new BinaryData(protectedExtensionSettings),
                EnableAutomaticUpgrade = false
            };
        } else if (vmOs == Os.Linux) {
            return new VMExtensionWrapper {
                Location = region,
                Name = "OmsAgentForLinux",
                TypePropertiesType = "OmsAgentForLinux",
                Publisher = "Microsoft.EnterpriseCloud.Monitoring",
                TypeHandlerVersion = "1.0",
                AutoUpgradeMinorVersion = true,
                Settings = new BinaryData(extensionSettings),
                ProtectedSettings = new BinaryData(protectedExtensionSettings),
                EnableAutomaticUpgrade = false
            };
        } else {
            throw new NotSupportedException($"unsupported os: {vmOs}");
        }
    }


    public async Async.Task<IList<VirtualMachineScaleSetExtensionData>> FuzzExtensions(Pool pool, Scaleset scaleset) {
        var poolConfig = await BuildPoolConfig(pool) ?? throw new Exception("pool config url is null");
        var scaleSetScript = await BuildScaleSetScript(pool, scaleset) ?? throw new Exception("scaleSet script url is null");
        var urls = new List<Uri>() { poolConfig, scaleSetScript };

        var fuzzExtension = await AgentConfig(scaleset.Region, pool.Os, AgentMode.Fuzz, urls);
        var extensions = await GenericExtensions(scaleset.Region, pool.Os);

        extensions.Add(fuzzExtension);
        return extensions.Select(extension => extension.GetAsVirtualMachineScaleSetExtension()).ToList();
    }

    public async Task<Dictionary<string, VirtualMachineExtensionData>> ReproExtensions(AzureLocation region, Os reproOs, Guid reproId, ReproConfig reproConfig, Container? setupContainer) {
        // TODO: what about contents of repro.ps1 / repro.sh?
        var report = await _context.Reports.GetReport(reproConfig.Container, reproConfig.Path);
        var checkedReport = report.EnsureNotNull($"invalid report: {reproConfig}");
        var inputBlob = checkedReport.InputBlob.EnsureNotNull("unable to perform reproduction without an input blob");

        var commands = new List<string>();
        if (setupContainer != null) {
            var containerSasUrl = await _context.Containers.GetContainerSasUrl(
                setupContainer,
                StorageType.Corpus,
                BlobContainerSasPermissions.Read | BlobContainerSasPermissions.List
            );
            commands.Add(
                $"azcopy sync '{containerSasUrl}' ./setup"
            );
        }

        var urls = new List<Uri>()
        {
            await _context.Containers.GetFileSasUrl(
                reproConfig.Container,
                reproConfig.Path,
                StorageType.Corpus,
                BlobSasPermissions.Read
            ),
            await _context.Containers.GetFileSasUrl(
                inputBlob.Container,
                inputBlob.Name,
                StorageType.Corpus,
                BlobSasPermissions.Read
            )
        };

        List<string> reproFiles;
        string taskScript;
        string scriptName;
        if (reproOs == Os.Windows) {
            reproFiles = new List<string>()
            {
                $"{reproId}/repro.ps1"
            };
            taskScript = string.Join("\r\n", commands);
            scriptName = "task-setup.ps1";
        } else {
            reproFiles = new List<string>()
            {
                $"{reproId}/repro.sh",
                $"{reproId}/repro-stdout.sh"
            };
            commands.Add("chmod -R +x setup");
            taskScript = string.Join("\n", commands);
            scriptName = "task-setup.sh";
        }

        await _context.Containers.SaveBlob(
            WellKnownContainers.TaskConfigs,
            $"{reproId}/{scriptName}",
            taskScript,
            StorageType.Config
        );

        foreach (var reproFile in reproFiles) {
            urls.AddRange(new List<Uri>()
            {
                await _context.Containers.GetFileSasUrl(
                    WellKnownContainers.ReproScripts,
                    reproFile,
                    StorageType.Config,
                    BlobSasPermissions.Read
                ),
                await _context.Containers.GetFileSasUrl(
                    WellKnownContainers.TaskConfigs,
                    $"{reproId}/{scriptName}",
                    StorageType.Config,
                    BlobSasPermissions.Read
                )
            });
        }

        var baseExtension = await AgentConfig(region, reproOs, AgentMode.Repro, urls: urls, withSas: true);
        var extensions = await GenericExtensions(region, reproOs);
        extensions.Add(baseExtension);

        var extensionsDict = new Dictionary<string, VirtualMachineExtensionData>();
        foreach (var extension in extensions) {
            var (name, data) = extension.GetAsVirtualMachineExtension();
            extensionsDict.Add(name, data);
        }

        return extensionsDict;
    }

    public async Task<IList<VMExtensionWrapper>> ProxyManagerExtensions(Region region, Guid proxyId) {
        var config = await _context.Containers.GetFileSasUrl(
            WellKnownContainers.ProxyConfigs,
            $"{region}/{proxyId}/config.json",
            StorageType.Config,
            BlobSasPermissions.Read);

        var proxyManager = await _context.Containers.GetFileSasUrl(
            WellKnownContainers.Tools,
            $"linux/onefuzz-proxy-manager",
            StorageType.Config,
            BlobSasPermissions.Read);

        var baseExtension =
            await AgentConfig(region, Os.Linux, AgentMode.Proxy, new List<Uri> { config, proxyManager }, true);

        var extensions = await GenericExtensions(region, Os.Linux);
        extensions.Add(baseExtension);
        return extensions;
    }
}<|MERGE_RESOLUTION|>--- conflicted
+++ resolved
@@ -233,19 +233,13 @@
             MicrosoftTelemetryKey: _context.ServiceConfiguration.OneFuzzTelemetry,
             MultiTenantDomain: _context.ServiceConfiguration.MultiTenantDomain,
             InstanceId: instanceId,
-<<<<<<< HEAD
-            IsUnmanaged: !pool.Managed
+            Managed: pool.Managed
         );
-        return config;
-=======
-            Managed: pool.Managed
-            );
 
         var fileName = $"{pool.Name}/config.json";
         var configJson = JsonSerializer.Serialize(config, EntityConverter.GetJsonSerializerOptions());
         await _context.Containers.SaveBlob(WellKnownContainers.VmScripts, fileName, configJson, StorageType.Config);
         return await ConfigUrl(WellKnownContainers.VmScripts, fileName, false);
->>>>>>> ea878f51
     }
 
 
