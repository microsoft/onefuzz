--- conflicted
+++ resolved
@@ -38,14 +38,9 @@
         string version,
         bool isNew = false);
 
-    Async.Task SetHalt(Node node);
-
     IAsyncEnumerable<Node> GetDeadNodes(Guid scaleSetId, TimeSpan expirationPeriod);
 
     Async.Task MarkTasksStoppedEarly(Node node, Error? error = null);
-
-    Async.Task ToReimage(Node node, bool done = false);
-
     static TimeSpan NODE_EXPIRATION_TIME = TimeSpan.FromHours(1.0);
     static TimeSpan NODE_REIMAGE_TIME = TimeSpan.FromDays(6.0);
 }
@@ -57,12 +52,6 @@
 /// https://docs.microsoft.com/en-us/azure/azure-monitor/platform/autoscale-common-metrics#commonly-used-storage-metrics
 
 public class NodeOperations : StatefulOrm<Node, NodeState>, INodeOperations {
-
-    // 1 hour
-    private static readonly TimeSpan NODE_EXPIRATION_TIME = new TimeSpan(1, 0, 0);
-
-    // 6 days
-    private static readonly TimeSpan NODE_REIMAGE_TIME = new TimeSpan(6, 0, 0, 0);
     private IScalesetOperations _scalesetOperations;
     private IPoolOperations _poolOperations;
     private readonly INodeTasksOperations _nodeTasksOps;
@@ -82,13 +71,10 @@
         INodeTasksOperations nodeTasksOps,
         INodeMessageOperations nodeMessageOps,
         IEvents events,
-<<<<<<< HEAD
         IScalesetOperations scalesetOperations,
         IPoolOperations poolOperations,
-        IVmssOperations vmssOperations
-=======
+        IVmssOperations vmssOperations,
         ICreds creds
->>>>>>> 8c73f84b
         )
         : base(storage, log, config) {
 
@@ -96,10 +82,10 @@
         _nodeTasksOps = nodeTasksOps;
         _nodeMessageOps = nodeMessageOps;
         _events = events;
-<<<<<<< HEAD
         _scalesetOperations = scalesetOperations;
         _poolOperations = poolOperations;
         _vmssOperations = vmssOperations;
+        _creds = creds;
     }
 
     public async Task<OneFuzzResultVoid> AcquireScaleInProtection(Node node) {
@@ -193,9 +179,6 @@
         }
 
         return true;
-=======
-        _log = log;
-        _creds = creds;
     }
 
 
@@ -276,7 +259,6 @@
         }
 
         return node;
->>>>>>> 8c73f84b
     }
 
     public async Async.Task Stop(Node node, bool done = false) {
@@ -321,28 +303,14 @@
         return node.Version != _config.OneFuzzVersion;
     }
 
-    public async Async.Task Stop(Node node, bool done = false) {
-        await ToReimage(node, done);
-        await SendMessage(node, new NodeCommand(new StopNodeCommand(), null, null, null));
-    }
-
     public bool IsTooOld(Node node) {
         return node.ScalesetId != null
             && node.InitializedAt != null
-            && node.InitializedAt < DateTime.UtcNow - NODE_REIMAGE_TIME;
+            && node.InitializedAt < DateTime.UtcNow - INodeOperations.NODE_REIMAGE_TIME;
     }
 
     public bool CouldShrinkScaleset(Node node) {
         throw new NotImplementedException();
-    }
-
-    /// Tell the node to stop everything.
-    public async Async.Task SetHalt(Node node) {
-        _logTracer.Info($"setting halt: {node.MachineId}");
-
-        var newNode = node with { DeleteRequested = true };
-        await Stop(newNode);
-        await SetState(node, NodeState.Halt);
     }
 
     public async Async.Task SetState(Node node, NodeState state) {
@@ -360,31 +328,6 @@
         await Replace(newNode);
     }
 
-    public async Async.Task ToReimage(Node node, bool done = false) {
-        var newNode = node;
-        if (done && !NodeStateHelper.ReadyForReset.Contains(node.State)) {
-            newNode = newNode with { State = NodeState.Done };
-        }
-
-        if (!node.ReimageRequested && !node.DeleteRequested) {
-            _logTracer.Info($"setting reimage_requested: {node.MachineId}");
-            newNode = newNode with { ReimageRequested = true };
-        }
-
-        await SendStopIfFree(node);
-        await Replace(newNode);
-    }
-
-    public async Async.Task SendStopIfFree(Node node) {
-        if (versions.IsMinimumVersion(node.Version, "2.16.1")) {
-            await SendMessage(node, new NodeCommand(null, null, null, new NodeCommandStopIfFree()));
-        }
-    }
-
-    private async Async.Task SendMessage(Node node, NodeCommand message) {
-        await _nodeMessageOps.SendMessage(node.MachineId, message);
-    }
-
     public static string SearchStatesQuery(
         string oneFuzzVersion,
         Guid? poolId = default,
