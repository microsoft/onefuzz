--- conflicted
+++ resolved
@@ -250,13 +250,8 @@
         if (vmss is not null) {
             return OneFuzzResultVoid.Ok;
         }
-<<<<<<< HEAD
-        _log.Info($"creating VM name: {name}, vm_sku: {vmSku}, vm_count: {vmCount}, image: {image}, subnet: {networkId}, spot_instance: {spotInstance}");
+        _log.Info($"creating VM name: {name:Tag:VmssName} {vmSku:Tag:VmSku} {vmCount:Tag:VmCount} {image:Tag:Image} {networkId:Tag:Subnet} {spotInstance:Tag:SpotInstance}");
         var client = _creds.ArmClient;
-=======
-        _log.Info($"creating VM name: {name:Tag:VmssName} {vmSku:Tag:VmSku} {vmCount:Tag:VmCount} {image:Tag:Image} {networkId:Tag:Subnet} {spotInstance:Tag:SpotInstance}");
-        var getOsResult = await _imageOps.GetOs(location, image);
->>>>>>> 0e9e32a9
 
         var getOsResult = await image.GetOs(client, location);
         if (!getOsResult.IsOk) {
