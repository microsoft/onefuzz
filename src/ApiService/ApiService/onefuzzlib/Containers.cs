--- conflicted
+++ resolved
@@ -1,269 +1,124 @@
-<<<<<<< HEAD
-using System.Threading.Tasks;
-using Azure.ResourceManager;
-using Azure.Storage.Blobs;
-using Azure.Storage;
-using Azure;
-using Azure.Storage.Sas;
-
-namespace Microsoft.OneFuzz.Service;
-
-
-public interface IContainers
-{
-    public Task<BinaryData?> GetBlob(Container container, string name, StorageType storageType);
-
-    public Async.Task<BlobContainerClient?> FindContainer(Container container, StorageType storageType);
-
-    public Async.Task<Uri?> GetFileSasUrl(Container container, string name, StorageType storageType, BlobSasPermissions permissions, TimeSpan? duration = null);
-    Async.Task saveBlob(Container container, string v1, string v2, StorageType config);
-    Task<Guid> GetInstanceId();
-}
-
-public class Containers : IContainers
-{
-    private ILogTracer _log;
-    private IStorage _storage;
-    private ICreds _creds;
-    private ArmClient _armClient;
-    public Containers(ILogTracer log, IStorage storage, ICreds creds)
-    {
-        _log = log;
-        _storage = storage;
-        _creds = creds;
-        _armClient = creds.ArmClient;
-    }
-    public async Task<BinaryData?> GetBlob(Container container, string name, StorageType storageType)
-    {
-        var client = await FindContainer(container, storageType);
-
-        if (client == null)
-        {
-            return null;
-        }
-
-        try
-        {
-            return (await client.GetBlobClient(name).DownloadContentAsync())
-                .Value.Content;
-        }
-        catch (RequestFailedException)
-        {
-            return null;
-        }
-    }
-
-    public async Async.Task<BlobContainerClient?> FindContainer(Container container, StorageType storageType)
-    {
-        // # check secondary accounts first by searching in reverse.
-        // #
-        // # By implementation, the primary account is specified first, followed by
-        // # any secondary accounts.
-        // #
-        // # Secondary accounts, if they exist, are preferred for containers and have
-        // # increased IOP rates, this should be a slight optimization
-        return await _storage.GetAccounts(storageType)
-            .Reverse()
-            .Select(account => GetBlobService(account)?.GetBlobContainerClient(container.ContainerName))
-            .ToAsyncEnumerable()
-            .WhereAwait(async client => client != null && (await client.ExistsAsync()).Value)
-            .FirstOrDefaultAsync();
-    }
-
-    private BlobServiceClient? GetBlobService(string accountId)
-    {
-        _log.Info($"getting blob container (account_id: {accountId}");
-        var (accountName, accountKey) = _storage.GetStorageAccountNameAndKey(accountId);
-        if (accountName == null)
-        {
-            _log.Error("Failed to get storage account name");
-            return null;
-        }
-        var storageKeyCredential = new StorageSharedKeyCredential(accountName, accountKey);
-        var accountUrl = GetUrl(accountName);
-        return new BlobServiceClient(accountUrl, storageKeyCredential);
-    }
-
-    private static Uri GetUrl(string accountName)
-    {
-        return new Uri($"https://{accountName}.blob.core.windows.net/");
-    }
-
-    public async Async.Task<Uri?> GetFileSasUrl(Container container, string name, StorageType storageType, BlobSasPermissions permissions, TimeSpan? duration = null)
-    {
-        var client = await FindContainer(container, storageType) ?? throw new Exception($"unable to find container: {container.ContainerName} - {storageType}");
-        var (accountName, accountKey) = _storage.GetStorageAccountNameAndKey(client.AccountName);
-
-        var (startTime, endTime) = SasTimeWindow(duration ?? TimeSpan.FromDays(30));
-
-        var sasBuilder = new BlobSasBuilder(permissions, endTime)
-        {
-            StartsOn = startTime,
-            BlobContainerName = container.ContainerName,
-            BlobName = name
-        };
-
-        var sasUrl = client.GetBlobClient(name).GenerateSasUri(sasBuilder);
-        return sasUrl;
-    }
-
-    public (DateTimeOffset, DateTimeOffset) SasTimeWindow(TimeSpan timeSpan)
-    {
-        // SAS URLs are valid 6 hours earlier, primarily to work around dev
-        // workstations having out-of-sync time.  Additionally, SAS URLs are stopped
-        // 15 minutes later than requested based on "Be careful with SAS start time"
-        // guidance.
-        // Ref: https://docs.microsoft.com/en-us/azure/storage/common/storage-sas-overview
-
-        var SAS_START_TIME_DELTA = TimeSpan.FromHours(6);
-        var SAS_END_TIME_DELTA = TimeSpan.FromMinutes(6);
-
-        var now = DateTimeOffset.UtcNow;
-        var start = now - SAS_START_TIME_DELTA;
-        var expiry = now + timeSpan + SAS_END_TIME_DELTA;
-        return (start, expiry);
-    }
-
-    public async System.Threading.Tasks.Task saveBlob(Container container, string name, string data, StorageType storageType)
-    {
-        var client = await FindContainer(container, storageType) ?? throw new Exception($"unable to find container: {container.ContainerName} - {storageType}");
-
-        await client.UploadBlobAsync(name, new BinaryData(data));
-    }
-
-    public async Async.Task<Guid> GetInstanceId()
-    {
-        var blob = await GetBlob(new Container("base-config"), "instance_id", StorageType.Config);
-        if (blob == null)
-        {
-            throw new System.Exception("Blob Not Found");
-        }
-        return System.Guid.Parse(blob.ToString());
-    }
-}
-=======
-﻿using System.Threading.Tasks;
-using Azure;
-using Azure.ResourceManager;
-using Azure.Storage;
-using Azure.Storage.Blobs;
-using Azure.Storage.Sas;
-
-namespace Microsoft.OneFuzz.Service;
-
-
-public interface IContainers {
-    public Task<BinaryData?> GetBlob(Container container, string name, StorageType storageType);
-
-    public Async.Task<BlobContainerClient?> FindContainer(Container container, StorageType storageType);
-
-    public Async.Task<Uri?> GetFileSasUrl(Container container, string name, StorageType storageType, BlobSasPermissions permissions, TimeSpan? duration = null);
-    Async.Task saveBlob(Container container, string v1, string v2, StorageType config);
-    Task<Guid> GetInstanceId();
-}
-
-public class Containers : IContainers {
-    private ILogTracer _log;
-    private IStorage _storage;
-    private ICreds _creds;
-    private ArmClient _armClient;
-    public Containers(ILogTracer log, IStorage storage, ICreds creds) {
-        _log = log;
-        _storage = storage;
-        _creds = creds;
-        _armClient = creds.ArmClient;
-    }
-    public async Task<BinaryData?> GetBlob(Container container, string name, StorageType storageType) {
-        var client = await FindContainer(container, storageType);
-
-        if (client == null) {
-            return null;
-        }
-
-        try {
-            return (await client.GetBlobClient(name).DownloadContentAsync())
-                .Value.Content;
-        } catch (RequestFailedException) {
-            return null;
-        }
-    }
-
-    public async Async.Task<BlobContainerClient?> FindContainer(Container container, StorageType storageType) {
-        // # check secondary accounts first by searching in reverse.
-        // #
-        // # By implementation, the primary account is specified first, followed by
-        // # any secondary accounts.
-        // #
-        // # Secondary accounts, if they exist, are preferred for containers and have
-        // # increased IOP rates, this should be a slight optimization
-        return await _storage.GetAccounts(storageType)
-            .Reverse()
-            .Select(account => GetBlobService(account)?.GetBlobContainerClient(container.ContainerName))
-            .ToAsyncEnumerable()
-            .WhereAwait(async client => client != null && (await client.ExistsAsync()).Value)
-            .FirstOrDefaultAsync();
-    }
-
-    private BlobServiceClient? GetBlobService(string accountId) {
-        _log.Info($"getting blob container (account_id: {accountId}");
-        var (accountName, accountKey) = _storage.GetStorageAccountNameAndKey(accountId);
-        if (accountName == null) {
-            _log.Error("Failed to get storage account name");
-            return null;
-        }
-        var storageKeyCredential = new StorageSharedKeyCredential(accountName, accountKey);
-        var accountUrl = GetUrl(accountName);
-        return new BlobServiceClient(accountUrl, storageKeyCredential);
-    }
-
-    private static Uri GetUrl(string accountName) {
-        return new Uri($"https://{accountName}.blob.core.windows.net/");
-    }
-
-    public async Async.Task<Uri?> GetFileSasUrl(Container container, string name, StorageType storageType, BlobSasPermissions permissions, TimeSpan? duration = null) {
-        var client = await FindContainer(container, storageType) ?? throw new Exception($"unable to find container: {container.ContainerName} - {storageType}");
-        var (accountName, accountKey) = _storage.GetStorageAccountNameAndKey(client.AccountName);
-
-        var (startTime, endTime) = SasTimeWindow(duration ?? TimeSpan.FromDays(30));
-
-        var sasBuilder = new BlobSasBuilder(permissions, endTime) {
-            StartsOn = startTime,
-            BlobContainerName = container.ContainerName,
-            BlobName = name
-        };
-
-        var sasUrl = client.GetBlobClient(name).GenerateSasUri(sasBuilder);
-        return sasUrl;
-    }
-
-    public (DateTimeOffset, DateTimeOffset) SasTimeWindow(TimeSpan timeSpan) {
-        // SAS URLs are valid 6 hours earlier, primarily to work around dev
-        // workstations having out-of-sync time.  Additionally, SAS URLs are stopped
-        // 15 minutes later than requested based on "Be careful with SAS start time"
-        // guidance.
-        // Ref: https://docs.microsoft.com/en-us/azure/storage/common/storage-sas-overview
-
-        var SAS_START_TIME_DELTA = TimeSpan.FromHours(6);
-        var SAS_END_TIME_DELTA = TimeSpan.FromMinutes(6);
-
-        var now = DateTimeOffset.UtcNow;
-        var start = now - SAS_START_TIME_DELTA;
-        var expiry = now + timeSpan + SAS_END_TIME_DELTA;
-        return (start, expiry);
-    }
-
-    public async System.Threading.Tasks.Task saveBlob(Container container, string name, string data, StorageType storageType) {
-        var client = await FindContainer(container, storageType) ?? throw new Exception($"unable to find container: {container.ContainerName} - {storageType}");
-
-        await client.UploadBlobAsync(name, new BinaryData(data));
-    }
-
-    public async Async.Task<Guid> GetInstanceId() {
-        var blob = await GetBlob(new Container("base-config"), "instance_id", StorageType.Config);
-        if (blob == null) {
-            throw new System.Exception("Blob Not Found");
-        }
-        return System.Guid.Parse(blob.ToString());
-    }
-}
->>>>>>> 5f8e381f
+using System.Threading.Tasks;
+using Azure;
+using Azure.ResourceManager;
+using Azure.Storage;
+using Azure.Storage.Blobs;
+using Azure.Storage.Sas;
+
+namespace Microsoft.OneFuzz.Service;
+
+
+public interface IContainers {
+    public Task<BinaryData?> GetBlob(Container container, string name, StorageType storageType);
+
+    public Async.Task<BlobContainerClient?> FindContainer(Container container, StorageType storageType);
+
+    public Async.Task<Uri?> GetFileSasUrl(Container container, string name, StorageType storageType, BlobSasPermissions permissions, TimeSpan? duration = null);
+    Async.Task saveBlob(Container container, string v1, string v2, StorageType config);
+    Task<Guid> GetInstanceId();
+}
+
+public class Containers : IContainers {
+    private ILogTracer _log;
+    private IStorage _storage;
+    private ICreds _creds;
+    private ArmClient _armClient;
+    public Containers(ILogTracer log, IStorage storage, ICreds creds) {
+        _log = log;
+        _storage = storage;
+        _creds = creds;
+        _armClient = creds.ArmClient;
+    }
+    public async Task<BinaryData?> GetBlob(Container container, string name, StorageType storageType) {
+        var client = await FindContainer(container, storageType);
+
+        if (client == null) {
+            return null;
+        }
+
+        try {
+            return (await client.GetBlobClient(name).DownloadContentAsync())
+                .Value.Content;
+        } catch (RequestFailedException) {
+            return null;
+        }
+    }
+
+    public async Async.Task<BlobContainerClient?> FindContainer(Container container, StorageType storageType) {
+        // # check secondary accounts first by searching in reverse.
+        // #
+        // # By implementation, the primary account is specified first, followed by
+        // # any secondary accounts.
+        // #
+        // # Secondary accounts, if they exist, are preferred for containers and have
+        // # increased IOP rates, this should be a slight optimization
+        return await _storage.GetAccounts(storageType)
+            .Reverse()
+            .Select(account => GetBlobService(account)?.GetBlobContainerClient(container.ContainerName))
+            .ToAsyncEnumerable()
+            .WhereAwait(async client => client != null && (await client.ExistsAsync()).Value)
+            .FirstOrDefaultAsync();
+    }
+
+    private BlobServiceClient? GetBlobService(string accountId) {
+        _log.Info($"getting blob container (account_id: {accountId}");
+        var (accountName, accountKey) = _storage.GetStorageAccountNameAndKey(accountId);
+        if (accountName == null) {
+            _log.Error("Failed to get storage account name");
+            return null;
+        }
+        var storageKeyCredential = new StorageSharedKeyCredential(accountName, accountKey);
+        var accountUrl = GetUrl(accountName);
+        return new BlobServiceClient(accountUrl, storageKeyCredential);
+    }
+
+    private static Uri GetUrl(string accountName) {
+        return new Uri($"https://{accountName}.blob.core.windows.net/");
+    }
+
+    public async Async.Task<Uri?> GetFileSasUrl(Container container, string name, StorageType storageType, BlobSasPermissions permissions, TimeSpan? duration = null) {
+        var client = await FindContainer(container, storageType) ?? throw new Exception($"unable to find container: {container.ContainerName} - {storageType}");
+        var (accountName, accountKey) = _storage.GetStorageAccountNameAndKey(client.AccountName);
+
+        var (startTime, endTime) = SasTimeWindow(duration ?? TimeSpan.FromDays(30));
+
+        var sasBuilder = new BlobSasBuilder(permissions, endTime) {
+            StartsOn = startTime,
+            BlobContainerName = container.ContainerName,
+            BlobName = name
+        };
+
+        var sasUrl = client.GetBlobClient(name).GenerateSasUri(sasBuilder);
+        return sasUrl;
+    }
+
+    public (DateTimeOffset, DateTimeOffset) SasTimeWindow(TimeSpan timeSpan) {
+        // SAS URLs are valid 6 hours earlier, primarily to work around dev
+        // workstations having out-of-sync time.  Additionally, SAS URLs are stopped
+        // 15 minutes later than requested based on "Be careful with SAS start time"
+        // guidance.
+        // Ref: https://docs.microsoft.com/en-us/azure/storage/common/storage-sas-overview
+
+        var SAS_START_TIME_DELTA = TimeSpan.FromHours(6);
+        var SAS_END_TIME_DELTA = TimeSpan.FromMinutes(6);
+
+        var now = DateTimeOffset.UtcNow;
+        var start = now - SAS_START_TIME_DELTA;
+        var expiry = now + timeSpan + SAS_END_TIME_DELTA;
+        return (start, expiry);
+    }
+
+    public async System.Threading.Tasks.Task saveBlob(Container container, string name, string data, StorageType storageType) {
+        var client = await FindContainer(container, storageType) ?? throw new Exception($"unable to find container: {container.ContainerName} - {storageType}");
+
+        await client.UploadBlobAsync(name, new BinaryData(data));
+    }
+
+    public async Async.Task<Guid> GetInstanceId() {
+        var blob = await GetBlob(new Container("base-config"), "instance_id", StorageType.Config);
+        if (blob == null) {
+            throw new System.Exception("Blob Not Found");
+        }
+        return System.Guid.Parse(blob.ToString());
+    }
+}