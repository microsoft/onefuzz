﻿using System.Threading.Tasks;
using ApiService.OneFuzzLib.Orm;
using Azure.ResourceManager.Compute;
using Azure.ResourceManager.Compute.Models;
using Azure.Storage.Sas;
using Microsoft.OneFuzz.Service.OneFuzzLib.Orm;

namespace Microsoft.OneFuzz.Service;

public interface IProxyOperations : IStatefulOrm<Proxy, VmState> {
    Task<Proxy?> GetByProxyId(Guid proxyId);

    Async.Task<Proxy> SetState(Proxy proxy, VmState state);
    bool IsAlive(Proxy proxy);
    Async.Task SaveProxyConfig(Proxy proxy);
    bool IsOutdated(Proxy proxy);
    Async.Task<Proxy?> GetOrCreate(string region);

    Task<bool> IsUsed(Proxy proxy);
}
public class ProxyOperations : StatefulOrm<Proxy, VmState, ProxyOperations>, IProxyOperations {


    static TimeSpan PROXY_LIFESPAN = TimeSpan.FromDays(7);

    public ProxyOperations(ILogTracer log, IOnefuzzContext context)
        : base(log.WithTag("Component", "scaleset-proxy"), context) {

    }


    public async Task<Proxy?> GetByProxyId(Guid proxyId) {

        var data = QueryAsync(filter: $"RowKey eq '{proxyId}'");

        return await data.FirstOrDefaultAsync();
    }

    public async Async.Task<Proxy?> GetOrCreate(string region) {
        var proxyList = QueryAsync(filter: $"region eq '{region}' and outdated eq false");

        await foreach (var proxy in proxyList) {
            if (IsOutdated(proxy)) {
                await Replace(proxy with { Outdated = true });
                continue;
            }

            if (!VmStateHelper.Available.Contains(proxy.State)) {
                continue;
            }
            return proxy;
        }

        _logTracer.Info($"creating proxy: region:{region}");
        var newProxy = new Proxy(region, Guid.NewGuid(), DateTimeOffset.UtcNow, VmState.Init, Auth.BuildAuth(), null, null, _context.ServiceConfiguration.OneFuzzVersion, null, false);

        var r = await Replace(newProxy);
        if (!r.IsOk) {
            _logTracer.Error($"failed to save new proxy {newProxy.ProxyId} due to {r.ErrorV}");
        }

        await _context.Events.SendEvent(new EventProxyCreated(region, newProxy.ProxyId));
        return newProxy;
    }

    public async Task<bool> IsUsed(Proxy proxy) {
        var forwards = await GetForwards(proxy);
        if (forwards.Count == 0) {
            _logTracer.Info($"no forwards {proxy.Region}");
            return false;
        }
        return true;
    }

    public bool IsAlive(Proxy proxy) {
        var tenMinutesAgo = DateTimeOffset.UtcNow - TimeSpan.FromMinutes(10);

        if (proxy.Heartbeat != null && proxy.Heartbeat.TimeStamp < tenMinutesAgo) {
            _logTracer.Info($"last heartbeat is more than an 10 minutes old:  {proxy.Region} - last heartbeat:{proxy.Heartbeat} compared_to:{tenMinutesAgo}");
            return false;
        }

        if (proxy.Heartbeat != null && proxy.TimeStamp != null && proxy.TimeStamp < tenMinutesAgo) {
            _logTracer.Error($"no heartbeat in the last 10 minutes: {proxy.Region} timestamp: {proxy.TimeStamp} compared_to:{tenMinutesAgo}");
            return false;
        }

        return true;
    }

    public bool IsOutdated(Proxy proxy) {
        if (!VmStateHelper.Available.Contains(proxy.State)) {
            return false;
        }

        if (proxy.Version != _context.ServiceConfiguration.OneFuzzVersion) {
            _logTracer.Info($"mismatch version: proxy:{proxy.Version} service:{_context.ServiceConfiguration.OneFuzzVersion} state:{proxy.State}");
            return true;
        }

        if (proxy.CreatedTimestamp != null) {
            if (proxy.CreatedTimestamp < (DateTimeOffset.UtcNow - PROXY_LIFESPAN)) {
                _logTracer.Info($"proxy older than 7 days:proxy-created:{proxy.CreatedTimestamp} state:{proxy.State}");
                return true;
            }
        }
        return false;
    }

    public async Async.Task SaveProxyConfig(Proxy proxy) {
        var forwards = await GetForwards(proxy);
        var url = (await _context.Containers.GetFileSasUrl(new Container("proxy-configs"), $"{proxy.Region}/{proxy.ProxyId}/config.json", StorageType.Config, BlobSasPermissions.Read)).EnsureNotNull("Can't generate file sas");
        var queueSas = await _context.Queue.GetQueueSas("proxy", StorageType.Config, QueueSasPermissions.Add).EnsureNotNull("can't generate queue sas") ?? throw new Exception("Queue sas is null");

        var proxyConfig = new ProxyConfig(
            Url: url,
            Notification: queueSas,
            Region: proxy.Region,
            ProxyId: proxy.ProxyId,
            Forwards: forwards,
            InstanceTelemetryKey: _context.ServiceConfiguration.ApplicationInsightsInstrumentationKey.EnsureNotNull("missing InstrumentationKey"),
            MicrosoftTelemetryKey: _context.ServiceConfiguration.OneFuzzTelemetry.EnsureNotNull("missing Telemetry"),
            InstanceId: await _context.Containers.GetInstanceId());

        await _context.Containers.SaveBlob(new Container("proxy-configs"), $"{proxy.Region}/{proxy.ProxyId}/config.json", EntityConverter.ToJsonString(proxyConfig), StorageType.Config);
    }


    public async Async.Task<Proxy> SetState(Proxy proxy, VmState state) {
        if (proxy.State == state) {
            return proxy;
        }

        var newProxy = proxy with { State = state };
        var r = await Replace(newProxy);
        if (!r.IsOk) {
            _logTracer.Error($"Failed to replace proxy with id {newProxy.ProxyId} due to {r.ErrorV}");
        }
        await _context.Events.SendEvent(new EventProxyStateUpdated(newProxy.Region, newProxy.ProxyId, newProxy.State));
        return newProxy;
    }


    public async Async.Task<List<Forward>> GetForwards(Proxy proxy) {
        var forwards = new List<Forward>();

        await foreach (var entry in _context.ProxyForwardOperations.SearchForward(region: proxy.Region, proxyId: proxy.ProxyId)) {
            if (entry.EndTime < DateTimeOffset.UtcNow) {
                await _context.ProxyForwardOperations.Delete(entry);
            } else {
                forwards.Add(new Forward(entry.Port, entry.DstPort, entry.DstIp));
            }
        }
        return forwards;
    }

    public async Async.Task<Proxy> Init(Proxy proxy) {
        var config = await _context.ConfigOperations.Fetch();
        var vm = GetVm(proxy, config);
        var vmData = await _context.VmOperations.GetVm(vm.Name);

        if (vmData != null) {
            if (vmData.ProvisioningState == "Failed") {
                return await SetProvisionFailed(proxy, vmData);
            } else {
                await SaveProxyConfig(proxy);
                return await SetState(proxy, VmState.ExtensionsLaunch);
            }
        } else {
            var nsg = new Nsg(proxy.Region, proxy.Region);
            var result = await _context.NsgOperations.Create(nsg);
            if (!result.IsOk) {
                return await SetFailed(proxy, result.ErrorV);
            }

            var nsgConfig = config.ProxyNsgConfig;
            var result2 = await _context.NsgOperations.SetAllowedSources(nsg, nsgConfig);

            if (!result2.IsOk) {
                return await SetFailed(proxy, result2.ErrorV);
            }

            var result3 = await _context.VmOperations.Create(vm with { Nsg = nsg });

            if (!result3.IsOk) {
                return await SetFailed(proxy, result3.ErrorV);
            }
            var r = await Replace(proxy);
            if (!r.IsOk) {
                _logTracer.Error($"Failed to save proxy {proxy.ProxyId} due: {r.ErrorV}");
            }
            return proxy;
        }
    }

    private async System.Threading.Tasks.Task<Proxy> SetProvisionFailed(Proxy proxy, VirtualMachineData vmData) {
        var errors = GetErrors(proxy, vmData).ToArray();
        return await SetFailed(proxy, new Error(ErrorCode.PROXY_FAILED, errors));
    }

    private async Task<Proxy> SetFailed(Proxy proxy, Error error) {
        if (proxy.Error != null) {
            return proxy;
        }

        _logTracer.Error($"vm failed: {proxy.Region} -{error}");
        await _context.Events.SendEvent(new EventProxyFailed(proxy.Region, proxy.ProxyId, error));
        return await SetState(proxy with { Error = error }, VmState.Stopping);
    }


    private static IEnumerable<string> GetErrors(Proxy proxy, VirtualMachineData vmData) {
        var instanceView = vmData.InstanceView;
        yield return "provisioning failed";
        if (instanceView is null) {
            yield break;
        }

        foreach (var status in instanceView.Statuses) {
            if (status.Level == StatusLevelTypes.Error) {
                yield return $"code:{status.Code} status:{status.DisplayStatus} message:{status.Message}";
            }
        }
    }

    public static Vm GetVm(Proxy proxy, InstanceConfig config) {
        var tags = config.VmssTags;
        const string PROXY_IMAGE = "Canonical:UbuntuServer:18.04-LTS:latest";
        return new Vm(
            // name should be less than 40 chars otherwise it gets truncated by azure
            Name: $"proxy-{proxy.ProxyId:N}",
            Region: proxy.Region,
            Sku: config.ProxyVmSku,
            Image: PROXY_IMAGE,
            Auth: proxy.Auth,
            Tags: tags,
            Nsg: null
        );
    }

    public async Task<Proxy> ExtensionsLaunch(Proxy proxy) {
        var config = await _context.ConfigOperations.Fetch();
        var vm = GetVm(proxy, config);
        var vmData = await _context.VmOperations.GetVm(vm.Name);

        if (vmData == null) {
            return await SetFailed(proxy, new Error(ErrorCode.PROXY_FAILED, new[] { "azure not able to find vm" }));
        }

        if (vmData.ProvisioningState == "Failed") {
            return await SetProvisionFailed(proxy, vmData);
        }

        var ip = await _context.IpOperations.GetPublicIp(vmData.NetworkProfile.NetworkInterfaces[0].Id);
        if (ip == null) {
            return proxy;
        }

        var newProxy = proxy with { Ip = ip };

        var extensions = await _context.Extensions.ProxyManagerExtensions(newProxy.Region, newProxy.ProxyId);
        var result = await _context.VmOperations.AddExtensions(vm,
            extensions
                .Select(e => e.GetAsVirtualMachineExtension())
                .ToDictionary(x => x.Item1, x => x.Item2));

        if (!result.IsOk) {
            return await SetFailed(newProxy, result.ErrorV);
        }

        return await SetState(newProxy, VmState.Running);
    }

    public async Task<Proxy> Stopping(Proxy proxy) {
        var config = await _context.ConfigOperations.Fetch();
        var vm = GetVm(proxy, config);
        if (!await _context.VmOperations.IsDeleted(vm)) {
            _logTracer.Info($"stopping proxy: {proxy.Region}");
            if (await _context.VmOperations.Delete(vm)) {
                _logTracer.Info($"deleted proxy vm for region {proxy.Region}, name: {vm.Name}");
            }
            return proxy;
        }

        return await Stopped(proxy);
    }

    private async Task<Proxy> Stopped(Proxy proxy) {
        var stoppedVm = await SetState(proxy, VmState.Stopped);
<<<<<<< HEAD
        _logTracer.Info($"removing proxy: {proxy.Region}");
=======
        _logTracer.Info($"removing proxy: {stoppedVm.Region}");
>>>>>>> ea4d589a
        await _context.Events.SendEvent(new EventProxyDeleted(stoppedVm.Region, stoppedVm.ProxyId));
        await Delete(stoppedVm);
        return stoppedVm;
    }
}<|MERGE_RESOLUTION|>--- conflicted
+++ resolved
@@ -287,11 +287,7 @@
 
     private async Task<Proxy> Stopped(Proxy proxy) {
         var stoppedVm = await SetState(proxy, VmState.Stopped);
-<<<<<<< HEAD
-        _logTracer.Info($"removing proxy: {proxy.Region}");
-=======
         _logTracer.Info($"removing proxy: {stoppedVm.Region}");
->>>>>>> ea4d589a
         await _context.Events.SendEvent(new EventProxyDeleted(stoppedVm.Region, stoppedVm.ProxyId));
         await Delete(stoppedVm);
         return stoppedVm;
