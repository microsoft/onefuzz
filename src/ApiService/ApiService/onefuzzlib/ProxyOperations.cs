--- conflicted
+++ resolved
@@ -1,204 +1,164 @@
-﻿using ApiService.OneFuzzLib.Orm;
-<<<<<<< HEAD
-using Azure.Storage.Sas;
-=======
->>>>>>> e86854cf
-using System.Threading.Tasks;
-
-namespace Microsoft.OneFuzz.Service;
-
-public interface IProxyOperations : IStatefulOrm<Proxy, VmState>
-{
-    Task<Proxy?> GetByProxyId(Guid proxyId);
-
-    Async.Task SetState(Proxy proxy, VmState state);
-    bool IsAlive(Proxy proxy);
-    System.Threading.Tasks.Task SaveProxyConfig(Proxy proxy);
-    bool IsOutdated(Proxy proxy);
-<<<<<<< HEAD
-    System.Threading.Tasks.Task<Proxy?> GetOrCreate(string region);
-=======
-    System.Threading.Tasks.Task GetOrCreate(string region);
->>>>>>> e86854cf
-}
-public class ProxyOperations : StatefulOrm<Proxy, VmState>, IProxyOperations
-{
-
-    private readonly IEvents _events;
-<<<<<<< HEAD
-    private readonly IProxyForwardOperations _proxyForwardOperations;
-    private readonly IContainers _containers;
-    private readonly IQueue _queue;
-    private readonly ICreds _creds;
-
-    static TimeSpan PROXY_LIFESPAN = TimeSpan.FromDays(7);
-
-    public ProxyOperations(ILogTracer log, IStorage storage, IEvents events, IProxyForwardOperations proxyForwardOperations, IContainers containers, IQueue queue, ICreds creds)
-            : base(storage, log.WithTag("Component", "scaleset-proxy"))
-    {
-        _events = events;
-        _proxyForwardOperations = proxyForwardOperations;
-        _containers = containers;
-        _queue = queue;
-        _creds = creds;
-=======
-
-    public ProxyOperations(ILogTracer log, IStorage storage, IEvents events, IServiceConfig config)
-        : base(storage, log, config)
-    {
-        _log = log;
-        _events = events;
->>>>>>> e86854cf
-    }
-
-    public async Task<Proxy?> GetByProxyId(Guid proxyId)
-    {
-
-        var data = QueryAsync(filter: $"RowKey eq '{proxyId}'");
-
-        return await data.FirstOrDefaultAsync();
-    }
-
-<<<<<<< HEAD
-    public async System.Threading.Tasks.Task<Proxy?> GetOrCreate(string region)
-    {
-        var proxyList = QueryAsync(filter: $"region eq '{region}' and outdated eq false");
-
-        await foreach (var proxy in proxyList) {
-            if (IsOutdated(proxy))
-            {
-                await Replace(proxy with { Outdated = true });
-                continue;
-            }
-            
-            if (!VmStateHelper.Available().Contains(proxy.State)) {
-                continue;
-            }
-            return proxy;
-        }
-
-        _logTracer.Info($"creating proxy: region:{region}");
-        // todo: version param
-        var newProxy = new Proxy(region, Guid.NewGuid(), DateTimeOffset.UtcNow, VmState.Init, Auth.BuildAuth(), null, null, "", null, false);
-
-        await Replace(newProxy);
-        await _events.SendEvent(new EventProxyCreated(region, newProxy.ProxyId));
-        return newProxy;
-=======
-    public System.Threading.Tasks.Task GetOrCreate(string region)
-    {
-        throw new NotImplementedException();
->>>>>>> e86854cf
-    }
-
-    public bool IsAlive(Proxy proxy)
-    {
-<<<<<<< HEAD
-        var tenMinutesAgo = DateTimeOffset.UtcNow - TimeSpan.FromMinutes(10);
-
-        if (proxy.Heartbeat != null && proxy.Heartbeat.TimeStamp < tenMinutesAgo)
-        {
-            _logTracer.Info($"last heartbeat is more than an 10 minutes old:  {proxy.Region} - last heartbeat:{proxy.Heartbeat} compared_to:{tenMinutesAgo}");
-            return false;
-        }
-
-        if (proxy.Heartbeat != null && proxy.TimeStamp != null  && proxy.TimeStamp < tenMinutesAgo)
-        {
-            _logTracer.Error($"no heartbeat in the last 10 minutes: {proxy.Region} timestamp: {proxy.TimeStamp} compared_to:{tenMinutesAgo}");
-            return false;
-        }
-
-        return true;
-=======
-        throw new NotImplementedException();
->>>>>>> e86854cf
-    }
-
-    public bool IsOutdated(Proxy proxy)
-    {
-<<<<<<< HEAD
-        if (!VmStateHelper.Available().Contains(proxy.State))
-        {
-            return false;
-        }
-
-        // todo: add version check 
-        if (proxy.Version != "")
-        {
-            _logTracer.Info($"mismatch version: proxy:{proxy.Version} service:{""} state:{proxy.State}");
-            return true;
-        }
-
-        if (proxy.CreatedTimestamp != null)
-        {
-            if (proxy.CreatedTimestamp < (DateTimeOffset.UtcNow - PROXY_LIFESPAN))
-            {
-                _logTracer.Info($"proxy older than 7 days:proxy-created:{proxy.CreatedTimestamp} state:{proxy.State}");
-                return true;
-            }
-        }
-        return false;
-    }
-
-    public async System.Threading.Tasks.Task SaveProxyConfig(Proxy proxy)
-    {
-        var forwards = await GetForwards(proxy);
-        var url = (await _containers.GetFileSasUrl(new Container("proxy-configs"), $"{proxy.Region}/{proxy.ProxyId}/config.json", StorageType.Config, BlobSasPermissions.Read)).EnsureNotNull("Can't generate file sas");
-
-        var proxyConfig = new ProxyConfig(
-            Url: url,
-            Notification: _queue.GetQueueSas("proxy", StorageType.Config, QueueSasPermissions.Add).EnsureNotNull("can't generate queue sas"),
-            Region: proxy.Region,
-            ProxyId: proxy.ProxyId,
-            Forwards: forwards,
-            InstanceTelemetryKey: EnvironmentVariables.AppInsights.InstrumentationKey.EnsureNotNull("missing InstrumentationKey"),
-            MicrosoftTelemetryKey: EnvironmentVariables.OneFuzz.Telemetry.EnsureNotNull("missing Telemetry"),
-            InstanceId: Guid.NewGuid()); //todo : 
-
-
-        await _containers.saveBlob(new Container("proxy-configs"), $"{proxy.Region}/{proxy.ProxyId}/config.json", _entityConverter.ToJsonString(proxyConfig), StorageType.Config);
-    }
-
-    
-
-=======
-        throw new NotImplementedException();
-    }
-
-    public System.Threading.Tasks.Task SaveProxyConfig(Proxy proxy)
-    {
-        throw new NotImplementedException();
-    }
-
->>>>>>> e86854cf
-    public async Async.Task SetState(Proxy proxy, VmState state)
-    {
-        if (proxy.State == state)
-        {
-            return;
-        }
-
-        await Replace(proxy with { State = state });
-
-        await _events.SendEvent(new EventProxyStateUpdated(proxy.Region, proxy.ProxyId, proxy.State));
-    }
-<<<<<<< HEAD
-
-
-    public async Async.Task<List<Forward>> GetForwards(Proxy proxy) {
-        var forwards = new List<Forward>();
-
-        await foreach( var entry in _proxyForwardOperations.SearchForward(region: proxy.Region, proxyId: proxy.ProxyId)){
-            if (entry.EndTime < DateTimeOffset.UtcNow)
-            {
-                await _proxyForwardOperations.Delete(entry);
-            }
-            else {
-                forwards.Add(new Forward(entry.Port, entry.DstPort, entry.DstIp));
-            }
-        }
-        return forwards;
-    }
-=======
->>>>>>> e86854cf
-}
+﻿using ApiService.OneFuzzLib.Orm;
+using Azure.Storage.Sas;
+using System.Threading.Tasks;
+
+namespace Microsoft.OneFuzz.Service;
+
+public interface IProxyOperations : IStatefulOrm<Proxy, VmState>
+{
+    Task<Proxy?> GetByProxyId(Guid proxyId);
+
+    Async.Task SetState(Proxy proxy, VmState state);
+    bool IsAlive(Proxy proxy);
+    System.Threading.Tasks.Task SaveProxyConfig(Proxy proxy);
+    bool IsOutdated(Proxy proxy);
+    System.Threading.Tasks.Task<Proxy?> GetOrCreate(string region);
+}
+public class ProxyOperations : StatefulOrm<Proxy, VmState>, IProxyOperations
+{
+
+    private readonly IEvents _events;
+    private readonly IProxyForwardOperations _proxyForwardOperations;
+    private readonly IContainers _containers;
+    private readonly IQueue _queue;
+    private readonly ICreds _creds;
+
+    static TimeSpan PROXY_LIFESPAN = TimeSpan.FromDays(7);
+
+    public ProxyOperations(ILogTracer log, IStorage storage, IEvents events, IProxyForwardOperations proxyForwardOperations, IContainers containers, IQueue queue, ICreds creds, IServiceConfig config)
+            : base(storage, log.WithTag("Component", "scaleset-proxy"), config)
+    {
+        _events = events;
+        _proxyForwardOperations = proxyForwardOperations;
+        _containers = containers;
+        _queue = queue;
+        _creds = creds;
+    }
+
+    public async Task<Proxy?> GetByProxyId(Guid proxyId)
+    {
+
+        var data = QueryAsync(filter: $"RowKey eq '{proxyId}'");
+
+        return await data.FirstOrDefaultAsync();
+    }
+
+    public async System.Threading.Tasks.Task<Proxy?> GetOrCreate(string region)
+    {
+        var proxyList = QueryAsync(filter: $"region eq '{region}' and outdated eq false");
+
+        await foreach (var proxy in proxyList) {
+            if (IsOutdated(proxy))
+            {
+                await Replace(proxy with { Outdated = true });
+                continue;
+            }
+
+            if (!VmStateHelper.Available().Contains(proxy.State)) {
+                continue;
+            }
+            return proxy;
+        }
+
+        _logTracer.Info($"creating proxy: region:{region}");
+        // todo: version param
+        var newProxy = new Proxy(region, Guid.NewGuid(), DateTimeOffset.UtcNow, VmState.Init, Auth.BuildAuth(), null, null, "", null, false);
+
+        await Replace(newProxy);
+        await _events.SendEvent(new EventProxyCreated(region, newProxy.ProxyId));
+        return newProxy;
+    }
+
+    public bool IsAlive(Proxy proxy)
+    {
+        var tenMinutesAgo = DateTimeOffset.UtcNow - TimeSpan.FromMinutes(10);
+
+        if (proxy.Heartbeat != null && proxy.Heartbeat.TimeStamp < tenMinutesAgo)
+        {
+            _logTracer.Info($"last heartbeat is more than an 10 minutes old:  {proxy.Region} - last heartbeat:{proxy.Heartbeat} compared_to:{tenMinutesAgo}");
+            return false;
+        }
+
+        if (proxy.Heartbeat != null && proxy.TimeStamp != null  && proxy.TimeStamp < tenMinutesAgo)
+        {
+            _logTracer.Error($"no heartbeat in the last 10 minutes: {proxy.Region} timestamp: {proxy.TimeStamp} compared_to:{tenMinutesAgo}");
+            return false;
+        }
+
+        return true;
+    }
+
+    public bool IsOutdated(Proxy proxy)
+    {
+        if (!VmStateHelper.Available().Contains(proxy.State))
+        {
+            return false;
+        }
+
+        // todo: add version check
+        if (proxy.Version != "")
+        {
+            _logTracer.Info($"mismatch version: proxy:{proxy.Version} service:{""} state:{proxy.State}");
+            return true;
+        }
+
+        if (proxy.CreatedTimestamp != null)
+        {
+            if (proxy.CreatedTimestamp < (DateTimeOffset.UtcNow - PROXY_LIFESPAN))
+            {
+                _logTracer.Info($"proxy older than 7 days:proxy-created:{proxy.CreatedTimestamp} state:{proxy.State}");
+                return true;
+            }
+        }
+        return false;
+    }
+
+    public async System.Threading.Tasks.Task SaveProxyConfig(Proxy proxy)
+    {
+        var forwards = await GetForwards(proxy);
+        var url = (await _containers.GetFileSasUrl(new Container("proxy-configs"), $"{proxy.Region}/{proxy.ProxyId}/config.json", StorageType.Config, BlobSasPermissions.Read)).EnsureNotNull("Can't generate file sas");
+
+        var proxyConfig = new ProxyConfig(
+            Url: url,
+            Notification: _queue.GetQueueSas("proxy", StorageType.Config, QueueSasPermissions.Add).EnsureNotNull("can't generate queue sas"),
+            Region: proxy.Region,
+            ProxyId: proxy.ProxyId,
+            Forwards: forwards,
+            InstanceTelemetryKey: _config.ApplicationInsightsInstrumentationKey.EnsureNotNull("missing InstrumentationKey"),
+            MicrosoftTelemetryKey: _config.OneFuzzTelemetry.EnsureNotNull("missing Telemetry"),
+            InstanceId: Guid.NewGuid()); //todo :
+
+
+        await _containers.saveBlob(new Container("proxy-configs"), $"{proxy.Region}/{proxy.ProxyId}/config.json", _entityConverter.ToJsonString(proxyConfig), StorageType.Config);
+    }
+
+
+
+    public async Async.Task SetState(Proxy proxy, VmState state)
+    {
+        if (proxy.State == state)
+        {
+            return;
+        }
+
+        await Replace(proxy with { State = state });
+
+        await _events.SendEvent(new EventProxyStateUpdated(proxy.Region, proxy.ProxyId, proxy.State));
+    }
+
+
+    public async Async.Task<List<Forward>> GetForwards(Proxy proxy) {
+        var forwards = new List<Forward>();
+
+        await foreach( var entry in _proxyForwardOperations.SearchForward(region: proxy.Region, proxyId: proxy.ProxyId)){
+            if (entry.EndTime < DateTimeOffset.UtcNow)
+            {
+                await _proxyForwardOperations.Delete(entry);
+            }
+            else {
+                forwards.Add(new Forward(entry.Port, entry.DstPort, entry.DstIp));
+            }
+        }
+        return forwards;
+    }
+}