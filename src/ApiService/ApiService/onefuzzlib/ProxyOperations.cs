--- conflicted
+++ resolved
@@ -233,30 +233,14 @@
         }
     }
 
-    private static readonly ImageReference PROXY_IMAGE = ImageReference.MustParse("Canonical:UbuntuServer:18.04-LTS:latest");
     public static Vm GetVm(Proxy proxy, InstanceConfig config) {
         var tags = config.VmssTags;
-<<<<<<< HEAD
-=======
-        string proxyVmSku;
-        string proxyImage = config.DefaultLinuxVmImage;
-        if (config.ProxyVmSku is null) {
-            proxyVmSku = "Standard_B2s";
-        } else {
-            proxyVmSku = config.ProxyVmSku;
-        }
->>>>>>> 85fca0d9
         return new Vm(
             // name should be less than 40 chars otherwise it gets truncated by azure
             Name: $"proxy-{proxy.ProxyId:N}",
             Region: proxy.Region,
-<<<<<<< HEAD
             Sku: config.ProxyVmSku ?? "Standard_B2s",
-            Image: PROXY_IMAGE,
-=======
-            Sku: proxyVmSku,
-            Image: proxyImage,
->>>>>>> 85fca0d9
+            Image: config.DefaultLinuxVmImage ?? DefaultImages.Linux,
             Auth: proxy.Auth,
             Tags: tags,
             Nsg: null
