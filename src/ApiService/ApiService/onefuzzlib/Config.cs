--- conflicted
+++ resolved
@@ -143,14 +143,11 @@
                 case ContainerType.RegressionReports:
                     config.RegressionReports = def;
                     break;
-<<<<<<< HEAD
+                case ContainerType.Extra:
+                    config.Extra = def;
+                    break;
                 default:
                     throw new ArgumentException($"Unhandled container type in {nameof(BuildTaskConfig)}: {data.countainerDef.Type}");
-=======
-                case ContainerType.Extra:
-                    config.Extra = def;
-                    break;
->>>>>>> a7eab4d9
             }
         }
 
