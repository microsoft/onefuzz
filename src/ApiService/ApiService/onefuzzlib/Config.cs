--- conflicted
+++ resolved
@@ -102,56 +102,6 @@
                     continue;
                 }
 
-<<<<<<< HEAD
-            IContainerDef def = data.countainerDef switch {
-                ContainerDefinition { Compare: Compare.Equal, Value: 1 } or
-                ContainerDefinition { Compare: Compare.AtMost, Value: 1 } when data.containers.Count == 1 => new SingleContainer(data.containers[0]),
-                _ => new MultipleContainer(data.containers)
-            };
-
-            switch (data.countainerDef.Type) {
-                case ContainerType.Analysis:
-                    config.Analysis = def;
-                    break;
-                case ContainerType.Coverage:
-                    config.Coverage = def;
-                    break;
-                case ContainerType.Crashes:
-                    config.Crashes = def;
-                    break;
-                case ContainerType.Crashdumps:
-                    config.Crashdumps = def;
-                    break;
-                case ContainerType.Inputs:
-                    config.Inputs = def;
-                    break;
-                case ContainerType.NoRepro:
-                    config.NoRepro = def;
-                    break;
-                case ContainerType.ReadonlyInputs:
-                    config.ReadonlyInputs = def;
-                    break;
-                case ContainerType.Reports:
-                    config.Reports = def;
-                    break;
-                case ContainerType.Tools:
-                    config.Tools = def;
-                    break;
-                case ContainerType.UniqueInputs:
-                    config.UniqueInputs = def;
-                    break;
-                case ContainerType.UniqueReports:
-                    config.UniqueReports = def;
-                    break;
-                case ContainerType.RegressionReports:
-                    config.RegressionReports = def;
-                    break;
-                case ContainerType.Extra:
-                    config.Extra = def;
-                    break;
-                default:
-                    throw new ArgumentException($"Unhandled container type in {nameof(BuildTaskConfig)}: {data.countainerDef.Type}");
-=======
                 IContainerDef def = containerDef switch {
                     ContainerDefinition { Compare: Compare.Equal or Compare.AtMost, Value: 1 }
                         when syncedDirs is [var syncedDir] => new SingleContainer(syncedDir),
@@ -168,6 +118,9 @@
                     case ContainerType.Crashes:
                         config.Crashes = def;
                         break;
+                    case ContainerType.Crashdumps:
+                        config.Crashdumps = def;
+                        break;
                     case ContainerType.Inputs:
                         config.Inputs = def;
                         break;
@@ -201,7 +154,6 @@
                     default:
                         throw new InvalidDataException($"unknown container type: {containerDef.Type}");
                 }
->>>>>>> b3955ab4
             }
         }
 
