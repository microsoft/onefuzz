--- conflicted
+++ resolved
@@ -128,21 +128,12 @@
         }
 
         public async Task<DownloadableEventMessage> MakeDownloadable(EventMessage eventMessage) {
-<<<<<<< HEAD
-            _ = _containers.SaveBlob(
+            await _containers.SaveBlob(
                 WellKnownContainers.Events,
                 eventMessage.EventId.ToString(),
                 JsonSerializer.Serialize(eventMessage, _options),
                 StorageType.Corpus,
                 expiresOn: eventMessage.GetExpiryDate());
-
-            var sasUrl = await _containers.GetFileSasUrl(WellKnownContainers.Events, eventMessage.EventId.ToString(), StorageType.Corpus, BlobSasPermissions.Read);
-=======
-            await _containers.SaveBlob(
-                WellKnownContainers.Events,
-                eventMessage.EventId.ToString(),
-                JsonSerializer.Serialize(eventMessage, _options),
-                StorageType.Corpus);
 
             var sasUrl = await _containers.GetFileSasUrl(
                 WellKnownContainers.Events,
@@ -151,7 +142,6 @@
                 BlobSasPermissions.Read)
                 // events container should always exist
                 ?? throw new InvalidOperationException("Events container is missing");
->>>>>>> f5030972
 
             return new DownloadableEventMessage(
                 eventMessage.EventId,
