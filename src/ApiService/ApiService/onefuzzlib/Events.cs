--- conflicted
+++ resolved
@@ -10,10 +10,6 @@
     public record SignalREvent
     (
         string Target,
-        List<DownloadableEventMessage> arguments
-<<<<<<< HEAD
-    );
-=======
     ) : ITruncatable<SignalREvent> {
         public SignalREvent Truncate(int maxLength) {
             return this with {
@@ -21,7 +17,6 @@
             };
         }
     }
->>>>>>> f3ec0e57
 
     public interface IEvents {
         Async.Task SendEvent(BaseEvent anEvent);
