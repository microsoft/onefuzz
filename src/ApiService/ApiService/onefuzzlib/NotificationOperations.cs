using System.Text.Json;
using ApiService.OneFuzzLib.Orm;
using Azure.Storage.Sas;

namespace Microsoft.OneFuzz.Service;

public interface INotificationOperations
{
    Async.Task NewFiles(Container container, string filename, bool failTaskOnTransientError);
}

public class NotificationOperations : Orm<Notification>, INotificationOperations
{
    private IReports _reports;
    private ITaskOperations _taskOperations;

    private IContainers _containers;

    private IQueue _queue;

    private IEvents _events;

<<<<<<< HEAD
    public NotificationOperations(ILogTracer log, IStorage storage, IReports reports, ITaskOperations taskOperations, IContainers containers, IQueue queue, IEvents events)
        : base(storage, log)
=======
    public NotificationOperations(ILogTracer log, IStorage storage, IReports reports, ITaskOperations taskOperations, IContainers containers, IQueue queue, IEvents events, IServiceConfig config)
        : base(storage, log, config)
>>>>>>> e86854cf
    {

        _reports = reports;
        _taskOperations = taskOperations;
        _containers = containers;
        _queue = queue;
        _events = events;
    }
    public async Async.Task NewFiles(Container container, string filename, bool failTaskOnTransientError)
    {
        var notifications = GetNotifications(container);
        var hasNotifications = await notifications.AnyAsync();
        var report = await _reports.GetReportOrRegression(container, filename, expectReports: hasNotifications);

        if (!hasNotifications)
        {
            return;
        }

        var done = new List<NotificationTemplate>();
        await foreach (var notification in notifications)
        {
            if (done.Contains(notification.Config))
            {
                continue;
            }

            done.Add(notification.Config);

            if (notification.Config.TeamsTemplate != null)
            {
                NotifyTeams(notification.Config.TeamsTemplate, container, filename, report);
            }

            if (report == null)
            {
                continue;
            }

            if (notification.Config.AdoTemplate != null)
            {
                NotifyAdo(notification.Config.AdoTemplate, container, filename, report, failTaskOnTransientError);
            }

            if (notification.Config.GithubIssuesTemplate != null)
            {
                GithubIssue(notification.Config.GithubIssuesTemplate, container, filename, report);
            }
        }

        await foreach (var (task, containers) in GetQueueTasks())
        {
            if (containers.Contains(container.ContainerName))
            {
                _logTracer.Info($"queuing input {container.ContainerName} {filename} {task.TaskId}");
                var url = _containers.GetFileSasUrl(container, filename, StorageType.Corpus, BlobSasPermissions.Read | BlobSasPermissions.Delete);
                await _queue.SendMessage(task.TaskId.ToString(), System.Text.Encoding.UTF8.GetBytes(url?.ToString() ?? ""), StorageType.Corpus);
            }
        }

        if (report == null)
        {
            await _events.SendEvent(new EventFileAdded(container, filename));
        }
        else if (report.Report != null)
        {
            var reportTask = await _taskOperations.GetByJobIdAndTaskId(report.Report.JobId, report.Report.TaskId);

            var crashReportedEvent = new EventCrashReported(report.Report, container, filename, reportTask?.Config);
            await _events.SendEvent(crashReportedEvent);
        }
        else if (report.RegressionReport != null)
        {
            var reportTask = await GetRegressionReportTask(report.RegressionReport);

            var regressionEvent = new EventRegressionReported(report.RegressionReport, container, filename, reportTask?.Config);
        }
    }

    public IAsyncEnumerable<Notification> GetNotifications(Container container)
    {
        return QueryAsync(filter: $"container eq '{container.ContainerName}'");
    }

    public IAsyncEnumerable<(Task, IEnumerable<string>)> GetQueueTasks()
    {
        // Nullability mismatch: We filter tuples where the containers are null
        return _taskOperations.SearchStates(states: TaskStateHelper.Available())
            .Select(task => (task, _taskOperations.GetInputContainerQueues(task.Config)))
            .Where(taskTuple => taskTuple.Item2 != null)!;
    }

    private async Async.Task<Task?> GetRegressionReportTask(RegressionReport report)
    {
        if (report.CrashTestResult.CrashReport != null)
        {
            return await _taskOperations.GetByJobIdAndTaskId(report.CrashTestResult.CrashReport.JobId, report.CrashTestResult.CrashReport.TaskId);
        }
        if (report.CrashTestResult.NoReproReport != null)
        {
            return await _taskOperations.GetByJobIdAndTaskId(report.CrashTestResult.NoReproReport.JobId, report.CrashTestResult.NoReproReport.TaskId);
        }

        _logTracer.Error($"unable to find crash_report or no repro entry for report: {JsonSerializer.Serialize(report)}");
        return null;
    }

    private void GithubIssue(GithubIssuesTemplate config, Container container, string filename, RegressionReportOrReport? report)
    {
        throw new NotImplementedException();
    }

    private void NotifyAdo(AdoTemplate config, Container container, string filename, RegressionReportOrReport report, bool failTaskOnTransientError)
    {
        throw new NotImplementedException();
    }

    private void NotifyTeams(TeamsTemplate config, Container container, string filename, RegressionReportOrReport? report)
    {
        throw new NotImplementedException();
    }
}<|MERGE_RESOLUTION|>--- conflicted
+++ resolved
@@ -20,13 +20,8 @@
 
     private IEvents _events;
 
-<<<<<<< HEAD
-    public NotificationOperations(ILogTracer log, IStorage storage, IReports reports, ITaskOperations taskOperations, IContainers containers, IQueue queue, IEvents events)
-        : base(storage, log)
-=======
     public NotificationOperations(ILogTracer log, IStorage storage, IReports reports, ITaskOperations taskOperations, IContainers containers, IQueue queue, IEvents events, IServiceConfig config)
         : base(storage, log, config)
->>>>>>> e86854cf
     {
 
         _reports = reports;
