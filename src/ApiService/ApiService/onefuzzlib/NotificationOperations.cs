﻿using System.Text.Json;
using ApiService.OneFuzzLib.Orm;
using Azure.Storage.Sas;

namespace Microsoft.OneFuzz.Service;

public interface INotificationOperations : IOrm<Notification> {
    Async.Task NewFiles(Container container, string filename, bool failTaskOnTransientError);
    IAsyncEnumerable<Notification> GetNotifications(Container container);
    IAsyncEnumerable<(Task, IEnumerable<Container>)> GetQueueTasks();
    Async.Task<OneFuzzResult<Notification>> Create(Container container, NotificationTemplate config, bool replaceExisting);
}

public class NotificationOperations : Orm<Notification>, INotificationOperations {

    public NotificationOperations(ILogTracer log, IOnefuzzContext context)
        : base(log, context) {

    }
    public async Async.Task NewFiles(Container container, string filename, bool failTaskOnTransientError) {
        var notifications = GetNotifications(container);
        var hasNotifications = await notifications.AnyAsync();
        var reportOrRegression = await _context.Reports.GetReportOrRegression(container, filename, expectReports: hasNotifications);

        if (!hasNotifications) {
            return;
        }

        var done = new List<NotificationTemplate>();
        await foreach (var notification in notifications) {
            if (done.Contains(notification.Config)) {
                continue;
            }

            done.Add(notification.Config);

            if (notification.Config is TeamsTemplate teamsTemplate) {
                await _context.Teams.NotifyTeams(teamsTemplate, container, filename, reportOrRegression!);
            }

            if (reportOrRegression == null) {
                continue;
            }

            if (notification.Config is AdoTemplate adoTemplate) {
                await _context.Ado.NotifyAdo(adoTemplate, container, filename, reportOrRegression, failTaskOnTransientError);
            }

            if (notification.Config is GithubIssuesTemplate githubIssuesTemplate) {
                await _context.GithubIssues.GithubIssue(githubIssuesTemplate, container, filename, reportOrRegression);
            }
        }

        await foreach (var (task, containers) in GetQueueTasks()) {
            if (containers.Contains(container)) {
                _logTracer.Info($"queuing input {container} {filename} {task.TaskId}");
                var url = _context.Containers.GetFileSasUrl(container, filename, StorageType.Corpus, BlobSasPermissions.Read | BlobSasPermissions.Delete);
                await _context.Queue.SendMessage(task.TaskId.ToString(), url?.ToString() ?? "", StorageType.Corpus);
            }
        }

        if (reportOrRegression is Report) {
            var report = (reportOrRegression as Report)!;
            var reportTask = await _context.TaskOperations.GetByJobIdAndTaskId(report.JobId, report.TaskId);

            var crashReportedEvent = new EventCrashReported(report, container, filename, reportTask?.Config);
            await _context.Events.SendEvent(crashReportedEvent);
        } else if (reportOrRegression is RegressionReport) {
            var regressionReport = (reportOrRegression as RegressionReport)!;
            var reportTask = await GetRegressionReportTask(regressionReport);

            var regressionEvent = new EventRegressionReported(regressionReport, container, filename, reportTask?.Config);
            await _context.Events.SendEvent(regressionEvent);
        } else {
            await _context.Events.SendEvent(new EventFileAdded(container, filename));
        }
    }

    public IAsyncEnumerable<Notification> GetNotifications(Container container) {
<<<<<<< HEAD
        return SearchByRowKeys(new[] { container.ContainerName });
=======
        return QueryAsync(filter: $"container eq '{container}'");
>>>>>>> 615dff6a
    }

    public IAsyncEnumerable<(Task, IEnumerable<Container>)> GetQueueTasks() {
        // Nullability mismatch: We filter tuples where the containers are null
        return _context.TaskOperations.SearchStates(states: TaskStateHelper.AvailableStates)
            .Select(task => (task, _context.TaskOperations.GetInputContainerQueues(task.Config)))
            .Where(taskTuple => taskTuple.Item2 != null)!;
    }

    public async Async.Task<OneFuzzResult<Notification>> Create(Container container, NotificationTemplate config, bool replaceExisting) {
        if (await _context.Containers.FindContainer(container, StorageType.Corpus) == null) {
            return OneFuzzResult<Notification>.Error(ErrorCode.INVALID_REQUEST, "invalid container");
        }

        if (replaceExisting) {
            var existing = this.SearchByRowKeys(new[] { container.String });
            await foreach (var existingEntry in existing) {
                _logTracer.Info($"replacing existing notification: {existingEntry.NotificationId} - {container}");
                await this.Delete(existingEntry);
            }
        }
        var configWithHiddenSecret = await HideSecrets(config);
        var entry = new Notification(Guid.NewGuid(), container, configWithHiddenSecret);
        await this.Insert(entry);
        _logTracer.Info($"created notification.  notification_id:{entry.NotificationId} container:{entry.Container}");

        return OneFuzzResult<Notification>.Ok(entry);
    }


    private async Async.Task<NotificationTemplate> HideSecrets(NotificationTemplate notificationTemplate) {

        switch (notificationTemplate) {
            case AdoTemplate adoTemplate:
                var hiddenAuthToken = await _context.SecretsOperations.SaveToKeyvault(adoTemplate.AuthToken);
                return adoTemplate with { AuthToken = hiddenAuthToken };
            case GithubIssuesTemplate githubIssuesTemplate:
                var hiddenAuth = await _context.SecretsOperations.SaveToKeyvault(githubIssuesTemplate.Auth);
                return githubIssuesTemplate with { Auth = hiddenAuth };
            case TeamsTemplate teamsTemplate:
                var hiddenUrl = await _context.SecretsOperations.SaveToKeyvault(teamsTemplate.Url);
                return teamsTemplate with { Url = hiddenUrl };
            default:
                throw new ArgumentOutOfRangeException(nameof(notificationTemplate));
        }

    }

    public async Async.Task<Task?> GetRegressionReportTask(RegressionReport report) {
        if (report.CrashTestResult.CrashReport != null) {

            return await _context.TaskOperations.GetByJobIdAndTaskId(report.CrashTestResult.CrashReport.JobId, report.CrashTestResult.CrashReport.TaskId);
        }
        if (report.CrashTestResult.NoReproReport != null) {
            return await _context.TaskOperations.GetByJobIdAndTaskId(report.CrashTestResult.NoReproReport.JobId, report.CrashTestResult.NoReproReport.TaskId);
        }

        _logTracer.Error($"unable to find crash_report or no repro entry for report: {JsonSerializer.Serialize(report)}");
        return null;
    }
}<|MERGE_RESOLUTION|>--- conflicted
+++ resolved
@@ -77,11 +77,7 @@
     }
 
     public IAsyncEnumerable<Notification> GetNotifications(Container container) {
-<<<<<<< HEAD
-        return SearchByRowKeys(new[] { container.ContainerName });
-=======
-        return QueryAsync(filter: $"container eq '{container}'");
->>>>>>> 615dff6a
+        return SearchByRowKeys(new[] { container.String });
     }
 
     public IAsyncEnumerable<(Task, IEnumerable<Container>)> GetQueueTasks() {
