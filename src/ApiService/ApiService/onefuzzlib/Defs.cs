--- conflicted
+++ resolved
@@ -1,17 +1,6 @@
 ﻿namespace Microsoft.OneFuzz.Service;
 
 public static class Defs {
-<<<<<<< HEAD
-    public static readonly IReadOnlyDictionary<TaskType, TaskDefinition> TASK_DEFINITIONS = new Dictionary<TaskType, TaskDefinition>() {
-        { TaskType.Coverage ,
-            new TaskDefinition(
-                Features: new[] {
-                    TaskFeature.TargetExe,
-                    TaskFeature.TargetEnv,
-                    TaskFeature.TargetOptions,
-                    TaskFeature.TargetTimeout,
-                    TaskFeature.TargetMustUseInput,
-=======
     private static readonly ContainerDefinition _extraSetupContainer =
         new(
             Type: ContainerType.ExtraSetup,
@@ -29,7 +18,6 @@
                 | ContainerPermission.List
                 | ContainerPermission.Write
         );
->>>>>>> b3955ab4
 
     private static readonly ContainerDefinition _setupContainer =
         new(
@@ -268,62 +256,6 @@
                     MonitorQueue: ContainerType.Crashes
                 )
             },
-<<<<<<< HEAD
-            Vm: new VmDefinition(Compare: Compare.AtLeast, Value: 1),
-            Containers: new[] {
-               new ContainerDefinition(
-                   Type:ContainerType.Setup,
-                   Compare: Compare.Equal,
-                   Value:1,
-                   Permissions: ContainerPermission.Read | ContainerPermission.List
-               ),
-               new ContainerDefinition(
-                   Type:ContainerType.Crashes,
-                   Compare: Compare.Equal,
-                   Value:1,
-                   Permissions: ContainerPermission.Write
-                ),
-               new ContainerDefinition(
-                   Type:ContainerType.Crashdumps,
-                   Compare: Compare.Equal,
-                   Value:1,
-                   Permissions: ContainerPermission.Write
-                ),
-               new ContainerDefinition(
-                   Type: ContainerType.Inputs,
-                   Compare: Compare.Equal,
-                   Value: 1,
-                   Permissions: ContainerPermission.Write | ContainerPermission.Read | ContainerPermission.List
-               ),
-               new ContainerDefinition(
-                   Type: ContainerType.ReadonlyInputs,
-                   Compare: Compare.AtLeast,
-                   Value: 0,
-                   Permissions: ContainerPermission.Read | ContainerPermission.List
-               ),
-               new ContainerDefinition(
-                   Type:ContainerType.Tools,
-                   Compare: Compare.Equal,
-                   Value:1,
-                   Permissions: ContainerPermission.Read | ContainerPermission.List
-               ),
-               new ContainerDefinition(
-                   Type:ContainerType.Extra,
-                   Compare: Compare.AtMost,
-                   Value:1,
-                   Permissions: ContainerPermission.Read | ContainerPermission.List
-                ),
-           }
-    )},
-    { TaskType.GenericAnalysis ,
-        new TaskDefinition(
-            Features: new[] {
-                TaskFeature.TargetExe,
-                TaskFeature.TargetOptions,
-                TaskFeature.AnalyzerExe,
-                TaskFeature.AnalyzerEnv,
-                TaskFeature.AnalyzerOptions,
-=======
             {
                 TaskType.LibfuzzerFuzz,
                 new TaskDefinition(
@@ -348,6 +280,12 @@
                             Permissions: ContainerPermission.Write
                         ),
                         new ContainerDefinition(
+                            Type:ContainerType.Crashdumps,
+                            Compare: Compare.Equal,
+                            Value:1,
+                            Permissions: ContainerPermission.Write
+                            ),
+                        new ContainerDefinition(
                             Type: ContainerType.Inputs,
                             Compare: Compare.Equal,
                             Value: 1,
@@ -365,7 +303,6 @@
                         _extraOutputContainer,
                     }
                 )
->>>>>>> b3955ab4
             },
             {
                 TaskType.LibfuzzerCrashReport,
@@ -414,553 +351,6 @@
                     MonitorQueue: ContainerType.Crashes
                 )
             },
-<<<<<<< HEAD
-            MonitorQueue: ContainerType.Crashes)
-    },
-{
-    TaskType.LibfuzzerFuzz ,  new TaskDefinition(
-     Features: new[] {
-        TaskFeature.TargetExe,
-        TaskFeature.TargetEnv,
-        TaskFeature.TargetOptions,
-        TaskFeature.TargetWorkers,
-        TaskFeature.EnsembleSyncDelay,
-        TaskFeature.CheckFuzzerHelp,
-        TaskFeature.ExpectCrashOnFailure,
-     },
-     Vm: new VmDefinition(Compare: Compare.AtLeast, Value: 1),
-     Containers: new[] {
-        new ContainerDefinition(
-            Type: ContainerType.Setup,
-            Compare: Compare.Equal,
-            Value: 1,
-            Permissions: ContainerPermission.Read | ContainerPermission.List
-        ),
-        new ContainerDefinition(
-            Type: ContainerType.Crashes,
-            Compare: Compare.Equal,
-            Value: 1,
-            Permissions: ContainerPermission.Write
-        ),
-        new ContainerDefinition(
-            Type: ContainerType.Crashdumps,
-            Compare: Compare.Equal,
-            Value: 1,
-            Permissions: ContainerPermission.Write
-        ),
-        new ContainerDefinition(
-            Type: ContainerType.Inputs,
-            Compare: Compare.Equal,
-            Value: 1,
-            Permissions: ContainerPermission.Write | ContainerPermission.Read | ContainerPermission.List
-        ),
-        new ContainerDefinition(
-            Type: ContainerType.ReadonlyInputs,
-            Compare: Compare.AtLeast,
-            Value: 0,
-            Permissions: ContainerPermission.Read | ContainerPermission.List
-        ),
-        new ContainerDefinition(
-            Type:ContainerType.Extra,
-            Compare: Compare.AtMost,
-            Value:1,
-            Permissions: ContainerPermission.Read | ContainerPermission.List
-        ),
-    }
-)},
-{
-    TaskType.LibfuzzerCrashReport ,  new TaskDefinition(
-     Features: new[] {
-        TaskFeature.TargetExe,
-        TaskFeature.TargetEnv,
-        TaskFeature.TargetOptions,
-        TaskFeature.TargetTimeout,
-        TaskFeature.CheckRetryCount,
-        TaskFeature.CheckFuzzerHelp,
-        TaskFeature.MinimizedStackDepth,
-     },
-     Vm: new VmDefinition(Compare: Compare.AtLeast, Value: 1),
-     Containers: new[] {
-        new ContainerDefinition(
-            Type:ContainerType.Setup,
-            Compare: Compare.Equal,
-            Value:1,
-            Permissions: ContainerPermission.Read | ContainerPermission.List
-        ),
-        new ContainerDefinition(
-            Type:ContainerType.Crashes,
-            Compare: Compare.Equal,
-            Value:1,
-            Permissions: ContainerPermission.Read | ContainerPermission.List
-        ),
-        new ContainerDefinition(
-            Type:ContainerType.Reports,
-            Compare: Compare.AtMost,
-            Value:1,
-            Permissions: ContainerPermission.Write
-         ),
-        new ContainerDefinition(
-            Type: ContainerType.UniqueReports,
-            Compare: Compare.AtMost,
-            Value: 1,
-            Permissions: ContainerPermission.Write
-        ),
-        new ContainerDefinition(
-            Type: ContainerType.NoRepro,
-            Compare: Compare.AtMost,
-            Value: 1,
-            Permissions: ContainerPermission.Write
-        ),
-        new ContainerDefinition(
-            Type:ContainerType.Extra,
-            Compare: Compare.AtMost,
-            Value:1,
-            Permissions: ContainerPermission.Read | ContainerPermission.List
-        ),
-    },
-    MonitorQueue: ContainerType.Crashes
-)
-},
-{
-    TaskType.LibfuzzerCoverage ,  new TaskDefinition(
-     Features: new[] {
-        TaskFeature.TargetExe,
-        TaskFeature.TargetEnv,
-        TaskFeature.TargetOptions,
-        TaskFeature.CheckFuzzerHelp,
-     },
-     Vm: new VmDefinition(Compare: Compare.Equal, Value: 1),
-     Containers: new[] {
-        new ContainerDefinition(
-            Type:ContainerType.Setup,
-            Compare: Compare.Equal,
-            Value:1,
-            Permissions: ContainerPermission.Read | ContainerPermission.List
-        ),
-        new ContainerDefinition(
-            Type:ContainerType.ReadonlyInputs,
-            Compare: Compare.AtLeast,
-            Value:1,
-            Permissions: ContainerPermission.Read | ContainerPermission.List
-        ),
-        new ContainerDefinition(
-            Type:ContainerType.Coverage,
-            Compare: Compare.Equal,
-            Value:1,
-            Permissions:
-                ContainerPermission.List |
-                ContainerPermission.Read |
-                ContainerPermission.Write
-        ),
-        new ContainerDefinition(
-            Type:ContainerType.Extra,
-            Compare: Compare.AtMost,
-            Value:1,
-            Permissions: ContainerPermission.Read | ContainerPermission.List
-        ),
-
-
-        },
-    MonitorQueue: ContainerType.ReadonlyInputs
-)},
-{
-    TaskType.LibfuzzerMerge ,  new TaskDefinition(
-     Features: new[] {
-        TaskFeature.TargetExe,
-        TaskFeature.TargetEnv,
-        TaskFeature.TargetOptions,
-        TaskFeature.CheckFuzzerHelp,
-        TaskFeature.PreserveExistingOutputs,
-     },
-     Vm: new VmDefinition(Compare: Compare.Equal, Value: 1),
-     Containers: new[] {
-        new ContainerDefinition(
-            Type:ContainerType.Setup,
-            Compare: Compare.Equal,
-            Value:1,
-            Permissions: ContainerPermission.Read | ContainerPermission.List
-        ),
-        new ContainerDefinition(
-            Type:ContainerType.UniqueInputs,
-            Compare: Compare.Equal,
-            Value:1,
-            Permissions:
-                ContainerPermission.List |
-                ContainerPermission.Read |
-                ContainerPermission.Write
-         ),
-        new ContainerDefinition(
-            Type: ContainerType.Inputs,
-            Compare: Compare.AtLeast,
-            Value: 0,
-            Permissions: ContainerPermission.Read | ContainerPermission.List
-        ),
-        new ContainerDefinition(
-            Type:ContainerType.Extra,
-            Compare: Compare.AtMost,
-            Value:1,
-            Permissions: ContainerPermission.Read | ContainerPermission.List
-        ),
-    }
-)
-},
-{
-    TaskType.GenericSupervisor ,  new TaskDefinition(
-     Features: new[] {
-        TaskFeature.TargetExe,
-        TaskFeature.TargetOptions,
-        TaskFeature.SupervisorExe,
-        TaskFeature.SupervisorEnv,
-        TaskFeature.SupervisorOptions,
-        TaskFeature.SupervisorInputMarker,
-        TaskFeature.WaitForFiles,
-        TaskFeature.StatsFile,
-        TaskFeature.EnsembleSyncDelay,
-     },
-     Vm: new VmDefinition(Compare: Compare.AtLeast, Value: 1),
-     Containers: new[] {
-        new ContainerDefinition(
-            Type:ContainerType.Setup,
-            Compare: Compare.Equal,
-            Value:1,
-            Permissions: ContainerPermission.Read | ContainerPermission.List
-        ),
-        new ContainerDefinition(
-            Type:ContainerType.Tools,
-            Compare: Compare.AtMost,
-            Value:1,
-            Permissions: ContainerPermission.Read | ContainerPermission.List
-        ),
-        new ContainerDefinition(
-            Type:ContainerType.Crashes,
-            Compare: Compare.Equal,
-            Value:1,
-            Permissions: ContainerPermission.Write
-         ),
-        new ContainerDefinition(
-            Type: ContainerType.Inputs,
-            Compare: Compare.Equal,
-            Value: 1,
-            Permissions: ContainerPermission.Write | ContainerPermission.Read | ContainerPermission.List
-        ),
-        new ContainerDefinition(
-            Type: ContainerType.UniqueReports,
-            Compare: Compare.AtMost,
-            Value: 1,
-            Permissions: ContainerPermission.Write | ContainerPermission.Read | ContainerPermission.List
-        ),
-        new ContainerDefinition(
-            Type: ContainerType.Reports,
-            Compare: Compare.AtMost,
-            Value: 1,
-            Permissions: ContainerPermission.Write | ContainerPermission.Read | ContainerPermission.List
-        ),
-        new ContainerDefinition(
-            Type: ContainerType.NoRepro,
-            Compare: Compare.AtMost,
-            Value: 1,
-            Permissions: ContainerPermission.Write | ContainerPermission.Read | ContainerPermission.List
-        ),
-        new ContainerDefinition(
-            Type: ContainerType.Coverage,
-            Compare: Compare.AtMost,
-            Value: 1,
-            Permissions: ContainerPermission.Write | ContainerPermission.Read | ContainerPermission.List
-        ),
-        new ContainerDefinition(
-            Type:ContainerType.Extra,
-            Compare: Compare.AtMost,
-            Value:1,
-            Permissions: ContainerPermission.Read | ContainerPermission.List
-        ),
-    }
-)
-},
-{
-    TaskType.GenericMerge ,  new TaskDefinition(
-     Features: new[] {
-        TaskFeature.TargetExe,
-        TaskFeature.TargetOptions,
-        TaskFeature.SupervisorExe,
-        TaskFeature.SupervisorEnv,
-        TaskFeature.SupervisorOptions,
-        TaskFeature.SupervisorInputMarker,
-        TaskFeature.StatsFile,
-        TaskFeature.PreserveExistingOutputs,
-     },
-     Vm: new VmDefinition(Compare: Compare.AtLeast, Value: 1),
-     Containers: new[] {
-        new ContainerDefinition(
-            Type:ContainerType.Setup,
-            Compare: Compare.Equal,
-            Value:1,
-            Permissions: ContainerPermission.Read | ContainerPermission.List
-        ),
-        new ContainerDefinition(
-            Type:ContainerType.Tools,
-            Compare: Compare.Equal,
-            Value:1,
-            Permissions: ContainerPermission.Read | ContainerPermission.List
-        ),
-        new ContainerDefinition(
-            Type:ContainerType.ReadonlyInputs,
-            Compare: Compare.AtLeast,
-            Value:1,
-            Permissions: ContainerPermission.Read | ContainerPermission.List
-        ),
-        new ContainerDefinition(
-            Type:ContainerType.Inputs,
-            Compare: Compare.Equal,
-            Value:1,
-            Permissions: ContainerPermission.Write| ContainerPermission.List
-        ),
-        new ContainerDefinition(
-            Type:ContainerType.Extra,
-            Compare: Compare.AtMost,
-            Value:1,
-            Permissions: ContainerPermission.Read | ContainerPermission.List
-        ),
-     }
- )
-},
-{
-    TaskType.GenericGenerator ,  new TaskDefinition(
-     Features: new[] {
-        TaskFeature.GeneratorExe,
-        TaskFeature.GeneratorEnv,
-        TaskFeature.GeneratorOptions,
-        TaskFeature.TargetExe,
-        TaskFeature.TargetEnv,
-        TaskFeature.TargetOptions,
-        TaskFeature.RenameOutput,
-        TaskFeature.TargetTimeout,
-        TaskFeature.CheckAsanLog,
-        TaskFeature.CheckDebugger,
-        TaskFeature.CheckRetryCount,
-        TaskFeature.EnsembleSyncDelay,
-        TaskFeature.TargetMustUseInput,
-     },
-     Vm: new VmDefinition(Compare: Compare.AtLeast, Value: 1),
-     Containers: new[] {
-        new ContainerDefinition(
-            Type:ContainerType.Setup,
-            Compare: Compare.Equal,
-            Value:1,
-            Permissions: ContainerPermission.Read | ContainerPermission.List
-        ),
-        new ContainerDefinition(
-            Type:ContainerType.Tools,
-            Compare: Compare.Equal,
-            Value:1,
-            Permissions: ContainerPermission.Read | ContainerPermission.List
-        ),
-        new ContainerDefinition(
-            Type:ContainerType.Crashes,
-            Compare: Compare.Equal,
-            Value:1,
-            Permissions: ContainerPermission.Write
-        ),
-        new ContainerDefinition(
-            Type:ContainerType.ReadonlyInputs,
-            Compare: Compare.AtLeast,
-            Value:1,
-            Permissions: ContainerPermission.Read | ContainerPermission.List
-        ),
-        new ContainerDefinition(
-            Type:ContainerType.Extra,
-            Compare: Compare.AtMost,
-            Value:1,
-            Permissions: ContainerPermission.Read | ContainerPermission.List
-        ),
-     }
- )
- },
-{
-    TaskType.GenericCrashReport ,  new TaskDefinition(
-     Features: new[] {
-        TaskFeature.TargetExe,
-        TaskFeature.TargetEnv,
-        TaskFeature.TargetOptions,
-        TaskFeature.TargetTimeout,
-        TaskFeature.CheckAsanLog,
-        TaskFeature.CheckDebugger,
-        TaskFeature.CheckRetryCount,
-        TaskFeature.MinimizedStackDepth,
-     },
-     Vm: new VmDefinition(Compare: Compare.AtLeast, Value: 1),
-     Containers: new[] {
-        new ContainerDefinition(
-            Type:ContainerType.Setup,
-            Compare: Compare.Equal,
-            Value:1,
-            Permissions: ContainerPermission.Read | ContainerPermission.List
-        ),
-        new ContainerDefinition(
-            Type:ContainerType.Crashes,
-            Compare: Compare.Equal,
-            Value:1,
-            Permissions: ContainerPermission.Read | ContainerPermission.List
-        ),
-        new ContainerDefinition(
-            Type:ContainerType.Reports,
-            Compare: Compare.AtMost,
-            Value:1,
-            Permissions: ContainerPermission.Write
-        ),
-        new ContainerDefinition(
-            Type:ContainerType.UniqueReports,
-            Compare: Compare.AtMost,
-            Value:1,
-            Permissions: ContainerPermission.Write
-        ),
-        new ContainerDefinition(
-            Type:ContainerType.NoRepro,
-            Compare: Compare.AtMost,
-            Value:1,
-            Permissions: ContainerPermission.Write
-        ),
-        new ContainerDefinition(
-            Type:ContainerType.Extra,
-            Compare: Compare.AtMost,
-            Value:1,
-            Permissions: ContainerPermission.Read | ContainerPermission.List
-        ),
-     },
-     MonitorQueue: ContainerType.Crashes
- )
- },
- {
-    TaskType.GenericRegression ,  new TaskDefinition(
-     Features: new[] {
-        TaskFeature.TargetExe,
-        TaskFeature.TargetEnv,
-        TaskFeature.TargetOptions,
-        TaskFeature.TargetTimeout,
-        TaskFeature.CheckAsanLog,
-        TaskFeature.CheckDebugger,
-        TaskFeature.CheckRetryCount,
-        TaskFeature.ReportList,
-        TaskFeature.MinimizedStackDepth,
-     },
-     Vm: new VmDefinition(Compare: Compare.AtLeast, Value: 1),
-     Containers: new[] {
-        new ContainerDefinition(
-            Type:ContainerType.Setup,
-            Compare: Compare.Equal,
-            Value:1,
-            Permissions: ContainerPermission.Read | ContainerPermission.List
-        ),
-        new ContainerDefinition(
-            Type:ContainerType.RegressionReports,
-            Compare: Compare.Equal,
-            Value:1,
-            Permissions: ContainerPermission.Write | ContainerPermission.Read | ContainerPermission.List
-        ),
-        new ContainerDefinition(
-            Type:ContainerType.Crashes,
-            Compare: Compare.Equal,
-            Value:1,
-            Permissions: ContainerPermission.Read | ContainerPermission.List
-        ),
-        new ContainerDefinition(
-            Type:ContainerType.Reports,
-            Compare: Compare.AtMost,
-            Value:1,
-            Permissions: ContainerPermission.Read | ContainerPermission.List
-        ),
-        new ContainerDefinition(
-            Type:ContainerType.UniqueReports,
-            Compare: Compare.AtMost,
-            Value:1,
-            Permissions: ContainerPermission.Read | ContainerPermission.List
-        ),
-        new ContainerDefinition(
-            Type:ContainerType.NoRepro,
-            Compare: Compare.AtMost,
-            Value:1,
-            Permissions: ContainerPermission.Read | ContainerPermission.List
-        ),
-        new ContainerDefinition(
-            Type:ContainerType.ReadonlyInputs,
-            Compare: Compare.AtMost,
-            Value:1,
-            Permissions: ContainerPermission.Read | ContainerPermission.List
-        ),
-        new ContainerDefinition(
-            Type:ContainerType.Extra,
-            Compare: Compare.AtMost,
-            Value:1,
-            Permissions: ContainerPermission.Read | ContainerPermission.List
-        ),
-     })
-   },
-   {
-    TaskType.LibfuzzerRegression ,  new TaskDefinition(
-     Features: new[] {
-        TaskFeature.TargetExe,
-        TaskFeature.TargetEnv,
-        TaskFeature.TargetOptions,
-        TaskFeature.TargetTimeout,
-        TaskFeature.CheckFuzzerHelp,
-        TaskFeature.CheckRetryCount,
-        TaskFeature.ReportList,
-        TaskFeature.MinimizedStackDepth,
-     },
-     Vm: new VmDefinition(Compare: Compare.AtLeast, Value: 1),
-     Containers: new[] {
-        new ContainerDefinition(
-            Type:ContainerType.Setup,
-            Compare: Compare.Equal,
-            Value:1,
-            Permissions: ContainerPermission.Read | ContainerPermission.List
-        ),
-        new ContainerDefinition(
-            Type:ContainerType.RegressionReports,
-            Compare: Compare.Equal,
-            Value:1,
-            Permissions: ContainerPermission.Write | ContainerPermission.Read | ContainerPermission.List
-        ),
-        new ContainerDefinition(
-            Type:ContainerType.Crashes,
-            Compare: Compare.Equal,
-            Value:1,
-            Permissions: ContainerPermission.Read | ContainerPermission.List
-        ),
-        new ContainerDefinition(
-            Type:ContainerType.UniqueReports,
-            Compare: Compare.AtMost,
-            Value:1,
-            Permissions: ContainerPermission.Read | ContainerPermission.List
-        ),
-        new ContainerDefinition(
-            Type:ContainerType.Reports,
-            Compare: Compare.AtMost,
-            Value:1,
-            Permissions: ContainerPermission.Read | ContainerPermission.List
-        ),
-        new ContainerDefinition(
-            Type:ContainerType.NoRepro,
-            Compare: Compare.AtMost,
-            Value:1,
-            Permissions: ContainerPermission.Read | ContainerPermission.List
-        ),
-        new ContainerDefinition(
-            Type:ContainerType.ReadonlyInputs,
-            Compare: Compare.AtMost,
-            Value:1,
-            Permissions:
-                ContainerPermission.Read | ContainerPermission.List
-         ),
-         new ContainerDefinition(
-            Type:ContainerType.Extra,
-            Compare: Compare.AtMost,
-            Value:1,
-            Permissions: ContainerPermission.Read | ContainerPermission.List
-        ),
-    })
-    },
-    };
-=======
             {
                 TaskType.LibfuzzerCoverage,
                 new TaskDefinition(
@@ -1364,5 +754,4 @@
                 )
             },
         };
->>>>>>> b3955ab4
 }