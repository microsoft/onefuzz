--- conflicted
+++ resolved
@@ -27,16 +27,9 @@
         private readonly ILogTracer _logTracer;
 
         private readonly IOnefuzzContext _context;
-<<<<<<< HEAD
-
-
-        public NsgOperations(ICreds creds, ILogTracer logTracer, IOnefuzzContext context) {
-            _creds = creds;
-=======
 
 
         public NsgOperations(ILogTracer logTracer, IOnefuzzContext context) {
->>>>>>> d0f0fc57
             _logTracer = logTracer;
             _context = context;
         }
@@ -172,11 +165,7 @@
         }
 
         private async Task<OneFuzzResultVoid> CreateNsg(string name, string location) {
-<<<<<<< HEAD
-            var resourceGroup = _creds.GetBaseResourceGroup();
-=======
             var resourceGroup = _context.Creds.GetBaseResourceGroup();
->>>>>>> d0f0fc57
             _logTracer.Info($"creating nsg {resourceGroup}:{location}:{name}");
 
             var nsgParams = new NetworkSecurityGroupData {
@@ -191,11 +180,7 @@
             }
 
             try {
-<<<<<<< HEAD
-                await _creds.GetResourceGroupResource().GetNetworkSecurityGroups().CreateOrUpdateAsync(
-=======
                 await _context.Creds.GetResourceGroupResource().GetNetworkSecurityGroups().CreateOrUpdateAsync(
->>>>>>> d0f0fc57
                     WaitUntil.Started,
                     name,
                     nsgParams
@@ -228,11 +213,7 @@
             }
 
             _logTracer.Info(
-<<<<<<< HEAD
-                $"setting allowed incoming connection sources for nsg: {_creds.GetBaseResourceGroup()} {name}"
-=======
                 $"setting allowed incoming connection sources for nsg: {_context.Creds.GetBaseResourceGroup()} {name}"
->>>>>>> d0f0fc57
             );
 
             var allSources = new List<string>();
@@ -324,11 +305,7 @@
         }
 
         public async Task<OneFuzzResultVoid> UpdateNsg(NetworkSecurityGroupData nsg) {
-<<<<<<< HEAD
-            _logTracer.Info($"updating nsg {_creds.GetBaseResourceGroup()}:{nsg.Location}:{nsg.Name}");
-=======
             _logTracer.Info($"updating nsg {_context.Creds.GetBaseResourceGroup()}:{nsg.Location}:{nsg.Name}");
->>>>>>> d0f0fc57
 
             try {
                 await _context.Creds.GetResourceGroupResource().GetNetworkSecurityGroups().CreateOrUpdateAsync(
