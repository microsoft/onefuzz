<Project Sdk="Microsoft.NET.Sdk">
  <PropertyGroup>
    <AzureFunctionsVersion>v4</AzureFunctionsVersion>
    <OutputType>Exe</OutputType>
    <WarningLevel>5</WarningLevel>
    <TargetFramework>net7.0</TargetFramework>
  </PropertyGroup>
  <ItemGroup>
    <PackageReference Include="Azure.ResourceManager.Monitor" Version="1.0.0-beta.2" />
    <PackageReference Include="Faithlife.Utility" Version="0.12.2" />

    <PackageReference Include="Microsoft.Extensions.Logging.ApplicationInsights" Version="2.21.0" />
    <PackageReference Include="Microsoft.Azure.Functions.Worker.ApplicationInsights" Version="1.0.0-preview4" />
    
    <PackageReference Include="Semver" Version="2.1.0" />
    <PackageReference Include="Azure.Security.KeyVault.Secrets" Version="4.3.0" />
    <PackageReference Include="Microsoft.Azure.AppConfiguration.Functions.Worker" Version="6.0.0" />
    <PackageReference Include="Microsoft.FeatureManagement" Version="2.5.1" />
    <PackageReference Include="Microsoft.Azure.Functions.Extensions" Version="1.1.0" />
    <PackageReference Include="Microsoft.Azure.Functions.Worker.Extensions.Storage" Version="5.0.1" />
    <PackageReference Include="Microsoft.Azure.Functions.Worker.Extensions.EventGrid" Version="2.1.0" />
    <PackageReference Include="Microsoft.Azure.Functions.Worker.Extensions.Http" Version="3.0.13" />
    <PackageReference Include="Microsoft.Azure.Functions.Worker.Extensions.Timer" Version="4.1.0" />

    <!-- When possible, we should switch these to the Azure.ResourceManager equivalent -->
    <PackageReference Include="Microsoft.Azure.Management.OperationalInsights" Version="0.24.0-preview" />
    <PackageReference Include="Microsoft.Azure.Management.Monitor" Version="0.28.0-preview" />

    <PackageReference Include="Microsoft.Azure.Functions.Worker.Sdk" Version="1.10.0" OutputItemType="Analyzer" />
    <PackageReference Include="Microsoft.Azure.Functions.Worker" Version="1.14.1" />
    <PackageReference Include="Azure.Data.Tables" Version="12.8.0" />
    <PackageReference Include="Azure.ResourceManager.Compute" Version="1.0.0-beta.8" />
    <PackageReference Include="Azure.Identity" Version="1.8.2" />
    <PackageReference Include="Azure.Messaging.EventGrid" Version="4.15.0" />
    <PackageReference Include="Azure.ResourceManager" Version="1.6.0" />
    <PackageReference Include="Azure.ResourceManager.Network" Version="1.0.0" />
    <PackageReference Include="Azure.ResourceManager.Resources" Version="1.3.0" />
    <PackageReference Include="Azure.ResourceManager.Storage" Version="1.0.0-beta.11" />
    <PackageReference Include="Azure.Storage.Queues" Version="12.11.0" />
    <PackageReference Include="Azure.Storage.Blobs" Version="12.13.0" />
    <PackageReference Include="Microsoft.Graph" Version="4.37.0" />
    <PackageReference Include="Microsoft.Identity.Client" Version="4.52.0" />
    <PackageReference Include="Microsoft.Identity.Web.TokenCache" Version="2.7.0" />
    <PackageReference Include="System.IdentityModel.Tokens.Jwt" Version="6.29.0" />
    <PackageReference Include="System.Linq.Async" Version="6.0.1" />
    <PackageReference Include="Microsoft.Azure.Functions.Worker.Extensions.SignalRService" Version="1.7.0" />
    <PackageReference Include="System.Security.Cryptography.Pkcs" Version="7.0.2" />
    <PackageReference Include="System.Text.RegularExpressions" Version="4.3.1" />
    <PackageReference Include="TaskTupleAwaiter" Version="2.0.3" />
    <PackageReference Include="Scriban" Version="5.5.0" />
    <PackageReference Include="Octokit" Version="2.0.1" />
    <PackageReference Include="Microsoft.TeamFoundationServer.Client" Version="19.219.0-preview" />
    <PackageReference Include="SmartAnalyzers.CSharpExtensions.Annotations" Version="4.2.7" />
<<<<<<< HEAD
    <PackageReference Include="Polly" Version="8.0.0-alpha.2" />
    <PackageReference Include="Polly.Extensions.Http" Version="3.0.0" />
=======
    <PackageReference Include="OpenTelemetry.Api" Version="1.5.0-rc.1" />
    <PackageReference Include="System.Diagnostics.DiagnosticSource" Version="8.0.0-preview.4.23259.5" />
>>>>>>> 85c3e109
  </ItemGroup>
  <ItemGroup>
    <None Update="host.json">
      <CopyToOutputDirectory>PreserveNewest</CopyToOutputDirectory>
    </None>
    <None Update="local.settings.json">
      <CopyToOutputDirectory>PreserveNewest</CopyToOutputDirectory>
      <CopyToPublishDirectory>Never</CopyToPublishDirectory>
    </None>
    <EmbeddedResource Include="onefuzzlib/build.id" Condition="Exists('onefuzzlib/build.id')">
      <CopyToOutputDirectory>PreserveNewest</CopyToOutputDirectory>
    </EmbeddedResource>
    <EmbeddedResource Include="onefuzzlib/git.version" Condition="Exists('onefuzzlib/git.version')">
      <CopyToOutputDirectory>PreserveNewest</CopyToOutputDirectory>
    </EmbeddedResource>
  </ItemGroup>

  <ItemGroup>
    <AdditionalFiles Include="../CSharpExtensions.json" />
  </ItemGroup>
</Project><|MERGE_RESOLUTION|>--- conflicted
+++ resolved
@@ -51,13 +51,10 @@
     <PackageReference Include="Octokit" Version="2.0.1" />
     <PackageReference Include="Microsoft.TeamFoundationServer.Client" Version="19.219.0-preview" />
     <PackageReference Include="SmartAnalyzers.CSharpExtensions.Annotations" Version="4.2.7" />
-<<<<<<< HEAD
     <PackageReference Include="Polly" Version="8.0.0-alpha.2" />
     <PackageReference Include="Polly.Extensions.Http" Version="3.0.0" />
-=======
     <PackageReference Include="OpenTelemetry.Api" Version="1.5.0-rc.1" />
     <PackageReference Include="System.Diagnostics.DiagnosticSource" Version="8.0.0-preview.4.23259.5" />
->>>>>>> 85c3e109
   </ItemGroup>
   <ItemGroup>
     <None Update="host.json">
