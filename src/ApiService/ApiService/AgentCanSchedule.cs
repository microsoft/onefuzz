﻿using Microsoft.Azure.Functions.Worker;
using Microsoft.Azure.Functions.Worker.Http;

namespace Microsoft.OneFuzz.Service;

public class AgentCanSchedule {
    private readonly ILogTracer _log;
    private readonly IEndpointAuthorization _auth;
    private readonly IOnefuzzContext _context;

    public AgentCanSchedule(ILogTracer log, IEndpointAuthorization auth, IOnefuzzContext context) {
        _log = log;
        _auth = auth;
        _context = context;
    }

<<<<<<< HEAD
    [Function("AgentCanSchedule")]
    public async Async.Task<HttpResponseData> Run([HttpTrigger] HttpRequestData req) {
=======
    // [Function("AgentCanSchedule")]
    public Async.Task<HttpResponseData> Run(
        [HttpTrigger(AuthorizationLevel.Anonymous, "POST", Route="agents/can_schedule")]
        HttpRequestData req)
        => _auth.CallIfAgent(req, Post);

    private async Async.Task<HttpResponseData> Post(HttpRequestData req) {
>>>>>>> a017b10d
        var request = await RequestHandling.ParseRequest<CanScheduleRequest>(req);
        if (!request.IsOk) {
            return await _context.RequestHandling.NotOk(req, request.ErrorV, typeof(CanScheduleRequest).ToString());
        }

        var canScheduleRequest = request.OkV;

        var node = await _context.NodeOperations.GetByMachineId(canScheduleRequest.MachineId);
        if (node == null) {
            return await _context.RequestHandling.NotOk(
                req,
                new Error(
                    ErrorCode.UNABLE_TO_FIND,
                    new string[] {
                        "unable to find node"
                    }
                ),
                canScheduleRequest.MachineId.ToString()
            );
        }

        var allowed = true;
        var workStopped = false;

        if (!await _context.NodeOperations.CanProcessNewWork(node)) {
            allowed = false;
        }

        var task = await _context.TaskOperations.GetByTaskId(canScheduleRequest.TaskId);
        workStopped = task == null || task.State.ShuttingDown();

        if (allowed) {
            allowed = (await _context.NodeOperations.AcquireScaleInProtection(node)).IsOk;
        }

        return await RequestHandling.Ok(req, new CanSchedule(allowed, workStopped));
    }
}<|MERGE_RESOLUTION|>--- conflicted
+++ resolved
@@ -14,18 +14,13 @@
         _context = context;
     }
 
-<<<<<<< HEAD
     [Function("AgentCanSchedule")]
-    public async Async.Task<HttpResponseData> Run([HttpTrigger] HttpRequestData req) {
-=======
-    // [Function("AgentCanSchedule")]
     public Async.Task<HttpResponseData> Run(
         [HttpTrigger(AuthorizationLevel.Anonymous, "POST", Route="agents/can_schedule")]
         HttpRequestData req)
         => _auth.CallIfAgent(req, Post);
 
     private async Async.Task<HttpResponseData> Post(HttpRequestData req) {
->>>>>>> a017b10d
         var request = await RequestHandling.ParseRequest<CanScheduleRequest>(req);
         if (!request.IsOk) {
             return await _context.RequestHandling.NotOk(req, request.ErrorV, typeof(CanScheduleRequest).ToString());
