--- conflicted
+++ resolved
@@ -7,86 +7,6 @@
 
 namespace Microsoft.OneFuzz.Service;
 
-<<<<<<< HEAD
-//See: https://learn.microsoft.com/en-us/dotnet/csharp/whats-new/tutorials/interpolated-string-handler
-//by ref struct works, but Moq does not support by-ref struct value so all the tests break... https://github.com/moq/moq4/issues/829
-[InterpolatedStringHandler]
-public struct LogStringHandler {
-
-    private readonly StringBuilder _builder;
-    private Dictionary<string, string>? _tags;
-
-    public LogStringHandler(int literalLength, int formattedCount) {
-        _builder = new StringBuilder(literalLength);
-        _tags = null;
-    }
-
-    public void AppendLiteral(string message) {
-        _builder.Append(message);
-    }
-
-    public void AppendFormatted<T>(T message) {
-        if (message is not null) {
-            _builder.Append(message.ToString());
-        } else {
-            _builder.Append("<null>");
-        }
-    }
-
-    public void AppendFormatted<T>(T message, string? format) {
-        if (format is not null && format.StartsWith("Tag:")) {
-            var tag = format["Tag:".Length..];
-            if (_tags is null) {
-                _tags = new Dictionary<string, string>();
-            }
-            _tags[tag] = $"{message}";
-            _builder.Append('{').Append(tag).Append('}');
-        } else if (message is IFormattable msg) {
-            _builder.Append(msg?.ToString(format, null));
-        } else {
-            _builder.Append(message?.ToString()).Append(':').Append(format);
-        }
-    }
-
-    private bool HasData => _builder is not null && _builder.Length > 0;
-
-    public override string ToString() => this.HasData ? _builder.ToString() : "<null>";
-    public IReadOnlyDictionary<string, string>? Tags => _tags;
-}
-
-
-public interface ILog {
-    void Log(string correlationId, LogStringHandler message, SeverityLevel level, IReadOnlyDictionary<string, string> tags, string? caller);
-    void LogEvent(string correlationId, LogStringHandler evt, IReadOnlyDictionary<string, string> tags, IReadOnlyDictionary<string, double>? metrics, string? caller);
-    void LogException(string correlationId, Exception ex, LogStringHandler message, IReadOnlyDictionary<string, string> tags, IReadOnlyDictionary<string, double>? metrics, string? caller);
-    void LogMetric(string correlationId, LogStringHandler metric, int value, IReadOnlyDictionary<string, string>? customDimensions, IReadOnlyDictionary<string, string> tags, string? caller);
-    void Flush();
-}
-
-sealed class AppInsights : ILog {
-    private readonly TelemetryClient _telemetryClient;
-
-    public AppInsights(TelemetryClient client) {
-        _telemetryClient = client;
-    }
-
-    private static void Copy<K, V>(IDictionary<K, V> target, IReadOnlyDictionary<K, V>? source) {
-        if (source is not null) {
-            foreach (var kvp in source) {
-                target[kvp.Key] = kvp.Value;
-            }
-        }
-    }
-
-    public void Log(string correlationId, LogStringHandler message, SeverityLevel level, IReadOnlyDictionary<string, string> tags, string? caller) {
-        var telemetry = new TraceTelemetry(message.ToString(), level);
-
-        // copy properties
-        Copy(telemetry.Properties, tags);
-        telemetry.Properties["CorrelationId"] = correlationId.ToString();
-        if (caller is not null) telemetry.Properties["CalledBy"] = caller;
-        Copy(telemetry.Properties, message.Tags);
-=======
 public enum Telemetry {
     Trace,
     Exception,
@@ -101,15 +21,9 @@
 /// <param name="TelemetryClient"></param>
 /// <param name="EnabledTelemetry"></param>
 public record TelemetryConfig(TelemetryClient TelemetryClient, ISet<Telemetry>? EnabledTelemetry = null);
->>>>>>> 15351a7b
-
-
-<<<<<<< HEAD
-    public void LogEvent(string correlationId, LogStringHandler evt, IReadOnlyDictionary<string, string> tags, IReadOnlyDictionary<string, double>? metrics, string? caller) {
-        var telemetry = new EventTelemetry(evt.ToString());
-=======
+
+
 public class OneFuzzLogger : ILogger {
->>>>>>> 15351a7b
 
     public const string CorrelationId = "CorrelationId";
 
@@ -117,20 +31,6 @@
 
     private readonly IEnumerable<TelemetryConfig> telemetryConfig;
 
-<<<<<<< HEAD
-    public void LogException(string correlationId, Exception ex, LogStringHandler message, IReadOnlyDictionary<string, string> tags, IReadOnlyDictionary<string, double>? metrics, string? caller) {
-        Log(correlationId, $"[{message}] {ex.Message}", SeverityLevel.Error, tags, caller);
-    }
-
-    public void LogMetric(string correlationId, LogStringHandler metric, int value, IReadOnlyDictionary<string, string>? customDimensions, IReadOnlyDictionary<string, string> tags, string? caller) {
-        var telemetry = new MetricTelemetry(metric.ToString(), value, value, value, value, value);
-        // copy properties
-        Copy(telemetry.Properties, customDimensions);
-        telemetry.Properties["CorrelationId"] = correlationId.ToString();
-        if (caller is not null) telemetry.Properties["CalledBy"] = caller;
-        Copy(telemetry.Properties, metric.Tags);
-=======
->>>>>>> 15351a7b
 
     /// <param name="categoryName"></param>
     /// <param name="telemetryConfig"></param>
@@ -139,134 +39,6 @@
         this.telemetryConfig = telemetryConfig;
     }
 
-<<<<<<< HEAD
-    public void Flush() {
-        _telemetryClient.Flush();
-    }
-}
-
-//TODO: Should we write errors and Exception to std err ? 
-sealed class Console : ILog {
-
-    private static string DictToString<T>(IReadOnlyDictionary<string, T>? d) {
-        if (d is null) {
-            return string.Empty;
-        } else {
-            return string.Join("", d);
-        }
-    }
-
-    private static void LogTags(string correlationId, IReadOnlyDictionary<string, string> tags) {
-        var ts = DictToString(tags);
-        if (!string.IsNullOrEmpty(ts)) {
-            System.Console.WriteLine($"[{correlationId}] Tags:{ts}");
-        }
-    }
-
-    private static void LogMetrics(string correlationId, IReadOnlyDictionary<string, double>? metrics) {
-        var ms = DictToString(metrics);
-        if (!string.IsNullOrEmpty(ms)) {
-            System.Console.Out.WriteLine($"[{correlationId}] Metrics:{DictToString(metrics)}");
-        }
-    }
-
-    public void LogMetric(string correlationId, LogStringHandler metric, int value, IReadOnlyDictionary<string, string>? customDimensions, IReadOnlyDictionary<string, string> tags, string? caller) {
-        System.Console.Out.WriteLine($"[{correlationId}][Metric] {metric}");
-        LogTags(correlationId, tags);
-    }
-
-    public void Log(string correlationId, LogStringHandler message, SeverityLevel level, IReadOnlyDictionary<string, string> tags, string? caller) {
-        System.Console.Out.WriteLine($"[{correlationId}][{level}] {message.ToString()}");
-        LogTags(correlationId, tags);
-        if (message.Tags is not null) {
-            LogTags(correlationId, message.Tags);
-        }
-    }
-
-    public void LogEvent(string correlationId, LogStringHandler evt, IReadOnlyDictionary<string, string> tags, IReadOnlyDictionary<string, double>? metrics, string? caller) {
-        System.Console.Out.WriteLine($"[{correlationId}][Event] {evt}");
-        LogTags(correlationId, tags);
-        LogMetrics(correlationId, metrics);
-    }
-    public void LogException(string correlationId, Exception ex, LogStringHandler message, IReadOnlyDictionary<string, string> tags, IReadOnlyDictionary<string, double>? metrics, string? caller) {
-        System.Console.Out.WriteLine($"[{correlationId}][Exception] {message}:{ex}");
-        LogTags(correlationId, tags);
-        LogMetrics(correlationId, metrics);
-    }
-    public void Flush() {
-        System.Console.Out.Flush();
-    }
-}
-
-public interface ILogTracer {
-    IReadOnlyDictionary<string, string> Tags { get; }
-
-    void Critical(LogStringHandler message);
-    void Error(LogStringHandler message);
-
-    void Error(Error error);
-    void Event(LogStringHandler evt, IReadOnlyDictionary<string, double>? metrics = null);
-    void Metric(LogStringHandler metric, int value, IReadOnlyDictionary<string, string>? customDimensions);
-    void Exception(Exception ex, LogStringHandler message = $"", IReadOnlyDictionary<string, double>? metrics = null);
-    void ForceFlush();
-    void Info(LogStringHandler message);
-    void Warning(LogStringHandler message);
-    void Warning(Error error);
-    void Verbose(LogStringHandler message);
-
-    ILogTracer WithTag(string k, string v);
-    ILogTracer WithTags(IEnumerable<(string, string)>? tags);
-    ILogTracer WithHttpStatus((HttpStatusCode Status, string Reason) result);
-}
-
-internal interface ILogTracerInternal : ILogTracer {
-    void ReplaceCorrelationId(string newCorrelationId);
-    void AddTags(IEnumerable<(string, string)> tags);
-}
-
-
-
-public class LogTracer : ILogTracerInternal {
-    private static string? GetCaller() {
-        return new StackTrace()?.GetFrame(2)?.GetMethod()?.DeclaringType?.FullName;
-    }
-
-    private string _correlationId;
-    private IEnumerable<ILog> _loggers;
-    private Dictionary<string, string> _tags;
-    private SeverityLevel _logSeverityLevel;
-
-    public string CorrelationId => _correlationId;
-    public IReadOnlyDictionary<string, string> Tags => _tags;
-
-    private static IEnumerable<KeyValuePair<string, string>> ConvertTags(IEnumerable<(string, string)>? tags) {
-        List<KeyValuePair<string, string>> converted = new List<KeyValuePair<string, string>>();
-        if (tags is null) {
-            return converted;
-        } else {
-            foreach (var (k, v) in tags) {
-                converted.Add(new KeyValuePair<string, string>(k, v));
-            }
-            return converted;
-        }
-    }
-
-    public LogTracer(string correlationId, IEnumerable<(string, string)>? tags, List<ILog> loggers, SeverityLevel logSeverityLevel) :
-        this(correlationId, new Dictionary<string, string>(ConvertTags(tags)), loggers, logSeverityLevel) { }
-
-
-    public LogTracer(string correlationId, IReadOnlyDictionary<string, string> tags, IEnumerable<ILog> loggers, SeverityLevel logSeverityLevel) {
-        _correlationId = correlationId;
-        _tags = new(tags);
-        _loggers = loggers;
-        _logSeverityLevel = logSeverityLevel;
-    }
-
-    //Single threaded only
-    public void ReplaceCorrelationId(string newCorrelationId) {
-        _correlationId = newCorrelationId;
-    }
-=======
     private const string TagsActivityName = "OneFuzzLoggerActivity";
 
     public static Activity Activity {
@@ -398,7 +170,6 @@
         if (eventId.Id != 0) {
             dict["EventId"] = eventId.Id.ToString(CultureInfo.InvariantCulture);
         }
->>>>>>> 15351a7b
 
         if (!string.IsNullOrEmpty(eventId.Name)) {
             dict["EventName"] = eventId.Name;
@@ -541,12 +312,6 @@
     }
 }
 
-<<<<<<< HEAD
-public interface ILogTracerFactory {
-    LogTracer CreateLogTracer(string correlationId, IEnumerable<(string, string)>? tags = null, SeverityLevel severityLevel = SeverityLevel.Verbose);
-}
-=======
->>>>>>> 15351a7b
 
 [ProviderAlias("OneFuzzLoggerProvider")]
 public sealed class OneFuzzLoggerProvider : ILoggerProvider {
@@ -557,16 +322,10 @@
     public OneFuzzLoggerProvider(IEnumerable<TelemetryConfig> telemetryConfigs) {
         this.telemetryConfigs = telemetryConfigs;
     }
-<<<<<<< HEAD
-
-    public LogTracer CreateLogTracer(string correlationId, IEnumerable<(string, string)>? tags = null, SeverityLevel severityLevel = SeverityLevel.Verbose) {
-        return new(correlationId, tags, _loggers, severityLevel);
-=======
     /// <param name="categoryName"></param>
     /// <returns></returns>
     public ILogger CreateLogger(string categoryName) {
         return _loggers.GetOrAdd(categoryName, name => new OneFuzzLogger(name, telemetryConfigs));
->>>>>>> 15351a7b
     }
 
     public void Dispose() {
