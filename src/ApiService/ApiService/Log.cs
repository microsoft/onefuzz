﻿using System.Diagnostics;
using System.Net;
using System.Runtime.CompilerServices;
using System.Text;
using Microsoft.ApplicationInsights;
using Microsoft.ApplicationInsights.DataContracts;

namespace Microsoft.OneFuzz.Service;

//See: https://learn.microsoft.com/en-us/dotnet/csharp/whats-new/tutorials/interpolated-string-handler
//by ref struct works, but Moq does not support by-ref struct value so all the tests break... https://github.com/moq/moq4/issues/829
[InterpolatedStringHandler]
public struct LogStringHandler {

    private readonly StringBuilder _builder;
    private Dictionary<string, string>? _tags;

    public LogStringHandler(int literalLength, int formattedCount) {
        _builder = new StringBuilder(literalLength);
        _tags = null;
    }

    public void AppendLiteral(string message) {
        _builder.Append(message);
    }

    public void AppendFormatted<T>(T message) {
        if (message is not null) {
            _builder.Append(message.ToString());
        } else {
            _builder.Append("<null>");
        }
    }

    public void AppendFormatted<T>(T message, string? format) {
        if (format is not null && format.StartsWith("Tag:")) {
            var tag = format["Tag:".Length..];
            if (_tags is null) {
                _tags = new Dictionary<string, string>();
            }
            _tags[tag] = $"{message}";
            _builder.Append('{').Append(tag).Append('}');
        } else if (message is IFormattable msg) {
            _builder.Append(msg?.ToString(format, null));
        } else {
            _builder.Append(message?.ToString()).Append(':').Append(format);
        }
    }

    private bool HasData => _builder is not null && _builder.Length > 0;

    public override string ToString() => this.HasData ? _builder.ToString() : "<null>";
    public IReadOnlyDictionary<string, string>? Tags => _tags;
}


public interface ILog {
<<<<<<< HEAD
    void Log(string correlationId, LogStringHandler message, SeverityLevel level, IReadOnlyDictionary<string, string> tags, string? caller);
    void LogEvent(string correlationId, LogStringHandler evt, IReadOnlyDictionary<string, string> tags, IReadOnlyDictionary<string, double>? metrics, string? caller);
    void LogException(string correlationId, Exception ex, LogStringHandler message, IReadOnlyDictionary<string, string> tags, IReadOnlyDictionary<string, double>? metrics, string? caller);
=======
    void Log(Guid correlationId, LogStringHandler message, SeverityLevel level, IReadOnlyDictionary<string, string> tags, string? caller);
    void LogEvent(Guid correlationId, LogStringHandler evt, IReadOnlyDictionary<string, string> tags, IReadOnlyDictionary<string, double>? metrics, string? caller);
    void LogMetric(Guid correlationId, LogStringHandler metric, int value, IReadOnlyDictionary<string, string>? customDimensions, IReadOnlyDictionary<string, string> tags, string? caller);

    void LogException(Guid correlationId, Exception ex, LogStringHandler message, IReadOnlyDictionary<string, string> tags, IReadOnlyDictionary<string, double>? metrics, string? caller);
>>>>>>> b6342541
    void Flush();
}

sealed class AppInsights : ILog {
    private readonly TelemetryClient _telemetryClient;

    public AppInsights(TelemetryClient client) {
        _telemetryClient = client;
    }

    private static void Copy<K, V>(IDictionary<K, V> target, IReadOnlyDictionary<K, V>? source) {
        if (source is not null) {
            foreach (var kvp in source) {
                target[kvp.Key] = kvp.Value;
            }
        }
    }

    public void Log(string correlationId, LogStringHandler message, SeverityLevel level, IReadOnlyDictionary<string, string> tags, string? caller) {
        var telemetry = new TraceTelemetry(message.ToString(), level);

        // copy properties
        Copy(telemetry.Properties, tags);
        telemetry.Properties["CorrelationId"] = correlationId.ToString();
        if (caller is not null) telemetry.Properties["CalledBy"] = caller;
        Copy(telemetry.Properties, message.Tags);

        _telemetryClient.TrackTrace(telemetry);
    }

    public void LogEvent(string correlationId, LogStringHandler evt, IReadOnlyDictionary<string, string> tags, IReadOnlyDictionary<string, double>? metrics, string? caller) {
        var telemetry = new EventTelemetry(evt.ToString());

        // copy properties
        Copy(telemetry.Properties, tags);
        telemetry.Properties["CorrelationId"] = correlationId.ToString();
        if (caller is not null) telemetry.Properties["CalledBy"] = caller;
        Copy(telemetry.Properties, evt.Tags);

        // copy metrics
        Copy(telemetry.Metrics, metrics);

        _telemetryClient.TrackEvent(telemetry);
    }

<<<<<<< HEAD
    public void LogException(string correlationId, Exception ex, LogStringHandler message, IReadOnlyDictionary<string, string> tags, IReadOnlyDictionary<string, double>? metrics, string? caller) {
=======
    public void LogMetric(Guid correlationId, LogStringHandler metric, int value, IReadOnlyDictionary<string, string>? customDimensions, IReadOnlyDictionary<string, string> tags, string? caller) {
        var telemetry = new MetricTelemetry(metric.ToString(), value, value, value, value, value);
        // copy properties
        Copy(telemetry.Properties, customDimensions);
        telemetry.Properties["CorrelationId"] = correlationId.ToString();
        if (caller is not null) telemetry.Properties["CalledBy"] = caller;
        Copy(telemetry.Properties, metric.Tags);

        _telemetryClient.TrackMetric(telemetry);
    }

    public void LogException(Guid correlationId, Exception ex, LogStringHandler message, IReadOnlyDictionary<string, string> tags, IReadOnlyDictionary<string, double>? metrics, string? caller) {
>>>>>>> b6342541
        {
            var telemetry = new ExceptionTelemetry(ex);

            // copy properties
            Copy(telemetry.Properties, tags);
            telemetry.Properties["CorrelationId"] = correlationId.ToString();
            if (caller is not null) telemetry.Properties["CalledBy"] = caller;
            Copy(telemetry.Properties, message.Tags);

            // copy metrics
            Copy(telemetry.Metrics, metrics);

            _telemetryClient.TrackException(telemetry);
        }

        Log(correlationId, $"[{message}] {ex.Message}", SeverityLevel.Error, tags, caller);
    }

    public void Flush() {
        _telemetryClient.Flush();
    }
}

//TODO: Should we write errors and Exception to std err ? 
sealed class Console : ILog {

    private static string DictToString<T>(IReadOnlyDictionary<string, T>? d) {
        if (d is null) {
            return string.Empty;
        } else {
            return string.Join("", d);
        }
    }

    private static void LogTags(string correlationId, IReadOnlyDictionary<string, string> tags) {
        var ts = DictToString(tags);
        if (!string.IsNullOrEmpty(ts)) {
            System.Console.WriteLine($"[{correlationId}] Tags:{ts}");
        }
    }

    private static void LogMetrics(string correlationId, IReadOnlyDictionary<string, double>? metrics) {
        var ms = DictToString(metrics);
        if (!string.IsNullOrEmpty(ms)) {
            System.Console.Out.WriteLine($"[{correlationId}] Metrics:{DictToString(metrics)}");
        }
    }

    public void Log(string correlationId, LogStringHandler message, SeverityLevel level, IReadOnlyDictionary<string, string> tags, string? caller) {
        System.Console.Out.WriteLine($"[{correlationId}][{level}] {message.ToString()}");
        LogTags(correlationId, tags);
        if (message.Tags is not null) {
            LogTags(correlationId, message.Tags);
        }
    }

<<<<<<< HEAD
    public void LogEvent(string correlationId, LogStringHandler evt, IReadOnlyDictionary<string, string> tags, IReadOnlyDictionary<string, double>? metrics, string? caller) {
=======
    public void LogMetric(Guid correlationId, LogStringHandler metric, int value, IReadOnlyDictionary<string, string>? customDimensions, IReadOnlyDictionary<string, string> tags, string? caller) {
        System.Console.Out.WriteLine($"[{correlationId}][Metric] {metric}");
        LogTags(correlationId, tags);
    }

    public void LogEvent(Guid correlationId, LogStringHandler evt, IReadOnlyDictionary<string, string> tags, IReadOnlyDictionary<string, double>? metrics, string? caller) {
>>>>>>> b6342541
        System.Console.Out.WriteLine($"[{correlationId}][Event] {evt}");
        LogTags(correlationId, tags);
        LogMetrics(correlationId, metrics);
    }
<<<<<<< HEAD
    public void LogException(string correlationId, Exception ex, LogStringHandler message, IReadOnlyDictionary<string, string> tags, IReadOnlyDictionary<string, double>? metrics, string? caller) {
=======

    public void LogException(Guid correlationId, Exception ex, LogStringHandler message, IReadOnlyDictionary<string, string> tags, IReadOnlyDictionary<string, double>? metrics, string? caller) {
>>>>>>> b6342541
        System.Console.Out.WriteLine($"[{correlationId}][Exception] {message}:{ex}");
        LogTags(correlationId, tags);
        LogMetrics(correlationId, metrics);
    }
    public void Flush() {
        System.Console.Out.Flush();
    }
}

public interface ILogTracer {
    IReadOnlyDictionary<string, string> Tags { get; }

    void Critical(LogStringHandler message);
    void Error(LogStringHandler message);

    void Error(Error error);
    void Event(LogStringHandler evt, IReadOnlyDictionary<string, double>? metrics = null);
    void Metric(LogStringHandler metric, int value, IReadOnlyDictionary<string, string>? customDimensions);
    void Exception(Exception ex, LogStringHandler message = $"", IReadOnlyDictionary<string, double>? metrics = null);
    void ForceFlush();
    void Info(LogStringHandler message);
    void Warning(LogStringHandler message);
    void Warning(Error error);
    void Verbose(LogStringHandler message);

    ILogTracer WithTag(string k, string v);
    ILogTracer WithTags(IEnumerable<(string, string)>? tags);
    ILogTracer WithHttpStatus((HttpStatusCode Status, string Reason) result);
}

internal interface ILogTracerInternal : ILogTracer {
    void ReplaceCorrelationId(string newCorrelationId);
    void AddTags(IEnumerable<(string, string)> tags);
}



public class LogTracer : ILogTracerInternal {
    private static string? GetCaller() {
        return new StackTrace()?.GetFrame(2)?.GetMethod()?.DeclaringType?.FullName;
    }

    private string _correlationId;
    private IEnumerable<ILog> _loggers;
    private Dictionary<string, string> _tags;
    private SeverityLevel _logSeverityLevel;

    public string CorrelationId => _correlationId;
    public IReadOnlyDictionary<string, string> Tags => _tags;

    private static IEnumerable<KeyValuePair<string, string>> ConvertTags(IEnumerable<(string, string)>? tags) {
        List<KeyValuePair<string, string>> converted = new List<KeyValuePair<string, string>>();
        if (tags is null) {
            return converted;
        } else {
            foreach (var (k, v) in tags) {
                converted.Add(new KeyValuePair<string, string>(k, v));
            }
            return converted;
        }
    }

    public LogTracer(string correlationId, IEnumerable<(string, string)>? tags, List<ILog> loggers, SeverityLevel logSeverityLevel) :
        this(correlationId, new Dictionary<string, string>(ConvertTags(tags)), loggers, logSeverityLevel) { }


    public LogTracer(string correlationId, IReadOnlyDictionary<string, string> tags, IEnumerable<ILog> loggers, SeverityLevel logSeverityLevel) {
        _correlationId = correlationId;
        _tags = new(tags);
        _loggers = loggers;
        _logSeverityLevel = logSeverityLevel;
    }

    //Single threaded only
    public void ReplaceCorrelationId(string newCorrelationId) {
        _correlationId = newCorrelationId;
    }

    //single threaded only
    public void AddTags(IEnumerable<(string, string)> tags) {
        if (tags is not null) {
            foreach (var (k, v) in tags) {
                _tags[k] = v;
            }
        }
    }

    public ILogTracer WithTag(string k, string v) {
        return WithTags(new[] { (k, v) });
    }

    public ILogTracer WithHttpStatus((HttpStatusCode Status, string Reason) result) {
        (string, string)[] tags = {
            ("StatusCode", ((int)result.Status).ToString()),
            ("ReasonPhrase", result.Reason),
        };

        return WithTags(tags);
    }

    public ILogTracer WithTags(IEnumerable<(string, string)>? tags) {
        var newTags = new Dictionary<string, string>(Tags);
        if (tags is not null) {
            foreach (var (k, v) in tags) {
                newTags[k] = v;
            }
        }
        return new LogTracer(CorrelationId, newTags, _loggers, _logSeverityLevel);
    }

    public void Verbose(LogStringHandler message) {
        if (_logSeverityLevel <= SeverityLevel.Verbose) {
            var caller = GetCaller();
            foreach (var logger in _loggers) {
                logger.Log(CorrelationId, message, SeverityLevel.Verbose, Tags, caller);
            }
        }
    }

    public void Info(LogStringHandler message) {
        if (_logSeverityLevel <= SeverityLevel.Information) {
            var caller = GetCaller();
            foreach (var logger in _loggers) {
                logger.Log(CorrelationId, message, SeverityLevel.Information, Tags, caller);
            }
        }
    }

    public void Warning(LogStringHandler message) {
        if (_logSeverityLevel <= SeverityLevel.Warning) {
            var caller = GetCaller();
            foreach (var logger in _loggers) {
                logger.Log(CorrelationId, message, SeverityLevel.Warning, Tags, caller);
            }
        }
    }

    public void Error(LogStringHandler message) {
        if (_logSeverityLevel <= SeverityLevel.Error) {
            var caller = GetCaller();
            foreach (var logger in _loggers) {
                logger.Log(CorrelationId, message, SeverityLevel.Error, Tags, caller);
            }
        }
    }

    public void Critical(LogStringHandler message) {
        if (_logSeverityLevel <= SeverityLevel.Critical) {
            var caller = GetCaller();
            foreach (var logger in _loggers) {
                logger.Log(CorrelationId, message, SeverityLevel.Critical, Tags, caller);
            }
        }
    }

    public void Event(LogStringHandler evt, IReadOnlyDictionary<string, double>? metrics) {
        var caller = GetCaller();
        foreach (var logger in _loggers) {
            logger.LogEvent(CorrelationId, evt, Tags, metrics, caller);
        }
    }

    public void Metric(LogStringHandler metric, int value, IReadOnlyDictionary<string, string>? customDimensions) {
        var caller = GetCaller();
        foreach (var logger in _loggers) {
            logger.LogMetric(CorrelationId, metric, value, customDimensions, Tags, caller);
        }
    }

    public void Exception(Exception ex, LogStringHandler message, IReadOnlyDictionary<string, double>? metrics) {
        var caller = GetCaller();
        foreach (var logger in _loggers) {
            logger.LogException(CorrelationId, ex, message, Tags, metrics, caller);
        }
    }

    public void ForceFlush() {
        foreach (var logger in _loggers) {
            logger.Flush();
        }
    }

    public void Error(Error error) {
        Error($"{error:Tag:Error}");
    }

    public void Warning(Error error) {
        Warning($"{error:Tag:Error}");
    }
}

public interface ILogTracerFactory {
    LogTracer CreateLogTracer(string correlationId, IEnumerable<(string, string)>? tags = null, SeverityLevel severityLevel = SeverityLevel.Verbose);
}

public class LogTracerFactory : ILogTracerFactory {
    private List<ILog> _loggers;

    public LogTracerFactory(List<ILog> loggers) {
        _loggers = loggers;
    }

    public LogTracer CreateLogTracer(string correlationId, IEnumerable<(string, string)>? tags = null, SeverityLevel severityLevel = SeverityLevel.Verbose) {
        return new(correlationId, tags, _loggers, severityLevel);
    }

}

public interface ILogSinks {
    List<ILog> GetLogSinks();
}

public class LogSinks : ILogSinks {
    private readonly List<ILog> _loggers;

    public LogSinks(IServiceConfig config, TelemetryClient telemetryClient) {
        _loggers = new List<ILog>();
        foreach (var dest in config.LogDestinations) {
            _loggers.Add(
                dest switch {
                    LogDestination.AppInsights => new AppInsights(telemetryClient),
                    LogDestination.Console => new Console(),
                    _ => throw new Exception($"Unhandled Log Destination type: {dest}"),
                }
            );
        }
    }
    public List<ILog> GetLogSinks() {
        return _loggers;
    }
}<|MERGE_RESOLUTION|>--- conflicted
+++ resolved
@@ -55,17 +55,10 @@
 
 
 public interface ILog {
-<<<<<<< HEAD
     void Log(string correlationId, LogStringHandler message, SeverityLevel level, IReadOnlyDictionary<string, string> tags, string? caller);
     void LogEvent(string correlationId, LogStringHandler evt, IReadOnlyDictionary<string, string> tags, IReadOnlyDictionary<string, double>? metrics, string? caller);
     void LogException(string correlationId, Exception ex, LogStringHandler message, IReadOnlyDictionary<string, string> tags, IReadOnlyDictionary<string, double>? metrics, string? caller);
-=======
-    void Log(Guid correlationId, LogStringHandler message, SeverityLevel level, IReadOnlyDictionary<string, string> tags, string? caller);
-    void LogEvent(Guid correlationId, LogStringHandler evt, IReadOnlyDictionary<string, string> tags, IReadOnlyDictionary<string, double>? metrics, string? caller);
-    void LogMetric(Guid correlationId, LogStringHandler metric, int value, IReadOnlyDictionary<string, string>? customDimensions, IReadOnlyDictionary<string, string> tags, string? caller);
-
-    void LogException(Guid correlationId, Exception ex, LogStringHandler message, IReadOnlyDictionary<string, string> tags, IReadOnlyDictionary<string, double>? metrics, string? caller);
->>>>>>> b6342541
+    void LogMetric(string correlationId, LogStringHandler metric, int value, IReadOnlyDictionary<string, string>? customDimensions, IReadOnlyDictionary<string, string> tags, string? caller);
     void Flush();
 }
 
@@ -111,10 +104,11 @@
         _telemetryClient.TrackEvent(telemetry);
     }
 
-<<<<<<< HEAD
     public void LogException(string correlationId, Exception ex, LogStringHandler message, IReadOnlyDictionary<string, string> tags, IReadOnlyDictionary<string, double>? metrics, string? caller) {
-=======
-    public void LogMetric(Guid correlationId, LogStringHandler metric, int value, IReadOnlyDictionary<string, string>? customDimensions, IReadOnlyDictionary<string, string> tags, string? caller) {
+        Log(correlationId, $"[{message}] {ex.Message}", SeverityLevel.Error, tags, caller);
+    }
+
+    public void LogMetric(string correlationId, LogStringHandler metric, int value, IReadOnlyDictionary<string, string>? customDimensions, IReadOnlyDictionary<string, string> tags, string? caller) {
         var telemetry = new MetricTelemetry(metric.ToString(), value, value, value, value, value);
         // copy properties
         Copy(telemetry.Properties, customDimensions);
@@ -125,26 +119,6 @@
         _telemetryClient.TrackMetric(telemetry);
     }
 
-    public void LogException(Guid correlationId, Exception ex, LogStringHandler message, IReadOnlyDictionary<string, string> tags, IReadOnlyDictionary<string, double>? metrics, string? caller) {
->>>>>>> b6342541
-        {
-            var telemetry = new ExceptionTelemetry(ex);
-
-            // copy properties
-            Copy(telemetry.Properties, tags);
-            telemetry.Properties["CorrelationId"] = correlationId.ToString();
-            if (caller is not null) telemetry.Properties["CalledBy"] = caller;
-            Copy(telemetry.Properties, message.Tags);
-
-            // copy metrics
-            Copy(telemetry.Metrics, metrics);
-
-            _telemetryClient.TrackException(telemetry);
-        }
-
-        Log(correlationId, $"[{message}] {ex.Message}", SeverityLevel.Error, tags, caller);
-    }
-
     public void Flush() {
         _telemetryClient.Flush();
     }
@@ -183,26 +157,12 @@
         }
     }
 
-<<<<<<< HEAD
     public void LogEvent(string correlationId, LogStringHandler evt, IReadOnlyDictionary<string, string> tags, IReadOnlyDictionary<string, double>? metrics, string? caller) {
-=======
-    public void LogMetric(Guid correlationId, LogStringHandler metric, int value, IReadOnlyDictionary<string, string>? customDimensions, IReadOnlyDictionary<string, string> tags, string? caller) {
-        System.Console.Out.WriteLine($"[{correlationId}][Metric] {metric}");
-        LogTags(correlationId, tags);
-    }
-
-    public void LogEvent(Guid correlationId, LogStringHandler evt, IReadOnlyDictionary<string, string> tags, IReadOnlyDictionary<string, double>? metrics, string? caller) {
->>>>>>> b6342541
         System.Console.Out.WriteLine($"[{correlationId}][Event] {evt}");
         LogTags(correlationId, tags);
         LogMetrics(correlationId, metrics);
     }
-<<<<<<< HEAD
     public void LogException(string correlationId, Exception ex, LogStringHandler message, IReadOnlyDictionary<string, string> tags, IReadOnlyDictionary<string, double>? metrics, string? caller) {
-=======
-
-    public void LogException(Guid correlationId, Exception ex, LogStringHandler message, IReadOnlyDictionary<string, string> tags, IReadOnlyDictionary<string, double>? metrics, string? caller) {
->>>>>>> b6342541
         System.Console.Out.WriteLine($"[{correlationId}][Exception] {message}:{ex}");
         LogTags(correlationId, tags);
         LogMetrics(correlationId, metrics);
