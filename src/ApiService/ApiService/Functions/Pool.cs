﻿using System.Threading.Tasks;
using Azure.Storage.Sas;
using Microsoft.Azure.Functions.Worker;
using Microsoft.Azure.Functions.Worker.Http;

namespace Microsoft.OneFuzz.Service.Functions;

public class Pool {
    private readonly ILogTracer _log;
    private readonly IEndpointAuthorization _auth;
    private readonly IOnefuzzContext _context;

    public Pool(ILogTracer log, IEndpointAuthorization auth, IOnefuzzContext context) {
        _log = log;
        _auth = auth;
        _context = context;
    }

    [Function("Pool")]
    public Async.Task<HttpResponseData> Run([HttpTrigger(AuthorizationLevel.Anonymous, "GET", "POST", "DELETE")] HttpRequestData req)
        => _auth.CallIfUser(req, r => r.Method switch {
            "GET" => Get(r),
            "POST" => Post(r),
            "DELETE" => Delete(r),
            var m => throw new InvalidOperationException("Unsupported HTTP method {m}"),
        });

    private async Task<HttpResponseData> Delete(HttpRequestData r) {
        var request = await RequestHandling.ParseRequest<PoolStop>(r);
        if (!request.IsOk) {
            return await _context.RequestHandling.NotOk(r, request.ErrorV, "PoolDelete");
        }

        var answer = await _auth.CheckRequireAdmins(r);
        if (!answer.IsOk) {
            return await _context.RequestHandling.NotOk(r, answer.ErrorV, "PoolDelete");
        }

        var poolResult = await _context.PoolOperations.GetByName(request.OkV.Name);
        if (!poolResult.IsOk) {
            return await _context.RequestHandling.NotOk(r, poolResult.ErrorV, "pool stop");
        }

        // discard result: not used after this point
        _ = await _context.PoolOperations.SetShutdown(poolResult.OkV, Now: request.OkV.Now);
        return await RequestHandling.Ok(r, true);
    }

    private async Task<HttpResponseData> Post(HttpRequestData req) {
        var request = await RequestHandling.ParseRequest<PoolCreate>(req);
        if (!request.IsOk) {
            return await _context.RequestHandling.NotOk(req, request.ErrorV, "PoolCreate");
        }

        var answer = await _auth.CheckRequireAdmins(req);
        if (!answer.IsOk) {
            return await _context.RequestHandling.NotOk(req, answer.ErrorV, "PoolCreate");
        }

        var create = request.OkV;
        var pool = await _context.PoolOperations.GetByName(create.Name);
        if (pool.IsOk) {
            return await _context.RequestHandling.NotOk(
                req,
                new Error(
                    Code: ErrorCode.INVALID_REQUEST,
                    Errors: new string[] { "pool with that name already exists" }),
                "PoolCreate");
        }
        var newPool = await _context.PoolOperations.Create(name: create.Name, os: create.Os, architecture: create.Arch, managed: create.Managed, clientId: create.ClientId);
        return await RequestHandling.Ok(req, await Populate(PoolToPoolResponse(newPool), true));
    }

    private async Task<HttpResponseData> Get(HttpRequestData req) {
        var request = await RequestHandling.ParseRequest<PoolSearch>(req);
        if (!request.IsOk) {
            return await _context.RequestHandling.NotOk(req, request.ErrorV, "pool get");
        }

        var search = request.OkV;
        if (search.Name is not null) {
            var poolResult = await _context.PoolOperations.GetByName(search.Name);
            if (!poolResult.IsOk) {
                return await _context.RequestHandling.NotOk(req, poolResult.ErrorV, context: search.Name.ToString());
            }

            return await RequestHandling.Ok(req, await Populate(PoolToPoolResponse(poolResult.OkV)));
        }

        if (search.PoolId is Guid poolId) {
            var poolResult = await _context.PoolOperations.GetById(poolId);
            if (!poolResult.IsOk) {
                return await _context.RequestHandling.NotOk(req, poolResult.ErrorV, context: poolId.ToString());
            }

            return await RequestHandling.Ok(req, await Populate(PoolToPoolResponse(poolResult.OkV)));
        }

        var pools = await _context.PoolOperations.SearchStates(search.State ?? Enumerable.Empty<PoolState>()).ToListAsync();
        return await RequestHandling.Ok(req, pools.Select(PoolToPoolResponse));
    }

    private static PoolGetResult PoolToPoolResponse(Service.Pool p)
        => new(
            Name: p.Name,
            PoolId: p.PoolId,
            Os: p.Os,
            State: p.State,
            ClientId: p.ClientId,
            Managed: p.Managed,
            Arch: p.Arch,
            Nodes: p.Nodes,
            Config: p.Config,
            WorkQueue: null,
            ScalesetSummary: null);

    private async Task<PoolGetResult> Populate(PoolGetResult p, bool skipSummaries = false) {
        var (queueSas, instanceId, workQueue, scalesetSummary) = await (
            _context.Queue.GetQueueSas("node-heartbeat", StorageType.Config, QueueSasPermissions.Add),
            _context.Containers.GetInstanceId(),
            skipSummaries ? Async.Task.FromResult(new List<WorkSetSummary>()) : _context.PoolOperations.GetWorkQueue(p.PoolId, p.State),
            skipSummaries ? Async.Task.FromResult(new List<ScalesetSummary>()) : _context.PoolOperations.GetScalesetSummary(p.Name));

        return p with {
            WorkQueue = workQueue,
            ScalesetSummary = scalesetSummary,
            Config =
                new AgentConfig(
                    PoolName: p.Name,
                    OneFuzzUrl: _context.Creds.GetInstanceUrl(),
                    InstanceTelemetryKey: _context.ServiceConfiguration.ApplicationInsightsInstrumentationKey,
                    MicrosoftTelemetryKey: _context.ServiceConfiguration.OneFuzzTelemetry,
                    HeartbeatQueue: queueSas,
                    InstanceId: instanceId,
                    ClientCredentials: null,
                    MultiTenantDomain: _context.ServiceConfiguration.MultiTenantDomain,
<<<<<<< HEAD
                    IsUnmanaged: !p.Managed)
=======
                    Managed: p.Managed)
>>>>>>> ea878f51
        };
    }
}<|MERGE_RESOLUTION|>--- conflicted
+++ resolved
@@ -134,11 +134,7 @@
                     InstanceId: instanceId,
                     ClientCredentials: null,
                     MultiTenantDomain: _context.ServiceConfiguration.MultiTenantDomain,
-<<<<<<< HEAD
-                    IsUnmanaged: !p.Managed)
-=======
                     Managed: p.Managed)
->>>>>>> ea878f51
         };
     }
 }