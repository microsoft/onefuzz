--- conflicted
+++ resolved
@@ -108,16 +108,7 @@
                 "agent registration");
         }
 
-<<<<<<< HEAD
-        _log.Info($"registration request: machine_id: {machineId} pool_name: {poolName} scaleset_id: {scalesetId} version: {version}");
-=======
-        var rawScalesetId = uri["scaleset_id"];
-        var scalesetId = rawScalesetId is null ? (Guid?)null : Guid.Parse(rawScalesetId);
-
-        var version = uri["version"] ?? "1.0.0";
-
         _log.Info($"registration request: {machineId:Tag:MachineId} {poolName:Tag:PoolName} {scalesetId:Tag:ScalesetId} {version:Tag:Version}");
->>>>>>> 489579a9
         var poolResult = await _context.PoolOperations.GetByName(poolName);
         if (!poolResult.IsOk) {
             return await _context.RequestHandling.NotOk(
