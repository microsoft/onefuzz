﻿using Azure.Storage.Sas;
using Microsoft.Azure.Functions.Worker;
using Microsoft.Azure.Functions.Worker.Http;

namespace Microsoft.OneFuzz.Service.Functions;

public class AgentRegistration {
    private readonly ILogTracer _log;
    private readonly IEndpointAuthorization _auth;
    private readonly IOnefuzzContext _context;

    public AgentRegistration(ILogTracer log, IEndpointAuthorization auth, IOnefuzzContext context) {
        _log = log;
        _auth = auth;
        _context = context;
    }

    [Function("AgentRegistration")]
    public Async.Task<HttpResponseData> Run(
        [HttpTrigger(
            AuthorizationLevel.Anonymous,
            "GET", "POST",
            Route="agents/registration")] HttpRequestData req)
        => _auth.CallIfAgent(
            req,
            r => r.Method switch {
                "GET" => Get(r),
                "POST" => Post(r),
                var m => throw new InvalidOperationException($"method {m} not supported"),
            });

    private async Async.Task<HttpResponseData> Get(HttpRequestData req) {
        var request = await RequestHandling.ParseUri<AgentRegistrationGet>(req);
        if (!request.IsOk) {
            return await _context.RequestHandling.NotOk(req, request.ErrorV, "agent registration");
        }

        var machineId = request.OkV.MachineId;

        if (machineId == Guid.Empty) {
            return await _context.RequestHandling.NotOk(
                req,
                new Error(
                    ErrorCode.INVALID_REQUEST,
                    new string[] { "'machine_id' query parameter must be provided" }),
                "agent registration");
        }

        var agentNode = await _context.NodeOperations.GetByMachineId(machineId);
        if (agentNode is null) {
            return await _context.RequestHandling.NotOk(
                req,
                new Error(
                    ErrorCode.INVALID_REQUEST,
                    new string[] { $"unable to find a registration associated with machine_id '{machineId}'" }),
                "agent registration");
        }

        var pool = await _context.PoolOperations.GetByName(agentNode.PoolName);
        if (!pool.IsOk) {
            return await _context.RequestHandling.NotOk(
                req,
                new Error(
                    ErrorCode.INVALID_REQUEST,
                    new string[] { "unable to find a pool associated with the provided machine_id" }),
                "agent registration");
        }

        return await RequestHandling.Ok(req, await CreateRegistrationResponse(pool.OkV));
    }

    private async Async.Task<AgentRegistrationResponse> CreateRegistrationResponse(Service.Pool pool) {
        var baseAddress = _context.Creds.GetInstanceUrl();
        var eventsUrl = new Uri(baseAddress, "/api/agents/events");
        var commandsUrl = new Uri(baseAddress, "/api/agents/commands");

        var workQueue = await _context.Queue.GetQueueSas(
            _context.PoolOperations.GetPoolQueue(pool.PoolId),
            StorageType.Corpus,
            QueueSasPermissions.Read | QueueSasPermissions.Update | QueueSasPermissions.Process,
            TimeSpan.FromHours(24));

        return new AgentRegistrationResponse(
            EventsUrl: eventsUrl,
            CommandsUrl: commandsUrl,
            WorkQueue: workQueue);
    }

    // todo: add agent registration post
    private async Async.Task<HttpResponseData> Post(HttpRequestData req) {
        var request = await RequestHandling.ParseUri<AgentRegistrationPost>(req);
        if (!request.IsOk) {
            return await _context.RequestHandling.NotOk(req, request.ErrorV, "agent registration");
        }

        var machineId = request.OkV.MachineId;
        var poolName = request.OkV.PoolName;
        var scalesetId = request.OkV.ScalesetId;
        var version = request.OkV.Version;
        var os = request.OkV.Os;

        if (machineId == Guid.Empty) {
            return await _context.RequestHandling.NotOk(
                req,
                new Error(
                    ErrorCode.INVALID_REQUEST,
                    new string[] { "'machine_id' query parameter must be provided" }),
                "agent registration");
        }

        if (poolName is null) {
            return await _context.RequestHandling.NotOk(
                req,
                new Error(
                    ErrorCode.INVALID_REQUEST,
                    new string[] { "'pool_name' query parameter must be provided" }),
                "agent registration");
        }

<<<<<<< HEAD
=======
        var rawScalesetId = uri["scaleset_id"];
        var scalesetId = rawScalesetId is null ? (Guid?)null : Guid.Parse(rawScalesetId);

        var version = uri["version"] ?? "1.0.0";

        var machineName = uri["machine_name"];
        string? instanceId = null;
        if (machineName is not null) {
            instanceId = InstanceIds.InstanceIdFromMachineName(machineName);
        }

>>>>>>> 76cde402
        _log.Info($"registration request: {machineId:Tag:MachineId} {poolName:Tag:PoolName} {scalesetId:Tag:ScalesetId} {version:Tag:Version}");
        var poolResult = await _context.PoolOperations.GetByName(poolName);
        if (!poolResult.IsOk) {
            return await _context.RequestHandling.NotOk(
                req,
                new Error(
                    Code: ErrorCode.INVALID_REQUEST,
                    Errors: new[] { $"unable to find pool '{poolName}'" }),
                "agent registration");
        }

        var pool = poolResult.OkV;

        var existingNode = await _context.NodeOperations.GetByMachineId(machineId);
        if (existingNode is not null) {
            await _context.NodeOperations.Delete(existingNode);
        }

        if (os != null && pool.Os != os) {
            return await _context.RequestHandling.NotOk(
                req,
                new Error(
                    Code: ErrorCode.INVALID_REQUEST,
                    Errors: new[] { $"OS mismatch: pool '{poolName}' is configured for '{pool.Os}', but agent is running '{os}'" }),
                "agent registration");
        }

        var node = new Service.Node(
            PoolName: poolName,
            PoolId: pool.PoolId,
            MachineId: machineId,
            ScalesetId: scalesetId,
<<<<<<< HEAD
            Version: version,
            Os: os ?? pool.Os
            );
=======
            InstanceId: instanceId,
            Version: version);
>>>>>>> 76cde402

        var r = await _context.NodeOperations.Replace(node);
        if (!r.IsOk) {
            _log.WithHttpStatus(r.ErrorV).Error($"failed to replace node operations for {node.MachineId:Tag:MachineId}");
        }

        return await RequestHandling.Ok(req, await CreateRegistrationResponse(pool));
    }
}<|MERGE_RESOLUTION|>--- conflicted
+++ resolved
@@ -98,6 +98,7 @@
         var scalesetId = request.OkV.ScalesetId;
         var version = request.OkV.Version;
         var os = request.OkV.Os;
+        var machineName = request.OkV.MachineName;
 
         if (machineId == Guid.Empty) {
             return await _context.RequestHandling.NotOk(
@@ -117,20 +118,9 @@
                 "agent registration");
         }
 
-<<<<<<< HEAD
-=======
-        var rawScalesetId = uri["scaleset_id"];
-        var scalesetId = rawScalesetId is null ? (Guid?)null : Guid.Parse(rawScalesetId);
+        var instanceId = machineName is not null ?  InstanceIds.InstanceIdFromMachineName(machineName): null;
 
-        var version = uri["version"] ?? "1.0.0";
 
-        var machineName = uri["machine_name"];
-        string? instanceId = null;
-        if (machineName is not null) {
-            instanceId = InstanceIds.InstanceIdFromMachineName(machineName);
-        }
-
->>>>>>> 76cde402
         _log.Info($"registration request: {machineId:Tag:MachineId} {poolName:Tag:PoolName} {scalesetId:Tag:ScalesetId} {version:Tag:Version}");
         var poolResult = await _context.PoolOperations.GetByName(poolName);
         if (!poolResult.IsOk) {
@@ -163,14 +153,10 @@
             PoolId: pool.PoolId,
             MachineId: machineId,
             ScalesetId: scalesetId,
-<<<<<<< HEAD
+            InstanceId: instanceId,
             Version: version,
             Os: os ?? pool.Os
             );
-=======
-            InstanceId: instanceId,
-            Version: version);
->>>>>>> 76cde402
 
         var r = await _context.NodeOperations.Replace(node);
         if (!r.IsOk) {
