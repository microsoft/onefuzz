--- conflicted
+++ resolved
@@ -5,18 +5,9 @@
 namespace Microsoft.OneFuzz.Service.Functions;
 
 public class NodeAddSshKey {
-<<<<<<< HEAD
-
-    private readonly IEndpointAuthorization _auth;
-    private readonly IOnefuzzContext _context;
-
-    public NodeAddSshKey(IEndpointAuthorization auth, IOnefuzzContext context) {
-        _auth = auth;
-=======
     private readonly IOnefuzzContext _context;
 
     public NodeAddSshKey(IOnefuzzContext context) {
->>>>>>> 9bc1ab3c
         _context = context;
     }
 
