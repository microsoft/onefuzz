﻿using System.Text.Json;
using System.Text.Json.Nodes;
using System.Threading.Tasks;
using Azure.Core;
using Azure.Storage.Blobs;
using Azure.Storage.Blobs.Models;
using Microsoft.Azure.Functions.Worker;
using Microsoft.Extensions.Logging;
using Microsoft.OneFuzz.Service.OneFuzzLib.Orm;
namespace Microsoft.OneFuzz.Service.Functions;

public class QueueFileChanges {
    // The number of time the function will be retried if an error occurs
    // https://docs.microsoft.com/en-us/azure/azure-functions/functions-bindings-storage-queue-trigger?tabs=csharp#poison-messages
    const int MAX_DEQUEUE_COUNT = 5;

    private const string QueueFileChangesPoisonQueueName = "file-changes-poison";
    private const string QueueFileChangesQueueName = "file-changes";

    private readonly ILogger _log;

    private readonly IStorage _storage;

    private readonly INotificationOperations _notificationOperations;

    private readonly IOnefuzzContext _context;

    public QueueFileChanges(ILogger<QueueFileChanges> log, IStorage storage, INotificationOperations notificationOperations, IOnefuzzContext context) {
        _log = log;
        _storage = storage;
        _notificationOperations = notificationOperations;
        _context = context;
    }

    [Function("QueueFileChanges")]
    public async Async.Task Run(
        [QueueTrigger(QueueFileChangesQueueName, Connection = "AzureWebJobsStorage")] string msg) {
        var fileChangeEvent = JsonSerializer.Deserialize<JsonDocument>(msg, EntityConverter.GetJsonSerializerOptions());

        _ = fileChangeEvent ?? throw new ArgumentException("Unable to parse queue trigger as JSON");

        // check type first before calling Azure APIs
        const string eventType = "eventType";
        const string expectedEventType = "Microsoft.Storage.BlobCreated";
        if (!fileChangeEvent.RootElement.TryGetProperty(eventType, out var eventTypeElement)
            || eventTypeElement.GetString() != expectedEventType) {
            _log.AddTag("queueMessage", msg);
            _log.LogInformation("Expected fileChangeEvent to contain a property named '{eventType}' with value equal to {expectedEventType}", eventType, expectedEventType);
            return;
        }

        const string topic = "topic";
        if (!fileChangeEvent.RootElement.TryGetProperty(topic, out var topicElement)
            || !_storage.CorpusAccounts().Contains(new ResourceIdentifier(topicElement.GetString()!))) {
            _log.AddTag("queueMessage", msg);
            _log.LogInformation("Expected fileChangeEvent to contain a property named '{topic}' with a value contained in corpus accounts", topic);
            return;
        }

        var storageAccount = new ResourceIdentifier(topicElement.GetString()!);

        try {
<<<<<<< HEAD
            // Setting isLastRetryAttempt to false will rethrow any exceptions
            // With the intention that the azure functions runtime will handle requeing
            // the message for us. The difference is for the poison queue, we're handling the
            // requeuing ourselves because azure functions doesn't support retry policies
            // for queue based functions.

            var result = await FileAdded(storageAccount, fileChangeEvent, isLastRetryAttempt: false);
            if (!result.IsOk && result.ErrorV.Code == ErrorCode.ADO_WORKITEM_PROCESSING_DISABLED) {
                await RequeueMessage(msg, TimeSpan.FromDays(1), incrementDequeueCount: false);
=======
            var result = await FileAdded(storageAccount, fileChangeEvent);
            if (!result.IsOk) {
                await RequeueMessage(msg, result.ErrorV.Code == ErrorCode.ADO_WORKITEM_PROCESSING_DISABLED ? TimeSpan.FromDays(1) : null);
>>>>>>> 679309a8
            }
        } catch (Exception e) {
            _log.LogError(e, "File Added failed");
            await RequeueMessage(msg);
        }
    }

    private async Async.Task<OneFuzzResultVoid> FileAdded(ResourceIdentifier storageAccount, JsonDocument fileChangeEvent) {
        var data = fileChangeEvent.RootElement.GetProperty("data");
        var url = data.GetProperty("url").GetString()!;
        var parts = url.Split("/").Skip(3).ToList();

        var container = Container.Parse(parts[0]);
        var path = string.Join('/', parts.Skip(1));

        _log.LogInformation("file added : {Container} - {Path}", container.String, path);

        var account = await _storage.GetBlobServiceClientForAccount(storageAccount);
        var containerClient = account.GetBlobContainerClient(container.String);
        var containerProps = await containerClient.GetPropertiesAsync();

        if (_context.NotificationOperations.ShouldPauseNotificationsForContainer(containerProps.Value.Metadata)) {
            return Error.Create(ErrorCode.ADO_WORKITEM_PROCESSING_DISABLED, $"container {container} has a metadata tag set to pause notifications processing");
        }

        var (_, result) = await (
<<<<<<< HEAD
            ApplyRetentionPolicy(containerClient, containerProps, path),
            _notificationOperations.NewFiles(container, path, isLastRetryAttempt));
=======
            ApplyRetentionPolicy(storageAccount, container, path),
            _notificationOperations.NewFiles(container, path));
>>>>>>> 679309a8

        return result;
    }

    private async Async.Task<bool> ApplyRetentionPolicy(BlobContainerClient containerClient, BlobContainerProperties containerProps, string path) {
        if (await _context.FeatureManagerSnapshot.IsEnabledAsync(FeatureFlagConstants.EnableContainerRetentionPolicies)) {
            // default retention period can be applied to the container
            // if one exists, we will set the expiry date on the newly-created blob, if it doesn't already have one
            var retentionPeriod = RetentionPolicyUtils.GetContainerRetentionPeriodFromMetadata(containerProps.Metadata);
            if (!retentionPeriod.IsOk) {
                _log.LogError("invalid retention period: {Error}", retentionPeriod.ErrorV);
            } else if (retentionPeriod.OkV is TimeSpan period) {
                var blobClient = containerClient.GetBlobClient(path);
                var tags = (await blobClient.GetTagsAsync()).Value.Tags;
                var expiryDate = DateTime.UtcNow + period;
                var tag = RetentionPolicyUtils.CreateExpiryDateTag(DateOnly.FromDateTime(expiryDate));
                if (tags.TryAdd(tag.Key, tag.Value)) {
                    _ = await blobClient.SetTagsAsync(tags);
                    _log.LogInformation("applied container retention policy ({Policy}) to {Path}", period, path);
                    return true;
                }
            }
        }

        return false;
    }

    private async Async.Task RequeueMessage(string msg, TimeSpan? visibilityTimeout = null, bool incrementDequeueCount = true) {
        var json = JsonNode.Parse(msg);

        // Messages that are 'manually' requeued by us as opposed to being requeued by the azure functions runtime
        // are treated as new every single time. Thus, the dequeue count doesn't persist.
        // That's why we need to keep track of it ourselves.
        var newCustomDequeueCount = 0;
        if (json!["data"]?["customDequeueCount"] != null) {
            newCustomDequeueCount = json["data"]!["customDequeueCount"]!.GetValue<int>();
        }

        if (newCustomDequeueCount > MAX_DEQUEUE_COUNT) {
            _log.LogWarning("Message retried more than {MAX_DEQUEUE_COUNT} times with no success: {msg}", MAX_DEQUEUE_COUNT, msg);
            await _context.Queue.QueueObject(
                QueueFileChangesPoisonQueueName,
                json,
                StorageType.Config)
                .IgnoreResult();
        } else {
            if (incrementDequeueCount) {
                json!["data"]!["customDequeueCount"] = newCustomDequeueCount + 1;
            }
            await _context.Queue.QueueObject(
                QueueFileChangesQueueName,
                json,
                StorageType.Config,
                visibilityTimeout ?? CalculateExponentialBackoff(newCustomDequeueCount))
                .IgnoreResult();
        }
    }

    // Possible return values:
    // 1 - 5 mins
    // 2 - 25 mins
    // 3 - 2 hours 5 mins
    // 4 - 10 hours 25 mins
    // >5 - 2 days +/ 6 hours variance so all the messages don't dequeue at the same time
    public static TimeSpan CalculateExponentialBackoff(int dequeueCount) {
        var numMinutes = Math.Pow(5, dequeueCount);
        var backoff = TimeSpan.FromMinutes(numMinutes);
        var maxBackoff = MaxTtl();
        return backoff < maxBackoff ? backoff : maxBackoff;
    }

    private static TimeSpan MaxTtl() {
        var variance = Random.Shared.Next(0, 6);
        return TimeSpan.FromHours((24 * 2) + variance);
    }

}<|MERGE_RESOLUTION|>--- conflicted
+++ resolved
@@ -60,21 +60,9 @@
         var storageAccount = new ResourceIdentifier(topicElement.GetString()!);
 
         try {
-<<<<<<< HEAD
-            // Setting isLastRetryAttempt to false will rethrow any exceptions
-            // With the intention that the azure functions runtime will handle requeing
-            // the message for us. The difference is for the poison queue, we're handling the
-            // requeuing ourselves because azure functions doesn't support retry policies
-            // for queue based functions.
-
-            var result = await FileAdded(storageAccount, fileChangeEvent, isLastRetryAttempt: false);
-            if (!result.IsOk && result.ErrorV.Code == ErrorCode.ADO_WORKITEM_PROCESSING_DISABLED) {
-                await RequeueMessage(msg, TimeSpan.FromDays(1), incrementDequeueCount: false);
-=======
             var result = await FileAdded(storageAccount, fileChangeEvent);
             if (!result.IsOk) {
                 await RequeueMessage(msg, result.ErrorV.Code == ErrorCode.ADO_WORKITEM_PROCESSING_DISABLED ? TimeSpan.FromDays(1) : null);
->>>>>>> 679309a8
             }
         } catch (Exception e) {
             _log.LogError(e, "File Added failed");
@@ -101,13 +89,8 @@
         }
 
         var (_, result) = await (
-<<<<<<< HEAD
             ApplyRetentionPolicy(containerClient, containerProps, path),
-            _notificationOperations.NewFiles(container, path, isLastRetryAttempt));
-=======
-            ApplyRetentionPolicy(storageAccount, container, path),
             _notificationOperations.NewFiles(container, path));
->>>>>>> 679309a8
 
         return result;
     }
