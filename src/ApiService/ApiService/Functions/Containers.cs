﻿using Azure.Storage.Sas;
using Microsoft.Azure.Functions.Worker;
using Microsoft.Azure.Functions.Worker.Http;
using Microsoft.Extensions.Logging;
using Microsoft.OneFuzz.Service.Auth;
namespace Microsoft.OneFuzz.Service.Functions;

public class ContainersFunction {
<<<<<<< HEAD
    private readonly ILogTracer _log;
    private readonly IEndpointAuthorization _auth;
    private readonly IOnefuzzContext _context;

    public ContainersFunction(ILogTracer logger, IEndpointAuthorization auth, IOnefuzzContext context) {
        _log = logger;
        _auth = auth;
=======
    private readonly ILogger _logger;
    private readonly IOnefuzzContext _context;

    public ContainersFunction(ILogger<ContainersFunction> logger, IOnefuzzContext context) {
        _logger = logger;
>>>>>>> 15351a7b
        _context = context;
    }

    [Function("Containers")]
    [Authorize(Allow.User)]
    public Async.Task<HttpResponseData> Run([HttpTrigger(AuthorizationLevel.Anonymous, "GET", "POST", "DELETE")] HttpRequestData req)
        => req.Method switch {
            "GET" => Get(req),
            "POST" => Post(req),
            "DELETE" => Delete(req),
            _ => throw new NotSupportedException(),
        };

    private async Async.Task<HttpResponseData> Get(HttpRequestData req) {

        // see if one particular container is specified:
        if (req.Body.Length > 0) {
            var request = await RequestHandling.ParseRequest<ContainerGet>(req);
            if (!request.IsOk) {
                return await _context.RequestHandling.NotOk(req, request.ErrorV, "container get");
            }

            var get = request.OkV;

            var container = await _context.Containers.FindContainer(get.Name, StorageType.Corpus);
            if (container is null) {
                return await _context.RequestHandling.NotOk(
                    req,
                    Error.Create(
                        ErrorCode.INVALID_REQUEST,
                        "invalid container"),
                    context: get.Name.String);
            }

            var metadata = (await container.GetPropertiesAsync()).Value.Metadata;

            var sas = await _context.Containers.GetContainerSasUrl(
                get.Name,
                StorageType.Corpus,
                BlobContainerSasPermissions.Read
                | BlobContainerSasPermissions.Write
                | BlobContainerSasPermissions.Delete
                | BlobContainerSasPermissions.List);

            return await RequestHandling.Ok(req, new ContainerInfo(
                Name: get.Name,
                SasUrl: sas,
                Metadata: metadata));
        }

        // otherwise list all containers
        var containers = await _context.Containers.GetContainers(StorageType.Corpus);
        var result = containers.Select(c => new ContainerInfoBase(c.Key, c.Value));
        return await RequestHandling.Ok(req, result);
    }

    private async Async.Task<HttpResponseData> Delete(HttpRequestData req) {
        var request = await RequestHandling.ParseRequest<ContainerDelete>(req);
        if (!request.IsOk) {
            return await _context.RequestHandling.NotOk(req, request.ErrorV, context: "container delete");
        }

        var delete = request.OkV;
<<<<<<< HEAD
        _log.Info($"deleting {delete.Name:Tag:ContainerName}");
=======
        _logger.LogInformation("deleting {ContainerName}", delete.Name);
>>>>>>> 15351a7b
        var container = await _context.Containers.FindContainer(delete.Name, StorageType.Corpus);

        var deleted = false;
        if (container is not null) {
            deleted = await container.DeleteIfExistsAsync();
        }

        return await RequestHandling.Ok(req, deleted);
    }

    private async Async.Task<HttpResponseData> Post(HttpRequestData req) {
        var request = await RequestHandling.ParseRequest<ContainerCreate>(req);
        if (!request.IsOk) {
            return await _context.RequestHandling.NotOk(req, request.ErrorV, context: "container create");
        }

        var post = request.OkV;
<<<<<<< HEAD
        _log.Info($"creating {post.Name:Tag:ContainerName}");
=======
        _logger.LogInformation("creating {ContainerName}", post.Name);
>>>>>>> 15351a7b
        var sas = await _context.Containers.CreateContainer(
            post.Name,
            StorageType.Corpus,
            post.Metadata);

        if (sas is null) {
            return await _context.RequestHandling.NotOk(
                req,
                Error.Create(
                    ErrorCode.INVALID_REQUEST,
                    "invalid container"),
                context: post.Name.String);
        }

        return await RequestHandling.Ok(
            req,
            new ContainerInfo(
                Name: post.Name,
                SasUrl: sas,
                Metadata: post.Metadata));
    }
}<|MERGE_RESOLUTION|>--- conflicted
+++ resolved
@@ -6,21 +6,11 @@
 namespace Microsoft.OneFuzz.Service.Functions;
 
 public class ContainersFunction {
-<<<<<<< HEAD
-    private readonly ILogTracer _log;
-    private readonly IEndpointAuthorization _auth;
-    private readonly IOnefuzzContext _context;
-
-    public ContainersFunction(ILogTracer logger, IEndpointAuthorization auth, IOnefuzzContext context) {
-        _log = logger;
-        _auth = auth;
-=======
     private readonly ILogger _logger;
     private readonly IOnefuzzContext _context;
 
     public ContainersFunction(ILogger<ContainersFunction> logger, IOnefuzzContext context) {
         _logger = logger;
->>>>>>> 15351a7b
         _context = context;
     }
 
@@ -84,11 +74,7 @@
         }
 
         var delete = request.OkV;
-<<<<<<< HEAD
-        _log.Info($"deleting {delete.Name:Tag:ContainerName}");
-=======
         _logger.LogInformation("deleting {ContainerName}", delete.Name);
->>>>>>> 15351a7b
         var container = await _context.Containers.FindContainer(delete.Name, StorageType.Corpus);
 
         var deleted = false;
@@ -106,11 +92,7 @@
         }
 
         var post = request.OkV;
-<<<<<<< HEAD
-        _log.Info($"creating {post.Name:Tag:ContainerName}");
-=======
         _logger.LogInformation("creating {ContainerName}", post.Name);
->>>>>>> 15351a7b
         var sas = await _context.Containers.CreateContainer(
             post.Name,
             StorageType.Corpus,
