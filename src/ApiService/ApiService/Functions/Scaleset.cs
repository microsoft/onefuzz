﻿using System.Threading.Tasks;
using Microsoft.Azure.Functions.Worker;
using Microsoft.Azure.Functions.Worker.Http;
using Microsoft.OneFuzz.Service.Auth;

namespace Microsoft.OneFuzz.Service.Functions;

public class Scaleset {
    private readonly ILogTracer _log;
    private readonly IOnefuzzContext _context;

    public Scaleset(ILogTracer log, IOnefuzzContext context) {
        _log = log;
        _context = context;
    }

    public const string Route = "scaleset";

    [Function("Scaleset")]
    [Authorize(Allow.User)]
    public Async.Task<HttpResponseData> Run(
        [HttpTrigger(AuthorizationLevel.Anonymous, "GET", Route=Route)]
        HttpRequestData req)
        => req.Method switch {
            "GET" => Get(req),
            _ => throw new InvalidOperationException("Unsupported HTTP method"),
        };

    [Function("Scaleset_Admin")]
    [Authorize(Allow.Admin)]
    public Async.Task<HttpResponseData> Admin(
        [HttpTrigger(AuthorizationLevel.Anonymous, "PATCH", "POST", "DELETE", Route=Route)]
        HttpRequestData req)
        => req.Method switch {
            "PATCH" => Patch(req),
            "POST" => Post(req),
            "DELETE" => Delete(req),
            _ => throw new InvalidOperationException("Unsupported HTTP method"),
        };

    private async Task<HttpResponseData> Delete(HttpRequestData req) {
        var request = await RequestHandling.ParseRequest<ScalesetStop>(req);
        if (!request.IsOk) {
            return await _context.RequestHandling.NotOk(req, request.ErrorV, "ScalesetDelete");
        }

        var scalesetResult = await _context.ScalesetOperations.GetById(request.OkV.ScalesetId);
        if (!scalesetResult.IsOk) {
            return await _context.RequestHandling.NotOk(req, scalesetResult.ErrorV, "ScalesetDelete");
        }

        var scaleset = scalesetResult.OkV;
        // result ignored: not used after this point
        _ = await _context.ScalesetOperations.SetShutdown(scaleset, request.OkV.Now);
        return await RequestHandling.Ok(req, true);
    }

    private async Task<HttpResponseData> Post(HttpRequestData req) {
        var request = await RequestHandling.ParseRequest<ScalesetCreate>(req);
        if (!request.IsOk) {
            return await _context.RequestHandling.NotOk(req, request.ErrorV, "ScalesetCreate");
        }

        var create = request.OkV;
        // verify the pool exists
        var poolResult = await _context.PoolOperations.GetByName(create.PoolName);
        if (!poolResult.IsOk) {
            return await _context.RequestHandling.NotOk(req, poolResult.ErrorV, "ScalesetCreate");
        }

        var pool = poolResult.OkV;
        if (!pool.Managed) {
            return await _context.RequestHandling.NotOk(
                req,
                Error.Create(ErrorCode.UNABLE_TO_CREATE, "scalesets can only be added to managed pools "),
                context: "ScalesetCreate");
        }

        ImageReference image;
        if (create.Image is null) {
            var config = await _context.ConfigOperations.Fetch();
            if (pool.Os == Os.Windows) {
                image = config.DefaultWindowsVmImage ?? DefaultImages.Windows;
            } else {
                image = config.DefaultLinuxVmImage ?? DefaultImages.Linux;
            }
        } else {
            image = create.Image;
        }

        Region region;
        if (create.Region is null) {
            region = await _context.Creds.GetBaseRegion();
        } else {
            var validRegions = await _context.Creds.GetRegions();
            if (!validRegions.Contains(create.Region)) {
                return await _context.RequestHandling.NotOk(
                    req,
                    Error.Create(ErrorCode.UNABLE_TO_CREATE, "invalid region"),
                    context: "ScalesetCreate");
            }

            region = create.Region;
        }

        var availableSkus = await _context.VmssOperations.ListAvailableSkus(region);
        if (!availableSkus.Contains(create.VmSku)) {
            return await _context.RequestHandling.NotOk(
                req,
                Error.Create(ErrorCode.UNABLE_TO_CREATE, $"The specified VM SKU '{create.VmSku}' is not available in the location ${region}"),
                context: "ScalesetCreate");
        }

        var tags = create.Tags ?? new Dictionary<string, string>();
        var configTags = (await _context.ConfigOperations.Fetch()).VmssTags;
        if (configTags is not null) {
            foreach (var (key, value) in configTags) {
                tags[key] = value;
            }
        }

        var scaleset = new Service.Scaleset(
            ScalesetId: Service.Scaleset.GenerateNewScalesetId(create.PoolName),
            State: ScalesetState.Init,
            NeedsConfigUpdate: false,
<<<<<<< HEAD
            Auth: await AuthHelpers.BuildAuth(_log),
=======
            Auth: new SecretValue<Authentication>(await Auth.BuildAuth(_log)),
>>>>>>> b44cff52
            PoolName: create.PoolName,
            VmSku: create.VmSku,
            Image: image,
            Region: region,
            Size: create.Size,
            SpotInstances: create.SpotInstances,
            EphemeralOsDisks: create.EphemeralOsDisks,
            Tags: tags);

        var inserted = await _context.ScalesetOperations.Insert(scaleset);
        if (!inserted.IsOk) {
            _log.WithHttpStatus(inserted.ErrorV).Error($"failed to insert new scaleset {scaleset.ScalesetId:Tag:ScalesetId}");
            return await _context.RequestHandling.NotOk(
                req,
                Error.Create(
                    ErrorCode.UNABLE_TO_CREATE,
                    $"unable to insert scaleset: {inserted.ErrorV}"
                ),
                context: "ScalesetCreate");
        }

        if (create.AutoScale is AutoScaleOptions options) {
            var autoScale = new AutoScale(
                scaleset.ScalesetId,
                Min: options.Min,
                Max: options.Max,
                Default: options.Default,
                ScaleOutAmount: options.ScaleOutAmount,
                ScaleOutCooldown: options.ScaleOutCooldown,
                ScaleInAmount: options.ScaleInAmount,
                ScaleInCooldown: options.ScaleInCooldown);

            var r = await _context.AutoScaleOperations.Insert(autoScale);
            if (!r.IsOk) {
                _log.WithHttpStatus(r.ErrorV).Error($"failed to insert autoscale options for sclaeset id {autoScale.ScalesetId:Tag:ScalesetId}");
            }
        }

        // auth not included on create results, only GET with include_auth set

        var response = ScalesetResponse.ForScaleset(scaleset, null);
        return await RequestHandling.Ok(req, response);
    }

    private async Task<HttpResponseData> Patch(HttpRequestData req) {
        var request = await RequestHandling.ParseRequest<ScalesetUpdate>(req);
        if (!request.IsOk) {
            return await _context.RequestHandling.NotOk(req, request.ErrorV, "ScalesetUpdate");
        }

        var scalesetResult = await _context.ScalesetOperations.GetById(request.OkV.ScalesetId);
        if (!scalesetResult.IsOk) {
            return await _context.RequestHandling.NotOk(req, scalesetResult.ErrorV, "ScalesetUpdate");
        }

        var scaleset = scalesetResult.OkV;
        if (!scaleset.State.CanUpdate()) {
            return await _context.RequestHandling.NotOk(
                req,
                Error.Create(
                    ErrorCode.INVALID_REQUEST,
                    $"scaleset must be in one of the following states to update: {string.Join(", ", ScalesetStateHelper.CanUpdateStates)}"),
                "ScalesetUpdate");
        }

        if (request.OkV.Size is long size) {
            scaleset = await _context.ScalesetOperations.SetSize(scaleset, size);
        }

        var response = ScalesetResponse.ForScaleset(scaleset, null);
        return await RequestHandling.Ok(req, response);
    }

    private async Task<HttpResponseData> Get(HttpRequestData req) {
        var request = await RequestHandling.ParseRequest<ScalesetSearch>(req);
        if (!request.IsOk) {
            return await _context.RequestHandling.NotOk(req, request.ErrorV, "ScalesetSearch");
        }

        var search = request.OkV;
        if (search.ScalesetId is ScalesetId id) {
            var scalesetResult = await _context.ScalesetOperations.GetById(id);
            if (!scalesetResult.IsOk) {
                return await _context.RequestHandling.NotOk(req, scalesetResult.ErrorV, "ScalesetSearch");
            }

            var scaleset = scalesetResult.OkV;

            Authentication? auth;
            auth = scaleset.Auth == null
                ? null
                : search.IncludeAuth
                    ? await _context.SecretsOperations.GetSecretValue<Authentication>(scaleset.Auth)
                    : null;

            var response = ScalesetResponse.ForScaleset(scaleset, auth);
            response = response with { Nodes = await _context.ScalesetOperations.GetNodes(scaleset) };
            return await RequestHandling.Ok(req, response);
        }

        var states = search.State ?? Enumerable.Empty<ScalesetState>();
        var scalesets = await _context.ScalesetOperations.SearchStates(states).ToListAsync();
        // don't return auths during list actions, only 'get'
        var result = scalesets.Select(ss => ScalesetResponse.ForScaleset(ss));
        return await RequestHandling.Ok(req, result);
    }
}<|MERGE_RESOLUTION|>--- conflicted
+++ resolved
@@ -123,11 +123,7 @@
             ScalesetId: Service.Scaleset.GenerateNewScalesetId(create.PoolName),
             State: ScalesetState.Init,
             NeedsConfigUpdate: false,
-<<<<<<< HEAD
-            Auth: await AuthHelpers.BuildAuth(_log),
-=======
-            Auth: new SecretValue<Authentication>(await Auth.BuildAuth(_log)),
->>>>>>> b44cff52
+            Auth: new SecretValue<Authentication>(await AuthHelpers.BuildAuth(_log)),
             PoolName: create.PoolName,
             VmSku: create.VmSku,
             Image: image,
