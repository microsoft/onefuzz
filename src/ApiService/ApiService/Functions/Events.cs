--- conflicted
+++ resolved
@@ -1,22 +1,12 @@
 ﻿using Microsoft.Azure.Functions.Worker;
 using Microsoft.Azure.Functions.Worker.Http;
-using Microsoft.Extensions.Logging;
 using Microsoft.OneFuzz.Service.Auth;
 namespace Microsoft.OneFuzz.Service.Functions;
 
 public class EventsFunction {
-<<<<<<< HEAD
-    private readonly IEndpointAuthorization _auth;
     private readonly IOnefuzzContext _context;
 
-    public EventsFunction(IEndpointAuthorization auth, IOnefuzzContext context) {
-        _auth = auth;
-=======
-    private readonly ILogger _log;
-    private readonly IOnefuzzContext _context;
-
-    public EventsFunction(ILogger<EventsFunction> log, IOnefuzzContext context) {
->>>>>>> 9bc1ab3c
+    public EventsFunction(IOnefuzzContext context) {
         _context = context;
     }
 
