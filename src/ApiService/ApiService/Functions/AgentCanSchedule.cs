﻿using Microsoft.Azure.Functions.Worker;
using Microsoft.Azure.Functions.Worker.Http;

namespace Microsoft.OneFuzz.Service.Functions;

public class AgentCanSchedule {
    private readonly ILogTracer _log;
    private readonly IEndpointAuthorization _auth;
    private readonly IOnefuzzContext _context;

    public AgentCanSchedule(ILogTracer log, IEndpointAuthorization auth, IOnefuzzContext context) {
        _log = log;
        _auth = auth;
        _context = context;
    }

    [Function("AgentCanSchedule")]
    public Async.Task<HttpResponseData> Run(
        [HttpTrigger(AuthorizationLevel.Anonymous, "POST", Route="agents/can_schedule")]
        HttpRequestData req)
        => _auth.CallIfAgent(req, Post);

    private async Async.Task<HttpResponseData> Post(HttpRequestData req) {
        var request = await RequestHandling.ParseRequest<CanScheduleRequest>(req);
        if (!request.IsOk) {
            _log.Warning($"Cannot schedule due to {request.ErrorV}");
            return await _context.RequestHandling.NotOk(req, request.ErrorV, typeof(CanScheduleRequest).ToString());
        }

        var canScheduleRequest = request.OkV;

        var node = await _context.NodeOperations.GetByMachineId(canScheduleRequest.MachineId);
        if (node == null) {
            _log.Warning($"Unable to find {canScheduleRequest.MachineId:Tag:MachineId}");
            return await _context.RequestHandling.NotOk(
                req,
                new Error(
                    ErrorCode.UNABLE_TO_FIND,
                    new string[] {
                        "unable to find node"
                    }),
                canScheduleRequest.MachineId.ToString());
        }


        var canProcessNewWork = await _context.NodeOperations.CanProcessNewWork(node);
        var allowed = canProcessNewWork.IsAllowed;
        var reason = canProcessNewWork.Reason;

        var task = await _context.TaskOperations.GetByTaskId(canScheduleRequest.TaskId);
        var workStopped = task == null || task.State.ShuttingDown();
        if (!allowed) {
            _log.Info($"Node cannot process new work {node.PoolName:Tag:PoolName} {node.ScalesetId:Tag:ScalesetId} - {node.MachineId:Tag:MachineId} ");
            return await RequestHandling.Ok(req, new CanSchedule(Allowed: allowed, WorkStopped: workStopped, Reason: reason));
        }

        if (workStopped) {
            _log.Info($"Work stopped for: {canScheduleRequest.MachineId:Tag:MachineId} and {canScheduleRequest.TaskId:Tag:TaskId}");
<<<<<<< HEAD
            allowed = false;
            reason = "Work stopped";
=======
            return await RequestHandling.Ok(req, new CanSchedule(Allowed: false, WorkStopped: workStopped, Reason: "Work stopped"));
>>>>>>> 8a127f66
        }

        var scp = await _context.NodeOperations.AcquireScaleInProtection(node);
        if (!scp.IsOk) {
            _log.Warning($"Failed to acquire scale in protection for: {node.MachineId:Tag:MachineId} in: {node.PoolName:Tag:PoolName} due to {scp.ErrorV:Tag:Error}");
        }
        _ = scp.OkV; // node could be updated but we don't use it after this
        allowed = scp.IsOk;
        return await RequestHandling.Ok(req, new CanSchedule(Allowed: allowed, WorkStopped: workStopped, Reason: reason));
    }
}<|MERGE_RESOLUTION|>--- conflicted
+++ resolved
@@ -56,12 +56,7 @@
 
         if (workStopped) {
             _log.Info($"Work stopped for: {canScheduleRequest.MachineId:Tag:MachineId} and {canScheduleRequest.TaskId:Tag:TaskId}");
-<<<<<<< HEAD
-            allowed = false;
-            reason = "Work stopped";
-=======
             return await RequestHandling.Ok(req, new CanSchedule(Allowed: false, WorkStopped: workStopped, Reason: "Work stopped"));
->>>>>>> 8a127f66
         }
 
         var scp = await _context.NodeOperations.AcquireScaleInProtection(node);
