--- conflicted
+++ resolved
@@ -2,10 +2,6 @@
 
 namespace Microsoft.OneFuzz.Service;
 
-<<<<<<< HEAD
-
-=======
->>>>>>> fe8b7504
 public class TimerProxy {
     private readonly ILogTracer _logger;
     private readonly IOnefuzzContext _context;
@@ -67,7 +63,7 @@
             // since we do not support bring your own NSG
 
             if (await nsgOpertions.GetNsg(region) != null) {
-                var network = await Network.Init(region, _context);
+                var network = await Network.Create(region, _context);
 
                 var subnet = await network.GetSubnet();
                 var vnet = await network.GetVnet();
