--- conflicted
+++ resolved
@@ -18,11 +18,7 @@
 
     private readonly ISubnet _subnet;
 
-<<<<<<< HEAD
     public TimerProxy(ILogTracer logTracer, IProxyOperations proxies, IScalesetOperations scalesets, INsgOperations nsg, ICreds creds, IConfigOperations configOperations, ISubnet subnet) {
-=======
-    public TimerProxy(ILogTracer logTracer, IProxyOperations proxies, IScalesetOperations scalesets, INsg nsg, ICreds creds, IConfigOperations configOperations, ISubnet subnet) {
->>>>>>> 5f8e381f
         _logger = logTracer;
         _proxYOperations = proxies;
         _scalesetOperations = scalesets;
@@ -32,11 +28,7 @@
         _subnet = subnet;
     }
 
-<<<<<<< HEAD
-    //[Function("TimerDaily")]
-=======
     //[Function("TimerProxy")]
->>>>>>> 5f8e381f
     public async Async.Task Run([TimerTrigger("1.00:00:00")] TimerInfo myTimer) {
         var proxies = await _proxYOperations.QueryAsync().ToListAsync();
 
