<<<<<<< HEAD
global using System;
global using System.Collections.Generic;
global using System.Linq;
=======
// to avoid collision with Task in model.cs
global using Async = System.Threading.Tasks;

using System;
using System.Collections.Generic;
>>>>>>> cb45c568
using Microsoft.Extensions.Hosting;
using Microsoft.Extensions.DependencyInjection;
using Microsoft.Azure.Functions.Worker.Middleware;
using Microsoft.Azure.Functions.Worker;

namespace Microsoft.OneFuzz.Service;

public class Program
{
    public class LoggingMiddleware : IFunctionsWorkerMiddleware
    {
        public async Async.Task Invoke(FunctionContext context, FunctionExecutionDelegate next)
        {
            var log = (ILogTracerInternal?)context.InstanceServices.GetService<ILogTracer>();
            if (log is not null)
            {
                //TODO
                //if correlation ID is available in HTTP request
                //if correlation ID is available in Queue message
                //log.ReplaceCorrelationId(Guid from request)

                log.ReplaceCorrelationId(Guid.NewGuid());
                log.AddTags(new[] {
                    ("InvocationId", context.InvocationId.ToString())
                });
            }

            await next(context);
        }
    }


    public static List<ILog> GetLoggers()
    {
        List<ILog> loggers = new List<ILog>();
        foreach (var dest in EnvironmentVariables.LogDestinations)
        {
            loggers.Add(
                dest switch
                {
                    LogDestination.AppInsights => new AppInsights(),
                    LogDestination.Console => new Console(),
                    _ => throw new Exception($"Unhandled Log Destination type: {dest}"),
                }
            );
        }
        return loggers;
    }


    public static void Main()
    {
        var host = new HostBuilder()
        .ConfigureFunctionsWorkerDefaults(
            builder =>
            {
                builder.UseMiddleware<LoggingMiddleware>();
            }
        )
        .ConfigureServices((context, services) =>
            services
<<<<<<< HEAD
            .AddSingleton<ILogTracerFactory>(_ => new LogTracerFactory(GetLoggers()))
            .AddSingleton<IStorageProvider>(_ => new StorageProvider(EnvironmentVariables.OneFuzz.FuncStorage ?? throw new InvalidOperationException("Missing account id")))
            .AddSingleton<INodeOperations, NodeOperations>()
            .AddSingleton<IEvents, Events>()
            .AddSingleton<IWebhookOperations, WebhookOperations>()
            .AddSingleton<IWebhookMessageLogOperations, WebhookMessageLogOperations>()
            .AddSingleton<IQueue, Queue>()
            .AddSingleton<ICreds>(_ => new Creds())
            .AddSingleton<IStorage, Storage>()
            .AddSingleton<IProxyOperations, ProxyOperations>()
            .AddSingleton<IContainers, Containers>()
=======
            .AddScoped<ILogTracer>(s => new LogTracerFactory(GetLoggers()).CreateLogTracer(Guid.Empty, severityLevel: EnvironmentVariables.LogSeverityLevel()))
            .AddScoped<INodeOperations, NodeOperations>()
            .AddScoped<IEvents, Events>()
            .AddScoped<IWebhookOperations, WebhookOperations>()
            .AddScoped<IWebhookMessageLogOperations, WebhookMessageLogOperations>()
            .AddScoped<ITaskOperations, TaskOperations>()
            .AddScoped<IQueue, Queue>()
            .AddScoped<ICreds, Creds>()
            .AddScoped<IStorage, Storage>()
            .AddScoped<IProxyOperations, ProxyOperations>()
            .AddScoped<IConfigOperations, ConfigOperations>()
            .AddScoped<IScalesetOperations, ScalesetOperations>()

        //TODO: move out expensive resources into separate class, and add those as Singleton
        // ArmClient, Table Client(s), Queue Client(s), HttpClient, etc.

>>>>>>> cb45c568
        )
        .Build();

        host.Run();
    }
}<|MERGE_RESOLUTION|>--- conflicted
+++ resolved
@@ -1,14 +1,8 @@
-<<<<<<< HEAD
-global using System;
-global using System.Collections.Generic;
-global using System.Linq;
-=======
 // to avoid collision with Task in model.cs
 global using Async = System.Threading.Tasks;
 
 using System;
 using System.Collections.Generic;
->>>>>>> cb45c568
 using Microsoft.Extensions.Hosting;
 using Microsoft.Extensions.DependencyInjection;
 using Microsoft.Azure.Functions.Worker.Middleware;
@@ -70,19 +64,6 @@
         )
         .ConfigureServices((context, services) =>
             services
-<<<<<<< HEAD
-            .AddSingleton<ILogTracerFactory>(_ => new LogTracerFactory(GetLoggers()))
-            .AddSingleton<IStorageProvider>(_ => new StorageProvider(EnvironmentVariables.OneFuzz.FuncStorage ?? throw new InvalidOperationException("Missing account id")))
-            .AddSingleton<INodeOperations, NodeOperations>()
-            .AddSingleton<IEvents, Events>()
-            .AddSingleton<IWebhookOperations, WebhookOperations>()
-            .AddSingleton<IWebhookMessageLogOperations, WebhookMessageLogOperations>()
-            .AddSingleton<IQueue, Queue>()
-            .AddSingleton<ICreds>(_ => new Creds())
-            .AddSingleton<IStorage, Storage>()
-            .AddSingleton<IProxyOperations, ProxyOperations>()
-            .AddSingleton<IContainers, Containers>()
-=======
             .AddScoped<ILogTracer>(s => new LogTracerFactory(GetLoggers()).CreateLogTracer(Guid.Empty, severityLevel: EnvironmentVariables.LogSeverityLevel()))
             .AddScoped<INodeOperations, NodeOperations>()
             .AddScoped<IEvents, Events>()
@@ -95,11 +76,11 @@
             .AddScoped<IProxyOperations, ProxyOperations>()
             .AddScoped<IConfigOperations, ConfigOperations>()
             .AddScoped<IScalesetOperations, ScalesetOperations>()
+            .AddScoped<IContainers, Containers>()
 
         //TODO: move out expensive resources into separate class, and add those as Singleton
         // ArmClient, Table Client(s), Queue Client(s), HttpClient, etc.
 
->>>>>>> cb45c568
         )
         .Build();
 
