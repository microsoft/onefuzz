﻿// to avoid collision with Task in model.cs
global using Async = System.Threading.Tasks;

global using System;
global using System.Collections.Generic;
global using System.Linq;

using Microsoft.Extensions.Hosting;
using Microsoft.Extensions.DependencyInjection;
using Microsoft.Azure.Functions.Worker.Middleware;
using Microsoft.Azure.Functions.Worker;

namespace Microsoft.OneFuzz.Service;

public class Program
{
    public class LoggingMiddleware : IFunctionsWorkerMiddleware
    {
        public async Async.Task Invoke(FunctionContext context, FunctionExecutionDelegate next)
        {
            var log = (ILogTracerInternal?)context.InstanceServices.GetService<ILogTracer>();
            if (log is not null)
            {
                //TODO
                //if correlation ID is available in HTTP request
                //if correlation ID is available in Queue message
                //log.ReplaceCorrelationId(Guid from request)

                log.ReplaceCorrelationId(Guid.NewGuid());
                log.AddTags(new[] {
                    ("InvocationId", context.InvocationId.ToString())
                });
            }

            await next(context);
        }
    }


    public static List<ILog> GetLoggers(IServiceConfig config)
    {
        List<ILog> loggers = new List<ILog>();
        foreach (var dest in config.LogDestinations)
        {
            loggers.Add(
                dest switch
                {
                    LogDestination.AppInsights => new AppInsights(config.ApplicationInsightsInstrumentationKey!),
                    LogDestination.Console => new Console(),
                    _ => throw new Exception($"Unhandled Log Destination type: {dest}"),
                }
            );
        }
        return loggers;
    }


    public static void Main()
    {
        var host = new HostBuilder()
        .ConfigureFunctionsWorkerDefaults(
            builder =>
            {
                builder.UseMiddleware<LoggingMiddleware>();
            }
        )
        .ConfigureServices((context, services) =>
            services
            .AddScoped<ILogTracer>(s =>
                new LogTracerFactory(GetLoggers(s.GetService<IServiceConfig>()!)).CreateLogTracer(Guid.Empty, severityLevel: s.GetService<IServiceConfig>()!.LogSeverityLevel))
            .AddScoped<INodeOperations, NodeOperations>()
            .AddScoped<IEvents, Events>()
            .AddScoped<IWebhookOperations, WebhookOperations>()
            .AddScoped<IWebhookMessageLogOperations, WebhookMessageLogOperations>()
            .AddScoped<ITaskOperations, TaskOperations>()
            .AddScoped<IQueue, Queue>()
            .AddScoped<IStorage, Storage>()
            .AddScoped<IProxyOperations, ProxyOperations>()
            .AddScoped<IConfigOperations, ConfigOperations>()
            .AddScoped<IScalesetOperations, ScalesetOperations>()
            .AddScoped<IContainers, Containers>()
            .AddScoped<IReports, Reports>()
            .AddScoped<INotificationOperations, NotificationOperations>()
            .AddScoped<IUserCredentials, UserCredentials>()
<<<<<<< HEAD
            .AddScoped<IReproOperations, ReproOperations>()
            .AddScoped<IPoolOperations, PoolOperations>()
            .AddScoped<IIpOperations, IpOperations>()
            .AddScoped<IDiskOperations, DiskOperations>()
            .AddScoped<IVmOperations, VmOperations>()

=======
            .AddScoped<ISecretsOperations, SecretsOperations>()
            .AddScoped<IJobOperations, JobOperations>()
>>>>>>> c6992698

            //Move out expensive resources into separate class, and add those as Singleton
            // ArmClient, Table Client(s), Queue Client(s), HttpClient, etc.
            .AddSingleton<ICreds, Creds>()
            .AddSingleton<IServiceConfig, ServiceConfiguration>()
            .AddHttpClient()
        )
        .Build();

        host.Run();
    }


}<|MERGE_RESOLUTION|>--- conflicted
+++ resolved
@@ -82,17 +82,13 @@
             .AddScoped<IReports, Reports>()
             .AddScoped<INotificationOperations, NotificationOperations>()
             .AddScoped<IUserCredentials, UserCredentials>()
-<<<<<<< HEAD
             .AddScoped<IReproOperations, ReproOperations>()
             .AddScoped<IPoolOperations, PoolOperations>()
             .AddScoped<IIpOperations, IpOperations>()
             .AddScoped<IDiskOperations, DiskOperations>()
             .AddScoped<IVmOperations, VmOperations>()
-
-=======
             .AddScoped<ISecretsOperations, SecretsOperations>()
             .AddScoped<IJobOperations, JobOperations>()
->>>>>>> c6992698
 
             //Move out expensive resources into separate class, and add those as Singleton
             // ArmClient, Table Client(s), Queue Client(s), HttpClient, etc.
