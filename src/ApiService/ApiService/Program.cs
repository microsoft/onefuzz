// to avoid collision with Task in model.cs
global using Async = System.Threading.Tasks;

global using System;
global using System.Collections.Generic;
global using System.Linq;

using Microsoft.Extensions.Hosting;
using Microsoft.Extensions.DependencyInjection;
using Microsoft.Azure.Functions.Worker.Middleware;
using Microsoft.Azure.Functions.Worker;

namespace Microsoft.OneFuzz.Service;

public class Program
{
    public class LoggingMiddleware : IFunctionsWorkerMiddleware
    {
        public async Async.Task Invoke(FunctionContext context, FunctionExecutionDelegate next)
        {
            var log = (ILogTracerInternal?)context.InstanceServices.GetService<ILogTracer>();
            if (log is not null)
            {
                //TODO
                //if correlation ID is available in HTTP request
                //if correlation ID is available in Queue message
                //log.ReplaceCorrelationId(Guid from request)

                log.ReplaceCorrelationId(Guid.NewGuid());
                log.AddTags(new[] {
                    ("InvocationId", context.InvocationId.ToString())
                });
            }

            await next(context);
        }
    }


    public static List<ILog> GetLoggers(IServiceConfig config)
    {
        List<ILog> loggers = new List<ILog>();
        foreach (var dest in config.LogDestinations)
        {
            loggers.Add(
                dest switch
                {
                    LogDestination.AppInsights => new AppInsights(config.ApplicationInsightsInstrumentationKey!),
                    LogDestination.Console => new Console(),
                    _ => throw new Exception($"Unhandled Log Destination type: {dest}"),
                }
            );
        }
        return loggers;
    }


    public static void Main()
    {
        var host = new HostBuilder()
        .ConfigureFunctionsWorkerDefaults(
            builder =>
            {
                builder.UseMiddleware<LoggingMiddleware>();
            }
        )
        .ConfigureServices((context, services) =>
            services
<<<<<<< HEAD
            .AddSingleton<ICreds, Creds>()
            .AddScoped<ILogTracer>(s => new LogTracerFactory(GetLoggers()).CreateLogTracer(Guid.Empty, severityLevel: EnvironmentVariables.LogSeverityLevel()))
=======
            .AddScoped<ILogTracer>(s =>
                new LogTracerFactory(GetLoggers(s.GetService<IServiceConfig>()!)).CreateLogTracer(Guid.Empty, severityLevel: s.GetService<IServiceConfig>()!.LogSeverityLevel))
>>>>>>> e86854cf
            .AddScoped<INodeOperations, NodeOperations>()
            .AddScoped<IEvents, Events>()
            .AddScoped<IWebhookOperations, WebhookOperations>()
            .AddScoped<IWebhookMessageLogOperations, WebhookMessageLogOperations>()
            .AddScoped<ITaskOperations, TaskOperations>()
            .AddScoped<IQueue, Queue>()
            .AddScoped<IStorage, Storage>()
            .AddScoped<IProxyOperations, ProxyOperations>()
            .AddScoped<IConfigOperations, ConfigOperations>()
            .AddScoped<IScalesetOperations, ScalesetOperations>()
            .AddScoped<IContainers, Containers>()
            .AddScoped<IReports, Reports>()
            .AddScoped<INotificationOperations, NotificationOperations>()
            .AddScoped<IUserCredentials, UserCredentials>()


            //Move out expensive resources into separate class, and add those as Singleton
            // ArmClient, Table Client(s), Queue Client(s), HttpClient, etc.
            .AddSingleton<ICreds, Creds>()
            .AddSingleton<IServiceConfig, ServiceConfiguration>()
        )
        .Build();

        host.Run();
    }
}<|MERGE_RESOLUTION|>--- conflicted
+++ resolved
@@ -1,4 +1,4 @@
-// to avoid collision with Task in model.cs
+﻿// to avoid collision with Task in model.cs
 global using Async = System.Threading.Tasks;
 
 global using System;
@@ -66,13 +66,8 @@
         )
         .ConfigureServices((context, services) =>
             services
-<<<<<<< HEAD
-            .AddSingleton<ICreds, Creds>()
-            .AddScoped<ILogTracer>(s => new LogTracerFactory(GetLoggers()).CreateLogTracer(Guid.Empty, severityLevel: EnvironmentVariables.LogSeverityLevel()))
-=======
             .AddScoped<ILogTracer>(s =>
                 new LogTracerFactory(GetLoggers(s.GetService<IServiceConfig>()!)).CreateLogTracer(Guid.Empty, severityLevel: s.GetService<IServiceConfig>()!.LogSeverityLevel))
->>>>>>> e86854cf
             .AddScoped<INodeOperations, NodeOperations>()
             .AddScoped<IEvents, Events>()
             .AddScoped<IWebhookOperations, WebhookOperations>()
