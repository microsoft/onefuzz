﻿// to avoid collision with Task in model.cs
global using System;
global
using System.Collections.Generic;
global
using System.Linq;
global
using Async = System.Threading.Tasks;
using Microsoft.Azure.Functions.Worker;
using Microsoft.Azure.Functions.Worker.Middleware;
using Microsoft.Extensions.DependencyInjection;
using Microsoft.Extensions.Hosting;

namespace Microsoft.OneFuzz.Service;

public class Program {
    public class LoggingMiddleware : IFunctionsWorkerMiddleware {
        public async Async.Task Invoke(FunctionContext context, FunctionExecutionDelegate next) {
            var log = (ILogTracerInternal?)context.InstanceServices.GetService<ILogTracer>();
            if (log is not null) {
                //TODO
                //if correlation ID is available in HTTP request
                //if correlation ID is available in Queue message
                //log.ReplaceCorrelationId(Guid from request)

                log.ReplaceCorrelationId(Guid.NewGuid());
                log.AddTags(new[] {
                    ("InvocationId", context.InvocationId.ToString())
                });
            }

            await next(context);
        }
    }


    public static List<ILog> GetLoggers(IServiceConfig config) {
        List<ILog> loggers = new List<ILog>();
        foreach (var dest in config.LogDestinations) {
            loggers.Add(
                dest switch {
                    LogDestination.AppInsights => new AppInsights(config.ApplicationInsightsInstrumentationKey!),
                    LogDestination.Console => new Console(),
                    _ => throw new Exception($"Unhandled Log Destination type: {dest}"),
                }
            );
        }
        return loggers;
    }

    //Move out expensive resources into separate class, and add those as Singleton
    // ArmClient, Table Client(s), Queue Client(s), HttpClient, etc.
    public static void Main() {
        var host = new HostBuilder()
        .ConfigureFunctionsWorkerDefaults(
            builder => {
                builder.UseMiddleware<LoggingMiddleware>();
            }
        )
        .ConfigureServices((context, services) =>
            services
            .AddScoped<ILogTracer>(s =>
                new LogTracerFactory(GetLoggers(s.GetService<IServiceConfig>()!)).CreateLogTracer(Guid.Empty, severityLevel: s.GetService<IServiceConfig>()!.LogSeverityLevel))
            .AddScoped<INodeOperations, NodeOperations>()
            .AddScoped<IEvents, Events>()
            .AddScoped<IWebhookOperations, WebhookOperations>()
            .AddScoped<IWebhookMessageLogOperations, WebhookMessageLogOperations>()
            .AddScoped<ITaskOperations, TaskOperations>()
            .AddScoped<IQueue, Queue>()
            .AddScoped<IStorage, Storage>()
            .AddScoped<IProxyOperations, ProxyOperations>()
            .AddScoped<IConfigOperations, ConfigOperations>()
            .AddScoped<IScalesetOperations, ScalesetOperations>()
            .AddScoped<IContainers, Containers>()
            .AddScoped<IReports, Reports>()
            .AddScoped<INotificationOperations, NotificationOperations>()
            .AddScoped<IUserCredentials, UserCredentials>()
            .AddScoped<IReproOperations, ReproOperations>()
            .AddScoped<IPoolOperations, PoolOperations>()
            .AddScoped<IIpOperations, IpOperations>()
            .AddScoped<IDiskOperations, DiskOperations>()
            .AddScoped<IVmOperations, VmOperations>()
            .AddScoped<ISecretsOperations, SecretsOperations>()
            .AddScoped<IJobOperations, JobOperations>()
            .AddScoped<IScheduler, Scheduler>()
            .AddScoped<IConfig, Config>()
<<<<<<< HEAD
=======
            .AddScoped<ILogAnalytics, LogAnalytics>()

            //Move out expensive resources into separate class, and add those as Singleton
            // ArmClient, Table Client(s), Queue Client(s), HttpClient, etc.\
>>>>>>> 7403c276
            .AddSingleton<ICreds, Creds>()
            .AddSingleton<IServiceConfig, ServiceConfiguration>()
            .AddHttpClient()
        )
        .Build();

        host.Run();
    }


}<|MERGE_RESOLUTION|>--- conflicted
+++ resolved
@@ -84,13 +84,7 @@
             .AddScoped<IJobOperations, JobOperations>()
             .AddScoped<IScheduler, Scheduler>()
             .AddScoped<IConfig, Config>()
-<<<<<<< HEAD
-=======
             .AddScoped<ILogAnalytics, LogAnalytics>()
-
-            //Move out expensive resources into separate class, and add those as Singleton
-            // ArmClient, Table Client(s), Queue Client(s), HttpClient, etc.\
->>>>>>> 7403c276
             .AddSingleton<ICreds, Creds>()
             .AddSingleton<IServiceConfig, ServiceConfiguration>()
             .AddHttpClient()
