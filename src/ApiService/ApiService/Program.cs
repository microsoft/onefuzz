--- conflicted
+++ resolved
@@ -78,12 +78,9 @@
             .AddScoped<IVmOperations, VmOperations>()
             .AddScoped<ISecretsOperations, SecretsOperations>()
             .AddScoped<IJobOperations, JobOperations>()
-<<<<<<< HEAD
             .AddScoped<INsgOperations, NsgOperations>()
-=======
             .AddScoped<IScheduler, Scheduler>()
             .AddScoped<IConfig, Config>()
->>>>>>> af7d815e
 
             //Move out expensive resources into separate class, and add those as Singleton
             // ArmClient, Table Client(s), Queue Client(s), HttpClient, etc.
