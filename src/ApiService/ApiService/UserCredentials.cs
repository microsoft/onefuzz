--- conflicted
+++ resolved
@@ -15,10 +15,6 @@
 
 public record UserAuthInfo(UserInfo UserInfo, List<string> Roles);
 
-<<<<<<< HEAD
-
-=======
->>>>>>> f5851d07
 public class UserCredentials : IUserCredentials {
     ILogTracer _log;
     IConfigOperations _instanceConfig;
@@ -75,14 +71,10 @@
             var allowedTenants = await GetAllowedTenants();
             if (allowedTenants.IsOk) {
                 if (allowedTenants.OkV is not null && allowedTenants.OkV.Contains(token.Issuer)) {
-<<<<<<< HEAD
-                    var userInfo =
-                        token.Payload.Claims.Aggregate(new UserAuthInfo(new UserInfo(null, null, null), new List<string>()), (acc, claim) => {
-=======
+
                     var userAuthInfo = new UserAuthInfo(new UserInfo(null, null, null), new List<string>());
                     var userInfo =
                         token.Payload.Claims.Aggregate(userAuthInfo, (acc, claim) => {
->>>>>>> f5851d07
                             switch (claim.Type) {
                                 case "oid":
                                     return acc with { UserInfo = acc.UserInfo with { ObjectId = Guid.Parse(claim.Value) } };
