﻿using System.IdentityModel.Tokens.Jwt;
using System.Net.Http.Headers;
using System.Threading.Tasks;
using Microsoft.Azure.Functions.Worker.Http;
using Microsoft.IdentityModel.Tokens;


namespace Microsoft.OneFuzz.Service;

public interface IUserCredentials {
    public string? GetBearerToken(HttpRequestData req);
    public string? GetAuthToken(HttpRequestData req);
    public Task<OneFuzzResult<UserAuthInfo>> ParseJwtToken(HttpRequestData req);
}

public record UserAuthInfo(UserInfo UserInfo, List<string> Roles);


public class UserCredentials : IUserCredentials {
    ILogTracer _log;
    IConfigOperations _instanceConfig;
    private JwtSecurityTokenHandler _tokenHandler;

    public UserCredentials(ILogTracer log, IConfigOperations instanceConfig) {
        _log = log;
        _instanceConfig = instanceConfig;
        _tokenHandler = new JwtSecurityTokenHandler();
    }

    public string? GetBearerToken(HttpRequestData req) {
        if (!req.Headers.TryGetValues("Authorization", out var authHeader) || authHeader.IsNullOrEmpty()) {
            return null;
        } else {
            var auth = AuthenticationHeaderValue.Parse(authHeader.First());
            return auth.Scheme.ToLower() switch {
                "bearer" => auth.Parameter,
                _ => null,
            };
        }
    }

    public string? GetAuthToken(HttpRequestData req) {
        var token = GetBearerToken(req);
        if (token is not null) {
            return token;
        } else {
            if (!req.Headers.TryGetValues("x-ms-token-aad-id-token", out var tokenHeader) || tokenHeader.IsNullOrEmpty()) {
                return null;
            } else {
                return tokenHeader.First();
            }
        }
    }


    async Task<OneFuzzResult<string[]>> GetAllowedTenants() {
        var r = await _instanceConfig.Fetch();
        var allowedAddTenantsQuery =
            from t in r.AllowedAadTenants
            select $"https://sts.windows.net/{t}/";

        return OneFuzzResult<string[]>.Ok(allowedAddTenantsQuery.ToArray());
    }

    public virtual async Task<OneFuzzResult<UserAuthInfo>> ParseJwtToken(HttpRequestData req) {


        var authToken = GetAuthToken(req);
        if (authToken is null) {
            return OneFuzzResult<UserAuthInfo>.Error(ErrorCode.INVALID_REQUEST, new[] { "unable to find authorization token" });
        } else {
            var token = new System.IdentityModel.Tokens.Jwt.JwtSecurityToken(authToken);
            var allowedTenants = await GetAllowedTenants();
            if (allowedTenants.IsOk) {
                if (allowedTenants.OkV is not null && allowedTenants.OkV.Contains(token.Issuer)) {
                    var userInfo =
                        token.Payload.Claims.Aggregate(new UserAuthInfo(new UserInfo(null, null, null), new List<string>()), (acc, claim) => {
                            switch (claim.Type) {
                                case "oid":
                                    return acc with { UserInfo = acc.UserInfo with { ObjectId = Guid.Parse(claim.Value) } };
                                case "appId":
                                    return acc with { UserInfo = acc.UserInfo with { ApplicationId = Guid.Parse(claim.Value) } };
                                case "upn":
                                    return acc with { UserInfo = acc.UserInfo with { Upn = claim.Value } };
                                case "roles":
                                    acc.Roles.Add(claim.Value);
                                    return acc;
                                default:
                                    return acc;
                            }
                        });

                    return OneFuzzResult<UserAuthInfo>.Ok(userInfo);
                } else {
                    var tenantsStr = allowedTenants.OkV is null ? "null" : String.Join(';', allowedTenants.OkV!);
<<<<<<< HEAD
                    _log.Error($"issuer not from allowed tenant. issuer: {token.Issuer} - tenants: {tenantsStr}");
                    return OneFuzzResult<UserAuthInfo>.Error(ErrorCode.INVALID_REQUEST, new[] { "unauthorized AAD issuer" });
                }
            } else {
                _log.Error("Failed to get allowed tenants");
                return OneFuzzResult<UserAuthInfo>.Error(allowedTenants.ErrorV);
=======
                    _log.Error($"issuer not from allowed tenant. issuer: {token.Issuer:Tag:Issuer} - tenants: {tenantsStr:Tag:Tenants}");
                    return OneFuzzResult<UserInfo>.Error(ErrorCode.INVALID_REQUEST, new[] { "unauthorized AAD issuer" });
                }
            } else {
                _log.Error($"Failed to get allowed tenants due to {allowedTenants.ErrorV:Tag:Error}");
                return OneFuzzResult<UserInfo>.Error(allowedTenants.ErrorV);
>>>>>>> 489579a9
            }
        }
    }
}<|MERGE_RESOLUTION|>--- conflicted
+++ resolved
@@ -93,21 +93,12 @@
                     return OneFuzzResult<UserAuthInfo>.Ok(userInfo);
                 } else {
                     var tenantsStr = allowedTenants.OkV is null ? "null" : String.Join(';', allowedTenants.OkV!);
-<<<<<<< HEAD
-                    _log.Error($"issuer not from allowed tenant. issuer: {token.Issuer} - tenants: {tenantsStr}");
-                    return OneFuzzResult<UserAuthInfo>.Error(ErrorCode.INVALID_REQUEST, new[] { "unauthorized AAD issuer" });
-                }
-            } else {
-                _log.Error("Failed to get allowed tenants");
-                return OneFuzzResult<UserAuthInfo>.Error(allowedTenants.ErrorV);
-=======
                     _log.Error($"issuer not from allowed tenant. issuer: {token.Issuer:Tag:Issuer} - tenants: {tenantsStr:Tag:Tenants}");
                     return OneFuzzResult<UserInfo>.Error(ErrorCode.INVALID_REQUEST, new[] { "unauthorized AAD issuer" });
                 }
             } else {
                 _log.Error($"Failed to get allowed tenants due to {allowedTenants.ErrorV:Tag:Error}");
                 return OneFuzzResult<UserInfo>.Error(allowedTenants.ErrorV);
->>>>>>> 489579a9
             }
         }
     }
