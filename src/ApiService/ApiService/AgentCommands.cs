﻿using Microsoft.Azure.Functions.Worker;
using Microsoft.Azure.Functions.Worker.Http;

namespace Microsoft.OneFuzz.Service;

public class AgentCommands {
    private readonly ILogTracer _log;
    private readonly IEndpointAuthorization _auth;
    private readonly IOnefuzzContext _context;

    public AgentCommands(ILogTracer log, IEndpointAuthorization auth, IOnefuzzContext context) {
        _log = log;
        _auth = auth;
        _context = context;
    }

<<<<<<< HEAD
    [Function("AgentCommands")]
    public async Async.Task<HttpResponseData> Run([HttpTrigger("get", "delete")] HttpRequestData req) {
        return req.Method switch {
            "GET" => await Get(req),
            "DELETE" => await Delete(req),
=======
    // [Function("AgentCommands")]
    public Async.Task<HttpResponseData> Run(
        [HttpTrigger(AuthorizationLevel.Anonymous, "GET", "DELETE", Route="agents/commands")]
        HttpRequestData req)
        => _auth.CallIfAgent(req, r => r.Method switch {
            "GET" => Get(req),
            "DELETE" => Delete(req),
>>>>>>> a017b10d
            _ => throw new NotImplementedException($"HTTP Method {req.Method} is not supported for this method")
        });

    private async Async.Task<HttpResponseData> Get(HttpRequestData req) {
        var request = await RequestHandling.ParseRequest<NodeCommandGet>(req);
        if (!request.IsOk) {
            return await _context.RequestHandling.NotOk(req, request.ErrorV, typeof(NodeCommandGet).ToString());
        }
        var nodeCommand = request.OkV;

        var message = await _context.NodeMessageOperations.GetMessage(nodeCommand.MachineId).FirstOrDefaultAsync();
        if (message != null) {
            var command = message.Message;
            var messageId = message.MessageId;
            var envelope = new NodeCommandEnvelope(command, messageId);
            return await RequestHandling.Ok(req, new PendingNodeCommand(envelope));
        } else {
            return await RequestHandling.Ok(req, new PendingNodeCommand(null));
        }
    }

    private async Async.Task<HttpResponseData> Delete(HttpRequestData req) {
        var request = await RequestHandling.ParseRequest<NodeCommandDelete>(req);
        if (!request.IsOk || request.OkV == null) {
            return await _context.RequestHandling.NotOk(req, request.ErrorV, typeof(NodeCommandDelete).ToString());
        }
        var nodeCommand = request.OkV;

        var message = await _context.NodeMessageOperations.GetEntityAsync(nodeCommand.MachineId.ToString(), nodeCommand.MessageId);
        if (message != null) {
            await _context.NodeMessageOperations.Delete(message);
        }

        return await RequestHandling.Ok(req, new BoolResult(true));
    }
}<|MERGE_RESOLUTION|>--- conflicted
+++ resolved
@@ -14,21 +14,13 @@
         _context = context;
     }
 
-<<<<<<< HEAD
     [Function("AgentCommands")]
-    public async Async.Task<HttpResponseData> Run([HttpTrigger("get", "delete")] HttpRequestData req) {
-        return req.Method switch {
-            "GET" => await Get(req),
-            "DELETE" => await Delete(req),
-=======
-    // [Function("AgentCommands")]
     public Async.Task<HttpResponseData> Run(
         [HttpTrigger(AuthorizationLevel.Anonymous, "GET", "DELETE", Route="agents/commands")]
         HttpRequestData req)
         => _auth.CallIfAgent(req, r => r.Method switch {
             "GET" => Get(req),
             "DELETE" => Delete(req),
->>>>>>> a017b10d
             _ => throw new NotImplementedException($"HTTP Method {req.Method} is not supported for this method")
         });
 
