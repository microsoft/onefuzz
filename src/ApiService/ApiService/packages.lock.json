--- conflicted
+++ resolved
@@ -1429,14 +1429,11 @@
           "System.Runtime": "4.3.0"
         }
       },
-<<<<<<< HEAD
-=======
       "System.Diagnostics.DiagnosticSource": {
         "type": "Transitive",
         "resolved": "7.0.0",
         "contentHash": "9W0ewWDuAyDqS2PigdTxk6jDKonfgscY/hP8hm7VpxYhNHZHKvZTdRckberlFk3VnCmr3xBUyMBut12Q+T2aOw=="
       },
->>>>>>> 15351a7b
       "System.Diagnostics.EventLog": {
         "type": "Transitive",
         "resolved": "5.0.0",
