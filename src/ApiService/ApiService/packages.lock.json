--- conflicted
+++ resolved
@@ -1,2106 +1,1055 @@
-<<<<<<< HEAD
-{
-  "version": 1,
-  "dependencies": {
-    "net6.0": {
-      "Azure.Core": {
-        "type": "Direct",
-        "requested": "[1.24.0, )",
-        "resolved": "1.24.0",
-        "contentHash": "+/qI1j2oU1S4/nvxb2k/wDsol00iGf1AyJX5g3epV7eOpQEP/2xcgh/cxgKMeFgn3U2fmgSiBnQZdkV+l5y0Uw==",
-        "dependencies": {
-          "Microsoft.Bcl.AsyncInterfaces": "1.1.1",
-          "System.Diagnostics.DiagnosticSource": "4.6.0",
-          "System.Memory.Data": "1.0.2",
-          "System.Numerics.Vectors": "4.5.0",
-          "System.Text.Encodings.Web": "4.7.2",
-          "System.Text.Json": "4.7.2",
-          "System.Threading.Tasks.Extensions": "4.5.4"
-        }
-      },
-      "Azure.Data.Tables": {
-        "type": "Direct",
-        "requested": "[12.5.0, )",
-        "resolved": "12.5.0",
-        "contentHash": "XeIxPf+rF1NXkX3NJSB0ZTNgU233vyPXGmaFsR0lUVibtWP/lj+Qu1FcPxoslURcX0KC+UgTb226nqVdHjoweQ==",
-        "dependencies": {
-          "Azure.Core": "1.22.0",
-          "System.Text.Json": "4.7.2"
-        }
-      },
-      "Azure.Identity": {
-        "type": "Direct",
-        "requested": "[1.6.0, )",
-        "resolved": "1.6.0",
-        "contentHash": "EycyMsb6rD2PK9P0SyibFfEhvWWttdrYhyPF4f41uzdB/44yQlV+2Wehxyg489Rj6gbPvSPgbKq0xsHJBhipZA==",
-        "dependencies": {
-          "Azure.Core": "1.24.0",
-          "Microsoft.Identity.Client": "4.39.0",
-          "Microsoft.Identity.Client.Extensions.Msal": "2.19.3",
-          "System.Memory": "4.5.4",
-          "System.Security.Cryptography.ProtectedData": "4.7.0",
-          "System.Text.Json": "4.7.2",
-          "System.Threading.Tasks.Extensions": "4.5.4"
-        }
-      },
-      "Azure.Messaging.EventGrid": {
-        "type": "Direct",
-        "requested": "[4.10.0, )",
-        "resolved": "4.10.0",
-        "contentHash": "X3dh3Cek/7wFPUrBJ2KbnkJteGjWvKBoSBmD/uQm8reMIavCFTKhnl95F937eLn/2cSsm5l3oPHtYPFtDerA7Q==",
-        "dependencies": {
-          "Azure.Core": "1.24.0",
-          "System.Memory.Data": "1.0.2",
-          "System.Text.Json": "4.7.2"
-        }
-      },
-      "Azure.ResourceManager": {
-        "type": "Direct",
-        "requested": "[1.0.0, )",
-        "resolved": "1.0.0",
-        "contentHash": "UGaoiPcJ8a9Et030+F3zc2KhTssPAgPm7uXm4E9kyNI4jYYenUe6zj2J1bTimaTfcOZnn5scSjSYxKtZCzftcA==",
-        "dependencies": {
-          "Azure.Core": "1.24.0",
-          "System.Text.Json": "4.7.2"
-        }
-      },
-      "Azure.ResourceManager.Compute": {
-        "type": "Direct",
-        "requested": "[1.0.0-beta.8, )",
-        "resolved": "1.0.0-beta.8",
-        "contentHash": "rYYjjmEdmcOa8O4UgO/bdJ/qQclNZjuHdalxRJ0AhUHCORcM1f1BbIKR9CoN83IpfuEE+X+n5XY9QZcKvfrGVA==",
-        "dependencies": {
-          "Azure.Core": "1.24.0",
-          "Azure.ResourceManager": "1.0.0",
-          "System.Text.Json": "4.7.2"
-        }
-      },
-      "Azure.ResourceManager.Network": {
-        "type": "Direct",
-        "requested": "[1.0.0-beta.7, )",
-        "resolved": "1.0.0-beta.7",
-        "contentHash": "Ih8tb6OwxEEEEXATVzgX6oHJzVr9p4X6GfOfBnNAI3aIt9+G8blyQLltaCcJAGJ+dO1sBT/Nalgj/HinO+cBlw==",
-        "dependencies": {
-          "Azure.Core": "1.24.0",
-          "Azure.ResourceManager": "1.0.0",
-          "System.Text.Json": "4.7.2"
-        }
-      },
-      "Azure.ResourceManager.Resources": {
-        "type": "Direct",
-        "requested": "[1.0.0, )",
-        "resolved": "1.0.0",
-        "contentHash": "oNQRWfh05v9BiY8DMQjV+++kVafR+3ry2FGfMKObovKNfAb4i5J6DQpv0CUIx4jeIZe0fnhxyXRRCe293YtMqw==",
-        "dependencies": {
-          "Azure.Core": "1.24.0",
-          "Azure.ResourceManager": "1.0.0",
-          "System.Text.Json": "4.7.2"
-        }
-      },
-      "Azure.ResourceManager.Storage": {
-        "type": "Direct",
-        "requested": "[1.0.0-beta.8, )",
-        "resolved": "1.0.0-beta.8",
-        "contentHash": "tlVqStqG53lyGxr0dRq2KSkFdeC/+NQImWgsRXD9o5R4qBia4cx7zAGYBlnDeUxh1WldSZF5ZsBi2n5SAwxbxQ==",
-        "dependencies": {
-          "Azure.Core": "1.24.0",
-          "Azure.ResourceManager": "1.0.0",
-          "System.Text.Json": "4.7.2"
-        }
-      },
-      "Azure.Storage.Blobs": {
-        "type": "Direct",
-        "requested": "[12.11.0, )",
-        "resolved": "12.11.0",
-        "contentHash": "50eRjIhY7Q1JN7kT2MSawDKCcwSb7uRZUkz00P/BLjSg47gm2hxUYsnJPyvzCHntYMbOWzrvaVQTwYwXabaR5Q==",
-        "dependencies": {
-          "Azure.Storage.Common": "12.10.0",
-          "System.Text.Json": "4.7.2"
-        }
-      },
-      "Azure.Storage.Queues": {
-        "type": "Direct",
-        "requested": "[12.9.0, )",
-        "resolved": "12.9.0",
-        "contentHash": "jDiyHtsCUCrWNvZW7SjJnJb46UhpdgQrWCbL8aWpapDHlq9LvbvxYpfLh4dfKAz09QiTznLMIU3i+md9+7GzqQ==",
-        "dependencies": {
-          "Azure.Storage.Common": "12.10.0",
-          "System.Memory.Data": "1.0.2",
-          "System.Text.Json": "4.7.2"
-        }
-      },
-      "Microsoft.Azure.Functions.Worker": {
-        "type": "Direct",
-        "requested": "[1.6.0, )",
-        "resolved": "1.6.0",
-        "contentHash": "Gzq2IPcMCym6wPpFayLbuvhrfr72OEInJJlKaIAqU9+HldVaTt54cm3hPe7kIok+QuWnwb/TtYtlmrkR0Nbhsg==",
-        "dependencies": {
-          "Azure.Core": "1.10.0",
-          "Microsoft.Azure.Functions.Worker.Core": "1.4.0",
-          "Microsoft.Azure.Functions.Worker.Grpc": "1.3.1",
-          "Microsoft.Extensions.Hosting": "5.0.0",
-          "Microsoft.Extensions.Hosting.Abstractions": "5.0.0"
-        }
-      },
-      "Microsoft.Azure.Functions.Worker.Extensions.EventGrid": {
-        "type": "Direct",
-        "requested": "[2.1.0, )",
-        "resolved": "2.1.0",
-        "contentHash": "8Kjhxaj2gK2Bi5K5jiNAG/e9tTlRItFNCINj+kfUDMBbf5lsiZUBChyAQCxrnITeHKkwAtgXB7GBX4W1Xcoc0A==",
-        "dependencies": {
-          "Microsoft.Azure.Functions.Worker.Extensions.Abstractions": "1.0.0"
-        }
-      },
-      "Microsoft.Azure.Functions.Worker.Extensions.Http": {
-        "type": "Direct",
-        "requested": "[3.0.13, )",
-        "resolved": "3.0.13",
-        "contentHash": "GX41psGbjLSPKuFnBcGGB7PAAdhfLsgxvGVsyGq/jQwgGwjAVRRx2UbSl35+imKwCPZdT5vGjq6YV1rgXIeEvA==",
-        "dependencies": {
-          "Microsoft.Azure.Functions.Worker.Extensions.Abstractions": "1.0.0"
-        }
-      },
-      "Microsoft.Azure.Functions.Worker.Extensions.SignalRService": {
-        "type": "Direct",
-        "requested": "[1.7.0, )",
-        "resolved": "1.7.0",
-        "contentHash": "mgk7ZnrXLPCI70cYgqxi+TJMJJgRMPYzZwIFMpxP2cto3D6XSxbF8eGj46T4DwopBBqWpfJ4Y2QFB93hNb4Yxg==",
-        "dependencies": {
-          "Microsoft.Azure.Functions.Worker.Extensions.Abstractions": "1.1.0",
-          "Microsoft.Extensions.Primitives": "5.0.1",
-          "System.Text.Json": "5.0.2"
-        }
-      },
-      "Microsoft.Azure.Functions.Worker.Extensions.Storage": {
-        "type": "Direct",
-        "requested": "[5.0.0, )",
-        "resolved": "5.0.0",
-        "contentHash": "VwcmWk29//8CkXCxCR7vxMnqsuh+O0018eavRCGscI+uRKHdvlHDG97vwfdwuTzwKuoo7ztQbAvHfkp+sxoiEQ==",
-        "dependencies": {
-          "Microsoft.Azure.Functions.Worker.Extensions.Storage.Blobs": "5.0.0",
-          "Microsoft.Azure.Functions.Worker.Extensions.Storage.Queues": "5.0.0"
-        }
-      },
-      "Microsoft.Azure.Functions.Worker.Extensions.Timer": {
-        "type": "Direct",
-        "requested": "[4.1.0, )",
-        "resolved": "4.1.0",
-        "contentHash": "8HvZaChaw40EKBfBew0XG132YhO6bEw0nznvey7gkhm9thUe6wkA2LXTXHXxcYefbx0rlh57WedSiJgKTG7MvQ==",
-        "dependencies": {
-          "Microsoft.Azure.Functions.Worker.Extensions.Abstractions": "1.0.0"
-        }
-      },
-      "Microsoft.Azure.Functions.Worker.Sdk": {
-        "type": "Direct",
-        "requested": "[1.3.0, )",
-        "resolved": "1.3.0",
-        "contentHash": "g9oXOl9xr1O3alWItAiYLNu3BnXebLW51BRB06yuO86LPGRZewyJu88EwUdC2NU9wnIeE3/ObMuEAnRALZeuTQ==",
-        "dependencies": {
-          "Microsoft.Azure.Functions.Worker.Sdk.Analyzers": "1.1.0"
-        }
-      },
-      "Microsoft.Extensions.Logging.ApplicationInsights": {
-        "type": "Direct",
-        "requested": "[2.20.0, )",
-        "resolved": "2.20.0",
-        "contentHash": "phuNUDeTlffkJi6zAsMQNOpijNOQ4Olda1WL2L+F33u4fqXmY+EGQnPg81rHW6dOXIYCQvrQUr2gVN5NNMvwKA==",
-        "dependencies": {
-          "Microsoft.ApplicationInsights": "2.20.0",
-          "Microsoft.Extensions.Logging": "2.1.1"
-        }
-      },
-      "Microsoft.Graph": {
-        "type": "Direct",
-        "requested": "[4.24.0, )",
-        "resolved": "4.24.0",
-        "contentHash": "OPyHQ+EzuYjp3XExGB0SvySXY3pxU+bXLl3ADdvje/yOMFvpNOpEu111tmh2aM/RCplaoMQjBA5oa9pUVIH0cg==",
-        "dependencies": {
-          "Microsoft.Graph.Core": "2.0.8"
-        }
-      },
-      "Microsoft.Identity.Client": {
-        "type": "Direct",
-        "requested": "[4.43.0, )",
-        "resolved": "4.43.0",
-        "contentHash": "uaUMZB3Ywi7IPVvgRZOQotlYhD8sA4wtZESkA0qF9SYAifr1RzJyaGTFtfbAyZ/J5kGUhRklrCJIRpd0MaihKQ=="
-      },
-      "Microsoft.Identity.Web.TokenCache": {
-        "type": "Direct",
-        "requested": "[1.23.1, )",
-        "resolved": "1.23.1",
-        "contentHash": "fU85i6XDUXL/z6B+pTmNZbof0hL9Jkgsi6GWpQEWjL7Ek0GH0A8btxbqzojPCRdGN7EK/vyEVu5Smy9/spZj2g==",
-        "dependencies": {
-          "Microsoft.AspNetCore.DataProtection": "5.0.8",
-          "Microsoft.Extensions.Caching.Memory": "5.0.0",
-          "Microsoft.Extensions.Logging": "5.0.0",
-          "Microsoft.Identity.Client": "4.42.0",
-          "System.Text.Encodings.Web": "5.0.1"
-        }
-      },
-      "System.IdentityModel.Tokens.Jwt": {
-        "type": "Direct",
-        "requested": "[6.17.0, )",
-        "resolved": "6.17.0",
-        "contentHash": "G3rY4WLr54Mo+97+AEq0ANpiKvW7E8Qu5bKWfVMa7rkyJtvrOxUqp/OLqrGw/6JDbD5GlxnAtFKukGteUuB0rQ==",
-        "dependencies": {
-          "Microsoft.IdentityModel.JsonWebTokens": "6.17.0",
-          "Microsoft.IdentityModel.Tokens": "6.17.0"
-        }
-      },
-      "System.Linq.Async": {
-        "type": "Direct",
-        "requested": "[6.0.1, )",
-        "resolved": "6.0.1",
-        "contentHash": "0YhHcaroWpQ9UCot3Pizah7ryAzQhNvobLMSxeDIGmnXfkQn8u5owvpOH0K6EVB+z9L7u6Cc4W17Br/+jyttEQ==",
-        "dependencies": {
-          "Microsoft.Bcl.AsyncInterfaces": "6.0.0"
-        }
-      },
-      "Azure.Storage.Common": {
-        "type": "Transitive",
-        "resolved": "12.10.0",
-        "contentHash": "vYkHGzUkdZTace/cDPZLG+Mh/EoPqQuGxDIBOau9D+XWoDPmuUFGk325aXplkFE4JFGpSwoytNYzk/qBCaiHqg==",
-        "dependencies": {
-          "Azure.Core": "1.22.0",
-          "System.IO.Hashing": "6.0.0"
-        }
-      },
-      "Google.Protobuf": {
-        "type": "Transitive",
-        "resolved": "3.15.8",
-        "contentHash": "tA0S9QXJq+r3CjwBlcn5glEUrbdAxhPWO4yhq5+ycn6WW6+nsvqzO6Qf6NE9XWbEz/F2QSpBTxjdTI7SvVy7CQ==",
-        "dependencies": {
-          "System.Memory": "4.5.3",
-          "System.Runtime.CompilerServices.Unsafe": "4.5.2"
-        }
-      },
-      "Grpc.Core.Api": {
-        "type": "Transitive",
-        "resolved": "2.37.0",
-        "contentHash": "ubqW2nTpiHyDudYGVXM+Vjh6WbgsI1fVQxsDK14/GnyPgiNMuNl8+GQcAYp5QPhAk5H4fjHJPI+KvbpVk8z6iQ==",
-        "dependencies": {
-          "System.Memory": "4.5.3"
-        }
-      },
-      "Grpc.Net.Client": {
-        "type": "Transitive",
-        "resolved": "2.37.0",
-        "contentHash": "oMDNXAPkBzfXljv/ZzlZSf22TEstBNI6je85/c3iztlFbbixTMLgi0sIu/uHtEKoEWUPr0nmBMvD+jtqKorGTg==",
-        "dependencies": {
-          "Grpc.Net.Common": "2.37.0",
-          "Microsoft.Extensions.Logging.Abstractions": "3.0.3"
-        }
-      },
-      "Grpc.Net.ClientFactory": {
-        "type": "Transitive",
-        "resolved": "2.37.0",
-        "contentHash": "zyeFej1A36+s5K6+zDUirmDEGHEFnHapQisT7YsR9nQqKsw1uYqjtG1gSVSg/Zvk0KYeLHs5/URtTU71kS4APg==",
-        "dependencies": {
-          "Grpc.Net.Client": "2.37.0",
-          "Microsoft.Extensions.Http": "3.0.3"
-        }
-      },
-      "Grpc.Net.Common": {
-        "type": "Transitive",
-        "resolved": "2.37.0",
-        "contentHash": "V7fZb+87qB6Jio6uWXDHkxI9WT+y4EFwicAHkzB2lm/9wJazD0V35HhQjxvoONsldObaUimjqd4b/XZ0G07sDQ==",
-        "dependencies": {
-          "Grpc.Core.Api": "2.37.0"
-        }
-      },
-      "Microsoft.ApplicationInsights": {
-        "type": "Transitive",
-        "resolved": "2.20.0",
-        "contentHash": "mb+EC5j06Msn5HhKrhrsMAst6JxvYUnphQMGY2cixCabgGAO3q79Y8o/p1Zce1Azgd1IVkRKAMzAV4vDCbXOqA==",
-        "dependencies": {
-          "System.Diagnostics.DiagnosticSource": "5.0.0"
-        }
-      },
-      "Microsoft.AspNetCore.Cryptography.Internal": {
-        "type": "Transitive",
-        "resolved": "5.0.8",
-        "contentHash": "giHheyNLOb+cAHpb8b0GhaS0xJ+hAIIDSyWPe5aOPwpgctsjOPRKFyn/268xv+zBVuEtyRJJEnBUlkOVzyIpZA=="
-      },
-      "Microsoft.AspNetCore.DataProtection": {
-        "type": "Transitive",
-        "resolved": "5.0.8",
-        "contentHash": "wCMdfuKA+ePcB4nEDau5tNhhhC5NFa2LEXoRhk2Xaot13FFlyKA4t5UzIyV/OnAfB/bqbAIvChJD+biWY7u5SA==",
-        "dependencies": {
-          "Microsoft.AspNetCore.Cryptography.Internal": "5.0.8",
-          "Microsoft.AspNetCore.DataProtection.Abstractions": "5.0.8",
-          "Microsoft.Extensions.DependencyInjection.Abstractions": "5.0.0",
-          "Microsoft.Extensions.Hosting.Abstractions": "5.0.0",
-          "Microsoft.Extensions.Logging.Abstractions": "5.0.0",
-          "Microsoft.Extensions.Options": "5.0.0",
-          "Microsoft.Win32.Registry": "5.0.0",
-          "System.Security.Cryptography.Xml": "5.0.0"
-        }
-      },
-      "Microsoft.AspNetCore.DataProtection.Abstractions": {
-        "type": "Transitive",
-        "resolved": "5.0.8",
-        "contentHash": "ZI9S2NGjuOKXN3PxJcF8EKVwd1cqpWyUSqiVoH8gqq5tlHaXULwPmoR0DBOFON4sEFETRWI69f5RQ3tJWw205A=="
-      },
-      "Microsoft.Azure.Functions.Worker.Core": {
-        "type": "Transitive",
-        "resolved": "1.4.0",
-        "contentHash": "6fTSb6JDm+1CNKsaPziL36c3tfN4xxYnC9XoJsm0g9tY+72dVqUa2aPc6RtkwBmT5sjNrsUDlUC+IhG+ehjppQ==",
-        "dependencies": {
-          "Azure.Core": "1.10.0",
-          "Microsoft.Extensions.Hosting": "5.0.0",
-          "Microsoft.Extensions.Hosting.Abstractions": "5.0.0"
-        }
-      },
-      "Microsoft.Azure.Functions.Worker.Extensions.Abstractions": {
-        "type": "Transitive",
-        "resolved": "1.1.0",
-        "contentHash": "kAs9BTuzdOvyuN2m5CYyQzyvzXKJ6hhIOgcwm0W8Q+Fwj91a1eBmRSi9pVzpM4V3skNt/+pkPD3wxFD4nEw0bg=="
-      },
-      "Microsoft.Azure.Functions.Worker.Extensions.Storage.Blobs": {
-        "type": "Transitive",
-        "resolved": "5.0.0",
-        "contentHash": "Cr+ziBQA/Lyt5rMURHBje+foGook+B82gnAfEE32bHcXGlpKJnnVdLqHy0OqHliUksFddkRYS2gY8dYx+NH/mA==",
-        "dependencies": {
-          "Microsoft.Azure.Functions.Worker.Extensions.Abstractions": "1.1.0"
-        }
-      },
-      "Microsoft.Azure.Functions.Worker.Extensions.Storage.Queues": {
-        "type": "Transitive",
-        "resolved": "5.0.0",
-        "contentHash": "cF95kiiU6PD9sptrV3GKQKzRv2DYATYNTpOtvUtbAYQ4xPFKgF4ke3fDBcu+cu2O1/C8FQ7MhzkEQv00bx552A==",
-        "dependencies": {
-          "Microsoft.Azure.Functions.Worker.Extensions.Abstractions": "1.1.0"
-        }
-      },
-      "Microsoft.Azure.Functions.Worker.Grpc": {
-        "type": "Transitive",
-        "resolved": "1.3.1",
-        "contentHash": "lMlbyfRagSQZVWN73jnaB0tVTMhfKHSy6IvFXC7fCGh+7uA9LJNjcMOQbVkUnmvb/I/SxslMqD7xcebrxFL3TQ==",
-        "dependencies": {
-          "Azure.Core": "1.10.0",
-          "Google.Protobuf": "3.15.8",
-          "Grpc.Net.Client": "2.37.0",
-          "Grpc.Net.ClientFactory": "2.37.0",
-          "Microsoft.Azure.Functions.Worker.Core": "1.3.1",
-          "Microsoft.Extensions.Hosting": "5.0.0",
-          "Microsoft.Extensions.Hosting.Abstractions": "5.0.0"
-        }
-      },
-      "Microsoft.Azure.Functions.Worker.Sdk.Analyzers": {
-        "type": "Transitive",
-        "resolved": "1.1.0",
-        "contentHash": "J7AZ9iv/UCd4Di0c84h1P/Sa1aQr5uqO0EBUKwE0AZeWJ11dDfKAwxMiAxYOKR+giy31DWBnuFc4GKY3BQYUjg=="
-      },
-      "Microsoft.Bcl.AsyncInterfaces": {
-        "type": "Transitive",
-        "resolved": "6.0.0",
-        "contentHash": "UcSjPsst+DfAdJGVDsu346FX0ci0ah+lw3WRtn18NUwEqRt70HaOQ7lI72vy3+1LxtqI3T5GWwV39rQSrCzAeg=="
-      },
-      "Microsoft.CSharp": {
-        "type": "Transitive",
-        "resolved": "4.5.0",
-        "contentHash": "kaj6Wb4qoMuH3HySFJhxwQfe8R/sJsNJnANrvv8WdFPMoNbKY5htfNscv+LHCu5ipz+49m2e+WQXpLXr9XYemQ=="
-      },
-      "Microsoft.Extensions.Caching.Abstractions": {
-        "type": "Transitive",
-        "resolved": "5.0.0",
-        "contentHash": "bu8As90/SBAouMZ6fJ+qRNo1X+KgHGrVueFhhYi+E5WqEhcnp2HoWRFnMzXQ6g4RdZbvPowFerSbKNH4Dtg5yg==",
-        "dependencies": {
-          "Microsoft.Extensions.Primitives": "5.0.0"
-        }
-      },
-      "Microsoft.Extensions.Caching.Memory": {
-        "type": "Transitive",
-        "resolved": "5.0.0",
-        "contentHash": "/1qPCleFOkJe0O+xmFqCNLFYQZTJz965sVw8CUB/BQgsApBwzAUsL2BUkDvQW+geRUVTXUS9zLa0pBjC2VJ1gA==",
-        "dependencies": {
-          "Microsoft.Extensions.Caching.Abstractions": "5.0.0",
-          "Microsoft.Extensions.DependencyInjection.Abstractions": "5.0.0",
-          "Microsoft.Extensions.Logging.Abstractions": "5.0.0",
-          "Microsoft.Extensions.Options": "5.0.0",
-          "Microsoft.Extensions.Primitives": "5.0.0"
-        }
-      },
-      "Microsoft.Extensions.Configuration": {
-        "type": "Transitive",
-        "resolved": "5.0.0",
-        "contentHash": "LN322qEKHjuVEhhXueTUe7RNePooZmS8aGid5aK2woX3NPjSnONFyKUc6+JknOS6ce6h2tCLfKPTBXE3mN/6Ag==",
-        "dependencies": {
-          "Microsoft.Extensions.Configuration.Abstractions": "5.0.0",
-          "Microsoft.Extensions.Primitives": "5.0.0"
-        }
-      },
-      "Microsoft.Extensions.Configuration.Abstractions": {
-        "type": "Transitive",
-        "resolved": "5.0.0",
-        "contentHash": "ETjSBHMp3OAZ4HxGQYpwyGsD8Sw5FegQXphi0rpoGMT74S4+I2mm7XJEswwn59XAaKOzC15oDSOWEE8SzDCd6Q==",
-        "dependencies": {
-          "Microsoft.Extensions.Primitives": "5.0.0"
-        }
-      },
-      "Microsoft.Extensions.Configuration.Binder": {
-        "type": "Transitive",
-        "resolved": "5.0.0",
-        "contentHash": "Of1Irt1+NzWO+yEYkuDh5TpT4On7LKl98Q9iLqCdOZps6XXEWDj3AKtmyvzJPVXZe4apmkJJIiDL7rR1yC+hjQ==",
-        "dependencies": {
-          "Microsoft.Extensions.Configuration.Abstractions": "5.0.0"
-        }
-      },
-      "Microsoft.Extensions.Configuration.CommandLine": {
-        "type": "Transitive",
-        "resolved": "5.0.0",
-        "contentHash": "OelM+VQdhZ0XMXsEQBq/bt3kFzD+EBGqR4TAgFDRAye0JfvHAaRi+3BxCRcwqUAwDhV0U0HieljBGHlTgYseRA==",
-        "dependencies": {
-          "Microsoft.Extensions.Configuration": "5.0.0",
-          "Microsoft.Extensions.Configuration.Abstractions": "5.0.0"
-        }
-      },
-      "Microsoft.Extensions.Configuration.EnvironmentVariables": {
-        "type": "Transitive",
-        "resolved": "5.0.0",
-        "contentHash": "fqh6y6hAi0Z0fRsb4B/mP9OkKkSlifh5osa+N/YSQ+/S2a//+zYApZMUC1XeP9fdjlgZoPQoZ72Q2eLHyKLddQ==",
-        "dependencies": {
-          "Microsoft.Extensions.Configuration": "5.0.0",
-          "Microsoft.Extensions.Configuration.Abstractions": "5.0.0"
-        }
-      },
-      "Microsoft.Extensions.Configuration.FileExtensions": {
-        "type": "Transitive",
-        "resolved": "5.0.0",
-        "contentHash": "rRdspYKA18ViPOISwAihhCMbusHsARCOtDMwa23f+BGEdIjpKPlhs3LLjmKlxfhpGXBjIsS0JpXcChjRUN+PAw==",
-        "dependencies": {
-          "Microsoft.Extensions.Configuration": "5.0.0",
-          "Microsoft.Extensions.Configuration.Abstractions": "5.0.0",
-          "Microsoft.Extensions.FileProviders.Abstractions": "5.0.0",
-          "Microsoft.Extensions.FileProviders.Physical": "5.0.0",
-          "Microsoft.Extensions.Primitives": "5.0.0"
-        }
-      },
-      "Microsoft.Extensions.Configuration.Json": {
-        "type": "Transitive",
-        "resolved": "5.0.0",
-        "contentHash": "Pak8ymSUfdzPfBTLHxeOwcR32YDbuVfhnH2hkfOLnJNQd19ItlBdpMjIDY9C5O/nS2Sn9bzDMai0ZrvF7KyY/Q==",
-        "dependencies": {
-          "Microsoft.Extensions.Configuration": "5.0.0",
-          "Microsoft.Extensions.Configuration.Abstractions": "5.0.0",
-          "Microsoft.Extensions.Configuration.FileExtensions": "5.0.0",
-          "Microsoft.Extensions.FileProviders.Abstractions": "5.0.0"
-        }
-      },
-      "Microsoft.Extensions.Configuration.UserSecrets": {
-        "type": "Transitive",
-        "resolved": "5.0.0",
-        "contentHash": "+tK3seG68106lN277YWQvqmfyI/89w0uTu/5Gz5VYSUu5TI4mqwsaWLlSmT9Bl1yW/i1Nr06gHJxqaqB5NU9Tw==",
-        "dependencies": {
-          "Microsoft.Extensions.Configuration.Abstractions": "5.0.0",
-          "Microsoft.Extensions.Configuration.Json": "5.0.0",
-          "Microsoft.Extensions.FileProviders.Abstractions": "5.0.0",
-          "Microsoft.Extensions.FileProviders.Physical": "5.0.0"
-        }
-      },
-      "Microsoft.Extensions.DependencyInjection": {
-        "type": "Transitive",
-        "resolved": "5.0.0",
-        "contentHash": "Rc2kb/p3Ze6cP6rhFC3PJRdWGbLvSHZc0ev7YlyeU6FmHciDMLrhoVoTUEzKPhN5ZjFgKF1Cf5fOz8mCMIkvpA==",
-        "dependencies": {
-          "Microsoft.Extensions.DependencyInjection.Abstractions": "5.0.0"
-        }
-      },
-      "Microsoft.Extensions.DependencyInjection.Abstractions": {
-        "type": "Transitive",
-        "resolved": "5.0.0",
-        "contentHash": "ORj7Zh81gC69TyvmcUm9tSzytcy8AVousi+IVRAI8nLieQjOFryRusSFh7+aLk16FN9pQNqJAiMd7BTKINK0kA=="
-      },
-      "Microsoft.Extensions.FileProviders.Abstractions": {
-        "type": "Transitive",
-        "resolved": "5.0.0",
-        "contentHash": "iuZIiZ3mteEb+nsUqpGXKx2cGF+cv6gWPd5jqQI4hzqdiJ6I94ddLjKhQOuRW1lueHwocIw30xbSHGhQj0zjdQ==",
-        "dependencies": {
-          "Microsoft.Extensions.Primitives": "5.0.0"
-        }
-      },
-      "Microsoft.Extensions.FileProviders.Physical": {
-        "type": "Transitive",
-        "resolved": "5.0.0",
-        "contentHash": "1rkd8UO2qf21biwO7X0hL9uHP7vtfmdv/NLvKgCRHkdz1XnW8zVQJXyEYiN68WYpExgtVWn55QF0qBzgfh1mGg==",
-        "dependencies": {
-          "Microsoft.Extensions.FileProviders.Abstractions": "5.0.0",
-          "Microsoft.Extensions.FileSystemGlobbing": "5.0.0",
-          "Microsoft.Extensions.Primitives": "5.0.0"
-        }
-      },
-      "Microsoft.Extensions.FileSystemGlobbing": {
-        "type": "Transitive",
-        "resolved": "5.0.0",
-        "contentHash": "ArliS8lGk8sWRtrWpqI8yUVYJpRruPjCDT+EIjrgkA/AAPRctlAkRISVZ334chAKktTLzD1+PK8F5IZpGedSqA=="
-      },
-      "Microsoft.Extensions.Hosting": {
-        "type": "Transitive",
-        "resolved": "5.0.0",
-        "contentHash": "hiokSU1TOVfcqpQAnpiOzP2rE9p+niq92g5yeAnwlbSrUlIdIS6M8emCknZvhdOagQA9x5YWNwe1n0kFUwE0NQ==",
-        "dependencies": {
-          "Microsoft.Extensions.Configuration": "5.0.0",
-          "Microsoft.Extensions.Configuration.Abstractions": "5.0.0",
-          "Microsoft.Extensions.Configuration.Binder": "5.0.0",
-          "Microsoft.Extensions.Configuration.CommandLine": "5.0.0",
-          "Microsoft.Extensions.Configuration.EnvironmentVariables": "5.0.0",
-          "Microsoft.Extensions.Configuration.FileExtensions": "5.0.0",
-          "Microsoft.Extensions.Configuration.Json": "5.0.0",
-          "Microsoft.Extensions.Configuration.UserSecrets": "5.0.0",
-          "Microsoft.Extensions.DependencyInjection": "5.0.0",
-          "Microsoft.Extensions.DependencyInjection.Abstractions": "5.0.0",
-          "Microsoft.Extensions.FileProviders.Abstractions": "5.0.0",
-          "Microsoft.Extensions.FileProviders.Physical": "5.0.0",
-          "Microsoft.Extensions.Hosting.Abstractions": "5.0.0",
-          "Microsoft.Extensions.Logging": "5.0.0",
-          "Microsoft.Extensions.Logging.Abstractions": "5.0.0",
-          "Microsoft.Extensions.Logging.Configuration": "5.0.0",
-          "Microsoft.Extensions.Logging.Console": "5.0.0",
-          "Microsoft.Extensions.Logging.Debug": "5.0.0",
-          "Microsoft.Extensions.Logging.EventLog": "5.0.0",
-          "Microsoft.Extensions.Logging.EventSource": "5.0.0",
-          "Microsoft.Extensions.Options": "5.0.0"
-        }
-      },
-      "Microsoft.Extensions.Hosting.Abstractions": {
-        "type": "Transitive",
-        "resolved": "5.0.0",
-        "contentHash": "cbUOCePYBl1UhM+N2zmDSUyJ6cODulbtUd9gEzMFIK3RQDtP/gJsE08oLcBSXH3Q1RAQ0ex7OAB3HeTKB9bXpg==",
-        "dependencies": {
-          "Microsoft.Extensions.Configuration.Abstractions": "5.0.0",
-          "Microsoft.Extensions.DependencyInjection.Abstractions": "5.0.0",
-          "Microsoft.Extensions.FileProviders.Abstractions": "5.0.0"
-        }
-      },
-      "Microsoft.Extensions.Http": {
-        "type": "Transitive",
-        "resolved": "3.0.3",
-        "contentHash": "dcyB8szIcSynjVZRuFgqkZpPgTc5zeRSj1HMXSmNqWbHYKiPYJl8ZQgBHz6wmZNSUUNGpCs5uxUg8DZHHDC1Ew==",
-        "dependencies": {
-          "Microsoft.Extensions.DependencyInjection.Abstractions": "3.0.3",
-          "Microsoft.Extensions.Logging": "3.0.3",
-          "Microsoft.Extensions.Options": "3.0.3"
-        }
-      },
-      "Microsoft.Extensions.Logging": {
-        "type": "Transitive",
-        "resolved": "5.0.0",
-        "contentHash": "MgOwK6tPzB6YNH21wssJcw/2MKwee8b2gI7SllYfn6rvTpIrVvVS5HAjSU2vqSku1fwqRvWP0MdIi14qjd93Aw==",
-        "dependencies": {
-          "Microsoft.Extensions.DependencyInjection": "5.0.0",
-          "Microsoft.Extensions.DependencyInjection.Abstractions": "5.0.0",
-          "Microsoft.Extensions.Logging.Abstractions": "5.0.0",
-          "Microsoft.Extensions.Options": "5.0.0"
-        }
-      },
-      "Microsoft.Extensions.Logging.Abstractions": {
-        "type": "Transitive",
-        "resolved": "5.0.0",
-        "contentHash": "NxP6ahFcBnnSfwNBi2KH2Oz8Xl5Sm2krjId/jRR3I7teFphwiUoUeZPwTNA21EX+5PtjqmyAvKaOeBXcJjcH/w=="
-      },
-      "Microsoft.Extensions.Logging.Configuration": {
-        "type": "Transitive",
-        "resolved": "5.0.0",
-        "contentHash": "N3/d0HeMRnBekadbZlmbp+In8EvNNkQHSdbtRzjrGVckdZWpYs5GNrAfaYqVplDFW0WUedSaFJ3khB50BWYGsw==",
-        "dependencies": {
-          "Microsoft.Extensions.Configuration": "5.0.0",
-          "Microsoft.Extensions.Configuration.Abstractions": "5.0.0",
-          "Microsoft.Extensions.Configuration.Binder": "5.0.0",
-          "Microsoft.Extensions.DependencyInjection.Abstractions": "5.0.0",
-          "Microsoft.Extensions.Logging": "5.0.0",
-          "Microsoft.Extensions.Logging.Abstractions": "5.0.0",
-          "Microsoft.Extensions.Options": "5.0.0",
-          "Microsoft.Extensions.Options.ConfigurationExtensions": "5.0.0"
-        }
-      },
-      "Microsoft.Extensions.Logging.Console": {
-        "type": "Transitive",
-        "resolved": "5.0.0",
-        "contentHash": "jH0wbWhfvXjOVmCkbra4vbiovDtTUIWLQjCeJ7Xun3h4AHvwfzm7V7wlsXKs3tNnPrsCxZ9oaV0vUAgGY1JxOA==",
-        "dependencies": {
-          "Microsoft.Extensions.Configuration.Abstractions": "5.0.0",
-          "Microsoft.Extensions.DependencyInjection.Abstractions": "5.0.0",
-          "Microsoft.Extensions.Logging": "5.0.0",
-          "Microsoft.Extensions.Logging.Abstractions": "5.0.0",
-          "Microsoft.Extensions.Logging.Configuration": "5.0.0",
-          "Microsoft.Extensions.Options": "5.0.0",
-          "Microsoft.Extensions.Options.ConfigurationExtensions": "5.0.0"
-        }
-      },
-      "Microsoft.Extensions.Logging.Debug": {
-        "type": "Transitive",
-        "resolved": "5.0.0",
-        "contentHash": "9dvt0xqRrClvhaPNpfyS39WxnW9G55l5lrV5ZX7IrEgwo4VwtmJKtoPiKVYKbhAuOBGUI5WY3hWLvF+PSbJp5A==",
-        "dependencies": {
-          "Microsoft.Extensions.DependencyInjection.Abstractions": "5.0.0",
-          "Microsoft.Extensions.Logging": "5.0.0",
-          "Microsoft.Extensions.Logging.Abstractions": "5.0.0"
-        }
-      },
-      "Microsoft.Extensions.Logging.EventLog": {
-        "type": "Transitive",
-        "resolved": "5.0.0",
-        "contentHash": "CYzsgF2lqgahGl/HuErsIDaZZ9ueN+MBjGfO/0jVDLPaXLaywxlGKFpDgXMaB053DRYZwD1H2Lb1I60mTXS3jg==",
-        "dependencies": {
-          "Microsoft.Extensions.DependencyInjection.Abstractions": "5.0.0",
-          "Microsoft.Extensions.Logging": "5.0.0",
-          "Microsoft.Extensions.Logging.Abstractions": "5.0.0",
-          "Microsoft.Extensions.Options": "5.0.0",
-          "System.Diagnostics.EventLog": "5.0.0"
-        }
-      },
-      "Microsoft.Extensions.Logging.EventSource": {
-        "type": "Transitive",
-        "resolved": "5.0.0",
-        "contentHash": "hF+D6PJkrM0qXcSEGs1BwZwgP8c0BRkj26P/5wmYTcHKOp52GRey/Z/YKRmRIHIrXxj9tz/JgIjU9oWmiJ5HMw==",
-        "dependencies": {
-          "Microsoft.Extensions.DependencyInjection.Abstractions": "5.0.0",
-          "Microsoft.Extensions.Logging": "5.0.0",
-          "Microsoft.Extensions.Logging.Abstractions": "5.0.0",
-          "Microsoft.Extensions.Options": "5.0.0",
-          "Microsoft.Extensions.Primitives": "5.0.0"
-        }
-      },
-      "Microsoft.Extensions.Options": {
-        "type": "Transitive",
-        "resolved": "5.0.0",
-        "contentHash": "CBvR92TCJ5uBIdd9/HzDSrxYak+0W/3+yxrNg8Qm6Bmrkh5L+nu6m3WeazQehcZ5q1/6dDA7J5YdQjim0165zg==",
-        "dependencies": {
-          "Microsoft.Extensions.DependencyInjection.Abstractions": "5.0.0",
-          "Microsoft.Extensions.Primitives": "5.0.0"
-        }
-      },
-      "Microsoft.Extensions.Options.ConfigurationExtensions": {
-        "type": "Transitive",
-        "resolved": "5.0.0",
-        "contentHash": "280RxNJqOeQqq47aJLy5D9LN61CAWeuRA83gPToQ8B9jl9SNdQ5EXjlfvF66zQI5AXMl+C/3hGnbtIEN+X3mqA==",
-        "dependencies": {
-          "Microsoft.Extensions.Configuration.Abstractions": "5.0.0",
-          "Microsoft.Extensions.Configuration.Binder": "5.0.0",
-          "Microsoft.Extensions.DependencyInjection.Abstractions": "5.0.0",
-          "Microsoft.Extensions.Options": "5.0.0",
-          "Microsoft.Extensions.Primitives": "5.0.0"
-        }
-      },
-      "Microsoft.Extensions.Primitives": {
-        "type": "Transitive",
-        "resolved": "5.0.1",
-        "contentHash": "5WPSmL4YeP7eW+Vc8XZ4DwjYWBAiSwDV9Hm63JJWcz1Ie3Xjv4KuJXzgCstj48LkLfVCYa7mLcx7y+q6yqVvtw=="
-      },
-      "Microsoft.Graph.Core": {
-        "type": "Transitive",
-        "resolved": "2.0.8",
-        "contentHash": "CcsCgY1O+LQaKMJkQCpVZPmK6uiFFUu49MwqTxoTBYtFG2/NwyGAIpla5gct8jWlS0DBKXWAyRlIzKt/6UGIDQ==",
-        "dependencies": {
-          "Azure.Core": "1.22.0",
-          "Microsoft.Identity.Client": "4.41.0",
-          "Microsoft.IdentityModel.Protocols.OpenIdConnect": "6.15.1",
-          "System.Diagnostics.DiagnosticSource": "4.7.1",
-          "System.Security.Claims": "4.3.0",
-          "System.Text.Json": "6.0.2"
-        }
-      },
-      "Microsoft.Identity.Client.Extensions.Msal": {
-        "type": "Transitive",
-        "resolved": "2.19.3",
-        "contentHash": "zVVZjn8aW7W79rC1crioDgdOwaFTQorsSO6RgVlDDjc7MvbEGz071wSNrjVhzR0CdQn6Sefx7Abf1o7vasmrLg==",
-        "dependencies": {
-          "Microsoft.Identity.Client": "4.38.0",
-          "System.Security.Cryptography.ProtectedData": "4.5.0"
-        }
-      },
-      "Microsoft.IdentityModel.JsonWebTokens": {
-        "type": "Transitive",
-        "resolved": "6.17.0",
-        "contentHash": "I3cSVE185qF3a222/iQIdmBFhrhZBtz7wZ1RUUbMuHC1un79XCI7vggbWdmbqIttFcUoeziemadO6t+3FLjcSA==",
-        "dependencies": {
-          "Microsoft.IdentityModel.Tokens": "6.17.0"
-        }
-      },
-      "Microsoft.IdentityModel.Logging": {
-        "type": "Transitive",
-        "resolved": "6.17.0",
-        "contentHash": "Ix6/CMLDoo939NDf1ARDuGK6YERY7pAX9WYbfwb4gZqx7r52unMFIykJk+zlEBX7jjtbDz/0uzikQFvheV9KsQ=="
-      },
-      "Microsoft.IdentityModel.Protocols": {
-        "type": "Transitive",
-        "resolved": "6.15.1",
-        "contentHash": "6nHr+4yE8vj620Vy4L0pl7kmkvWc06wBrJ+AOo/gjqzu/UD/MYgySUqRGlZYrvvNmKkUWMw4hdn78MPCb4bstA==",
-        "dependencies": {
-          "Microsoft.IdentityModel.Logging": "6.15.1",
-          "Microsoft.IdentityModel.Tokens": "6.15.1"
-        }
-      },
-      "Microsoft.IdentityModel.Protocols.OpenIdConnect": {
-        "type": "Transitive",
-        "resolved": "6.15.1",
-        "contentHash": "WwecgT/PNrytLNUWjkYtnnG2LXMAzkINSaZM+8dPPiEpOGz1bQDBWAenTSurYICxGoA1sOPriFXk+ocnQyprKw==",
-        "dependencies": {
-          "Microsoft.IdentityModel.Protocols": "6.15.1",
-          "System.IdentityModel.Tokens.Jwt": "6.15.1"
-        }
-      },
-      "Microsoft.IdentityModel.Tokens": {
-        "type": "Transitive",
-        "resolved": "6.17.0",
-        "contentHash": "mhOe+d9BQg5U45TkTCyXAFOjl7RvwaFj6v9qo8b+WFolkuGsfjSFfQ+WI9D3ho9sD/fK75gvL4JptmjLzyUPkw==",
-        "dependencies": {
-          "Microsoft.CSharp": "4.5.0",
-          "Microsoft.IdentityModel.Logging": "6.17.0",
-          "System.Security.Cryptography.Cng": "4.5.0"
-        }
-      },
-      "Microsoft.NETCore.Platforms": {
-        "type": "Transitive",
-        "resolved": "5.0.0",
-        "contentHash": "VyPlqzH2wavqquTcYpkIIAQ6WdenuKoFN0BdYBbCWsclXacSOHNQn66Gt4z5NBqEYW0FAPm5rlvki9ZiCij5xQ=="
-      },
-      "Microsoft.NETCore.Targets": {
-        "type": "Transitive",
-        "resolved": "1.1.0",
-        "contentHash": "aOZA3BWfz9RXjpzt0sRJJMjAscAUm3Hoa4UWAfceV9UTYxgwZ1lZt5nO2myFf+/jetYQo4uTP7zS8sJY67BBxg=="
-      },
-      "Microsoft.Win32.Registry": {
-        "type": "Transitive",
-        "resolved": "5.0.0",
-        "contentHash": "dDoKi0PnDz31yAyETfRntsLArTlVAVzUzCIvvEDsDsucrl33Dl8pIJG06ePTJTI3tGpeyHS9Cq7Foc/s4EeKcg==",
-        "dependencies": {
-          "System.Security.AccessControl": "5.0.0",
-          "System.Security.Principal.Windows": "5.0.0"
-        }
-      },
-      "Microsoft.Win32.SystemEvents": {
-        "type": "Transitive",
-        "resolved": "5.0.0",
-        "contentHash": "Bh6blKG8VAKvXiLe2L+sEsn62nc1Ij34MrNxepD2OCrS5cpCwQa9MeLyhVQPQ/R4Wlzwuy6wMK8hLb11QPDRsQ==",
-        "dependencies": {
-          "Microsoft.NETCore.Platforms": "5.0.0"
-        }
-      },
-      "System.Collections": {
-        "type": "Transitive",
-        "resolved": "4.3.0",
-        "contentHash": "3Dcj85/TBdVpL5Zr+gEEBUuFe2icOnLalmEh9hfck1PTYbbyWuZgh4fmm2ysCLTrqLQw6t3TgTyJ+VLp+Qb+Lw==",
-        "dependencies": {
-          "Microsoft.NETCore.Platforms": "1.1.0",
-          "Microsoft.NETCore.Targets": "1.1.0",
-          "System.Runtime": "4.3.0"
-        }
-      },
-      "System.Diagnostics.DiagnosticSource": {
-        "type": "Transitive",
-        "resolved": "5.0.0",
-        "contentHash": "tCQTzPsGZh/A9LhhA6zrqCRV4hOHsK90/G7q3Khxmn6tnB1PuNU0cRaKANP2AWcF9bn0zsuOoZOSrHuJk6oNBA=="
-      },
-      "System.Diagnostics.EventLog": {
-        "type": "Transitive",
-        "resolved": "5.0.0",
-        "contentHash": "FHkCwUfsTs+/5tsK+c0egLfacUgbhvcwi3wUFWSEEArSXao343mYqcpOVVFMlcCkdNtjU4YwAWaKYwal6f02og==",
-        "dependencies": {
-          "Microsoft.NETCore.Platforms": "5.0.0",
-          "Microsoft.Win32.Registry": "5.0.0",
-          "System.Security.Principal.Windows": "5.0.0"
-        }
-      },
-      "System.Drawing.Common": {
-        "type": "Transitive",
-        "resolved": "5.0.0",
-        "contentHash": "SztFwAnpfKC8+sEKXAFxCBWhKQaEd97EiOL7oZJZP56zbqnLpmxACWA8aGseaUExciuEAUuR9dY8f7HkTRAdnw==",
-        "dependencies": {
-          "Microsoft.Win32.SystemEvents": "5.0.0"
-        }
-      },
-      "System.Formats.Asn1": {
-        "type": "Transitive",
-        "resolved": "5.0.0",
-        "contentHash": "MTvUIktmemNB+El0Fgw9egyqT9AYSIk6DTJeoDSpc3GIHxHCMo8COqkWT1mptX5tZ1SlQ6HJZ0OsSvMth1c12w=="
-      },
-      "System.Globalization": {
-        "type": "Transitive",
-        "resolved": "4.3.0",
-        "contentHash": "kYdVd2f2PAdFGblzFswE4hkNANJBKRmsfa2X5LG2AcWE1c7/4t0pYae1L8vfZ5xvE2nK/R9JprtToA61OSHWIg==",
-        "dependencies": {
-          "Microsoft.NETCore.Platforms": "1.1.0",
-          "Microsoft.NETCore.Targets": "1.1.0",
-          "System.Runtime": "4.3.0"
-        }
-      },
-      "System.IO": {
-        "type": "Transitive",
-        "resolved": "4.3.0",
-        "contentHash": "3qjaHvxQPDpSOYICjUoTsmoq5u6QJAFRUITgeT/4gqkF1bajbSmb1kwSxEA8AHlofqgcKJcM8udgieRNhaJ5Cg==",
-        "dependencies": {
-          "Microsoft.NETCore.Platforms": "1.1.0",
-          "Microsoft.NETCore.Targets": "1.1.0",
-          "System.Runtime": "4.3.0",
-          "System.Text.Encoding": "4.3.0",
-          "System.Threading.Tasks": "4.3.0"
-        }
-      },
-      "System.IO.Hashing": {
-        "type": "Transitive",
-        "resolved": "6.0.0",
-        "contentHash": "Rfm2jYCaUeGysFEZjDe7j1R4x6Z6BzumS/vUT5a1AA/AWJuGX71PoGB0RmpyX3VmrGqVnAwtfMn39OHR8Y/5+g=="
-      },
-      "System.Memory": {
-        "type": "Transitive",
-        "resolved": "4.5.4",
-        "contentHash": "1MbJTHS1lZ4bS4FmsJjnuGJOu88ZzTT2rLvrhW7Ygic+pC0NWA+3hgAen0HRdsocuQXCkUTdFn9yHJJhsijDXw=="
-      },
-      "System.Memory.Data": {
-        "type": "Transitive",
-        "resolved": "1.0.2",
-        "contentHash": "JGkzeqgBsiZwKJZ1IxPNsDFZDhUvuEdX8L8BDC8N3KOj+6zMcNU28CNN59TpZE/VJYy9cP+5M+sbxtWJx3/xtw==",
-        "dependencies": {
-          "System.Text.Encodings.Web": "4.7.2",
-          "System.Text.Json": "4.6.0"
-        }
-      },
-      "System.Numerics.Vectors": {
-        "type": "Transitive",
-        "resolved": "4.5.0",
-        "contentHash": "QQTlPTl06J/iiDbJCiepZ4H//BVraReU4O4EoRw1U02H5TLUIT7xn3GnDp9AXPSlJUDyFs4uWjWafNX6WrAojQ=="
-      },
-      "System.Reflection": {
-        "type": "Transitive",
-        "resolved": "4.3.0",
-        "contentHash": "KMiAFoW7MfJGa9nDFNcfu+FpEdiHpWgTcS2HdMpDvt9saK3y/G4GwprPyzqjFH9NTaGPQeWNHU+iDlDILj96aQ==",
-        "dependencies": {
-          "Microsoft.NETCore.Platforms": "1.1.0",
-          "Microsoft.NETCore.Targets": "1.1.0",
-          "System.IO": "4.3.0",
-          "System.Reflection.Primitives": "4.3.0",
-          "System.Runtime": "4.3.0"
-        }
-      },
-      "System.Reflection.Primitives": {
-        "type": "Transitive",
-        "resolved": "4.3.0",
-        "contentHash": "5RXItQz5As4xN2/YUDxdpsEkMhvw3e6aNveFXUn4Hl/udNTCNhnKp8lT9fnc3MhvGKh1baak5CovpuQUXHAlIA==",
-        "dependencies": {
-          "Microsoft.NETCore.Platforms": "1.1.0",
-          "Microsoft.NETCore.Targets": "1.1.0",
-          "System.Runtime": "4.3.0"
-        }
-      },
-      "System.Resources.ResourceManager": {
-        "type": "Transitive",
-        "resolved": "4.3.0",
-        "contentHash": "/zrcPkkWdZmI4F92gL/TPumP98AVDu/Wxr3CSJGQQ+XN6wbRZcyfSKVoPo17ilb3iOr0cCRqJInGwNMolqhS8A==",
-        "dependencies": {
-          "Microsoft.NETCore.Platforms": "1.1.0",
-          "Microsoft.NETCore.Targets": "1.1.0",
-          "System.Globalization": "4.3.0",
-          "System.Reflection": "4.3.0",
-          "System.Runtime": "4.3.0"
-        }
-      },
-      "System.Runtime": {
-        "type": "Transitive",
-        "resolved": "4.3.0",
-        "contentHash": "JufQi0vPQ0xGnAczR13AUFglDyVYt4Kqnz1AZaiKZ5+GICq0/1MH/mO/eAJHt/mHW1zjKBJd7kV26SrxddAhiw==",
-        "dependencies": {
-          "Microsoft.NETCore.Platforms": "1.1.0",
-          "Microsoft.NETCore.Targets": "1.1.0"
-        }
-      },
-      "System.Runtime.CompilerServices.Unsafe": {
-        "type": "Transitive",
-        "resolved": "6.0.0",
-        "contentHash": "/iUeP3tq1S0XdNNoMz5C9twLSrM/TH+qElHkXWaPvuNOt+99G75NrV0OS2EqHx5wMN7popYjpc8oTjC1y16DLg=="
-      },
-      "System.Runtime.Extensions": {
-        "type": "Transitive",
-        "resolved": "4.3.0",
-        "contentHash": "guW0uK0fn5fcJJ1tJVXYd7/1h5F+pea1r7FLSOz/f8vPEqbR2ZAknuRDvTQ8PzAilDveOxNjSfr0CHfIQfFk8g==",
-        "dependencies": {
-          "Microsoft.NETCore.Platforms": "1.1.0",
-          "Microsoft.NETCore.Targets": "1.1.0",
-          "System.Runtime": "4.3.0"
-        }
-      },
-      "System.Security.AccessControl": {
-        "type": "Transitive",
-        "resolved": "5.0.0",
-        "contentHash": "dagJ1mHZO3Ani8GH0PHpPEe/oYO+rVdbQjvjJkBRNQkX4t0r1iaeGn8+/ybkSLEan3/slM0t59SVdHzuHf2jmw==",
-        "dependencies": {
-          "Microsoft.NETCore.Platforms": "5.0.0",
-          "System.Security.Principal.Windows": "5.0.0"
-        }
-      },
-      "System.Security.Claims": {
-        "type": "Transitive",
-        "resolved": "4.3.0",
-        "contentHash": "P/+BR/2lnc4PNDHt/TPBAWHVMLMRHsyYZbU1NphW4HIWzCggz8mJbTQQ3MKljFE7LS3WagmVFuBgoLcFzYXlkA==",
-        "dependencies": {
-          "System.Collections": "4.3.0",
-          "System.Globalization": "4.3.0",
-          "System.IO": "4.3.0",
-          "System.Resources.ResourceManager": "4.3.0",
-          "System.Runtime": "4.3.0",
-          "System.Runtime.Extensions": "4.3.0",
-          "System.Security.Principal": "4.3.0"
-        }
-      },
-      "System.Security.Cryptography.Cng": {
-        "type": "Transitive",
-        "resolved": "5.0.0",
-        "contentHash": "jIMXsKn94T9JY7PvPq/tMfqa6GAaHpElRDpmG+SuL+D3+sTw2M8VhnibKnN8Tq+4JqbPJ/f+BwtLeDMEnzAvRg==",
-        "dependencies": {
-          "System.Formats.Asn1": "5.0.0"
-        }
-      },
-      "System.Security.Cryptography.Pkcs": {
-        "type": "Transitive",
-        "resolved": "5.0.0",
-        "contentHash": "9TPLGjBCGKmNvG8pjwPeuYy0SMVmGZRwlTZvyPHDbYv/DRkoeumJdfumaaDNQzVGMEmbWtg07zUpSW9q70IlDQ==",
-        "dependencies": {
-          "System.Formats.Asn1": "5.0.0",
-          "System.Security.Cryptography.Cng": "5.0.0"
-        }
-      },
-      "System.Security.Cryptography.ProtectedData": {
-        "type": "Transitive",
-        "resolved": "4.7.0",
-        "contentHash": "ehYW0m9ptxpGWvE4zgqongBVWpSDU/JCFD4K7krxkQwSz/sFQjEXCUqpvencjy6DYDbn7Ig09R8GFffu8TtneQ=="
-      },
-      "System.Security.Cryptography.Xml": {
-        "type": "Transitive",
-        "resolved": "5.0.0",
-        "contentHash": "MYmkHtCW+paFmPGFDktnLdOeH3zUrNchbZNki87E1ejNSMm9enSRbJokmvFrsWUrDE4bRE1lVeAle01+t6SGhA==",
-        "dependencies": {
-          "System.Security.Cryptography.Pkcs": "5.0.0",
-          "System.Security.Permissions": "5.0.0"
-        }
-      },
-      "System.Security.Permissions": {
-        "type": "Transitive",
-        "resolved": "5.0.0",
-        "contentHash": "uE8juAhEkp7KDBCdjDIE3H9R1HJuEHqeqX8nLX9gmYKWwsqk3T5qZlPx8qle5DPKimC/Fy3AFTdV7HamgCh9qQ==",
-        "dependencies": {
-          "System.Security.AccessControl": "5.0.0",
-          "System.Windows.Extensions": "5.0.0"
-        }
-      },
-      "System.Security.Principal": {
-        "type": "Transitive",
-        "resolved": "4.3.0",
-        "contentHash": "I1tkfQlAoMM2URscUtpcRo/hX0jinXx6a/KUtEQoz3owaYwl3qwsO8cbzYVVnjxrzxjHo3nJC+62uolgeGIS9A==",
-        "dependencies": {
-          "System.Runtime": "4.3.0"
-        }
-      },
-      "System.Security.Principal.Windows": {
-        "type": "Transitive",
-        "resolved": "5.0.0",
-        "contentHash": "t0MGLukB5WAVU9bO3MGzvlGnyJPgUlcwerXn1kzBRjwLKixT96XV0Uza41W49gVd8zEMFu9vQEFlv0IOrytICA=="
-      },
-      "System.Text.Encoding": {
-        "type": "Transitive",
-        "resolved": "4.3.0",
-        "contentHash": "BiIg+KWaSDOITze6jGQynxg64naAPtqGHBwDrLaCtixsa5bKiR8dpPOHA7ge3C0JJQizJE+sfkz1wV+BAKAYZw==",
-        "dependencies": {
-          "Microsoft.NETCore.Platforms": "1.1.0",
-          "Microsoft.NETCore.Targets": "1.1.0",
-          "System.Runtime": "4.3.0"
-        }
-      },
-      "System.Text.Encodings.Web": {
-        "type": "Transitive",
-        "resolved": "6.0.0",
-        "contentHash": "Vg8eB5Tawm1IFqj4TVK1czJX89rhFxJo9ELqc/Eiq0eXy13RK00eubyU6TJE6y+GQXjyV5gSfiewDUZjQgSE0w==",
-        "dependencies": {
-          "System.Runtime.CompilerServices.Unsafe": "6.0.0"
-        }
-      },
-      "System.Text.Json": {
-        "type": "Transitive",
-        "resolved": "6.0.2",
-        "contentHash": "0nE2gwXLn3PTBOPwORLqwuYvWB+Beomt9ZBX+6LmogMNKUvfD1SoDb/ycB1vBntT94rGaB/SvxEyeLu14H6aEg==",
-        "dependencies": {
-          "System.Runtime.CompilerServices.Unsafe": "6.0.0",
-          "System.Text.Encodings.Web": "6.0.0"
-        }
-      },
-      "System.Threading.Tasks": {
-        "type": "Transitive",
-        "resolved": "4.3.0",
-        "contentHash": "LbSxKEdOUhVe8BezB/9uOGGppt+nZf6e1VFyw6v3DN6lqitm0OSn2uXMOdtP0M3W4iMcqcivm2J6UgqiwwnXiA==",
-        "dependencies": {
-          "Microsoft.NETCore.Platforms": "1.1.0",
-          "Microsoft.NETCore.Targets": "1.1.0",
-          "System.Runtime": "4.3.0"
-        }
-      },
-      "System.Threading.Tasks.Extensions": {
-        "type": "Transitive",
-        "resolved": "4.5.4",
-        "contentHash": "zteT+G8xuGu6mS+mzDzYXbzS7rd3K6Fjb9RiZlYlJPam2/hU7JCBZBVEcywNuR+oZ1ncTvc/cq0faRr3P01OVg=="
-      },
-      "System.Windows.Extensions": {
-        "type": "Transitive",
-        "resolved": "5.0.0",
-        "contentHash": "c1ho9WU9ZxMZawML+ssPKZfdnrg/OjR3pe0m9v8230z3acqphwvPJqzAkH54xRYm5ntZHGG1EPP3sux9H3qSPg==",
-        "dependencies": {
-          "System.Drawing.Common": "5.0.0"
-        }
-      }
-    }
-  }
-=======
-{
-  "version": 1,
-  "dependencies": {
-    "net6.0": {
-      "Azure.Core": {
-        "type": "Direct",
-        "requested": "[1.24.0, )",
-        "resolved": "1.24.0",
-        "contentHash": "+/qI1j2oU1S4/nvxb2k/wDsol00iGf1AyJX5g3epV7eOpQEP/2xcgh/cxgKMeFgn3U2fmgSiBnQZdkV+l5y0Uw==",
-        "dependencies": {
-          "Microsoft.Bcl.AsyncInterfaces": "1.1.1",
-          "System.Diagnostics.DiagnosticSource": "4.6.0",
-          "System.Memory.Data": "1.0.2",
-          "System.Numerics.Vectors": "4.5.0",
-          "System.Text.Encodings.Web": "4.7.2",
-          "System.Text.Json": "4.7.2",
-          "System.Threading.Tasks.Extensions": "4.5.4"
-        }
-      },
-      "Azure.Data.Tables": {
-        "type": "Direct",
-        "requested": "[12.5.0, )",
-        "resolved": "12.5.0",
-        "contentHash": "XeIxPf+rF1NXkX3NJSB0ZTNgU233vyPXGmaFsR0lUVibtWP/lj+Qu1FcPxoslURcX0KC+UgTb226nqVdHjoweQ==",
-        "dependencies": {
-          "Azure.Core": "1.22.0",
-          "System.Text.Json": "4.7.2"
-        }
-      },
-      "Azure.Identity": {
-        "type": "Direct",
-        "requested": "[1.6.0, )",
-        "resolved": "1.6.0",
-        "contentHash": "EycyMsb6rD2PK9P0SyibFfEhvWWttdrYhyPF4f41uzdB/44yQlV+2Wehxyg489Rj6gbPvSPgbKq0xsHJBhipZA==",
-        "dependencies": {
-          "Azure.Core": "1.24.0",
-          "Microsoft.Identity.Client": "4.39.0",
-          "Microsoft.Identity.Client.Extensions.Msal": "2.19.3",
-          "System.Memory": "4.5.4",
-          "System.Security.Cryptography.ProtectedData": "4.7.0",
-          "System.Text.Json": "4.7.2",
-          "System.Threading.Tasks.Extensions": "4.5.4"
-        }
-      },
-      "Azure.Messaging.EventGrid": {
-        "type": "Direct",
-        "requested": "[4.10.0, )",
-        "resolved": "4.10.0",
-        "contentHash": "X3dh3Cek/7wFPUrBJ2KbnkJteGjWvKBoSBmD/uQm8reMIavCFTKhnl95F937eLn/2cSsm5l3oPHtYPFtDerA7Q==",
-        "dependencies": {
-          "Azure.Core": "1.24.0",
-          "System.Memory.Data": "1.0.2",
-          "System.Text.Json": "4.7.2"
-        }
-      },
-      "Azure.ResourceManager": {
-        "type": "Direct",
-        "requested": "[1.0.0, )",
-        "resolved": "1.0.0",
-        "contentHash": "UGaoiPcJ8a9Et030+F3zc2KhTssPAgPm7uXm4E9kyNI4jYYenUe6zj2J1bTimaTfcOZnn5scSjSYxKtZCzftcA==",
-        "dependencies": {
-          "Azure.Core": "1.24.0",
-          "System.Text.Json": "4.7.2"
-        }
-      },
-      "Azure.ResourceManager.Compute": {
-        "type": "Direct",
-        "requested": "[1.0.0-beta.8, )",
-        "resolved": "1.0.0-beta.8",
-        "contentHash": "rYYjjmEdmcOa8O4UgO/bdJ/qQclNZjuHdalxRJ0AhUHCORcM1f1BbIKR9CoN83IpfuEE+X+n5XY9QZcKvfrGVA==",
-        "dependencies": {
-          "Azure.Core": "1.24.0",
-          "Azure.ResourceManager": "1.0.0",
-          "System.Text.Json": "4.7.2"
-        }
-      },
-      "Azure.ResourceManager.Network": {
-        "type": "Direct",
-        "requested": "[1.0.0-beta.7, )",
-        "resolved": "1.0.0-beta.7",
-        "contentHash": "Ih8tb6OwxEEEEXATVzgX6oHJzVr9p4X6GfOfBnNAI3aIt9+G8blyQLltaCcJAGJ+dO1sBT/Nalgj/HinO+cBlw==",
-        "dependencies": {
-          "Azure.Core": "1.24.0",
-          "Azure.ResourceManager": "1.0.0",
-          "System.Text.Json": "4.7.2"
-        }
-      },
-      "Azure.ResourceManager.Resources": {
-        "type": "Direct",
-        "requested": "[1.0.0, )",
-        "resolved": "1.0.0",
-        "contentHash": "oNQRWfh05v9BiY8DMQjV+++kVafR+3ry2FGfMKObovKNfAb4i5J6DQpv0CUIx4jeIZe0fnhxyXRRCe293YtMqw==",
-        "dependencies": {
-          "Azure.Core": "1.24.0",
-          "Azure.ResourceManager": "1.0.0",
-          "System.Text.Json": "4.7.2"
-        }
-      },
-      "Azure.ResourceManager.Storage": {
-        "type": "Direct",
-        "requested": "[1.0.0-beta.8, )",
-        "resolved": "1.0.0-beta.8",
-        "contentHash": "tlVqStqG53lyGxr0dRq2KSkFdeC/+NQImWgsRXD9o5R4qBia4cx7zAGYBlnDeUxh1WldSZF5ZsBi2n5SAwxbxQ==",
-        "dependencies": {
-          "Azure.Core": "1.24.0",
-          "Azure.ResourceManager": "1.0.0",
-          "System.Text.Json": "4.7.2"
-        }
-      },
-      "Azure.Storage.Blobs": {
-        "type": "Direct",
-        "requested": "[12.11.0, )",
-        "resolved": "12.11.0",
-        "contentHash": "50eRjIhY7Q1JN7kT2MSawDKCcwSb7uRZUkz00P/BLjSg47gm2hxUYsnJPyvzCHntYMbOWzrvaVQTwYwXabaR5Q==",
-        "dependencies": {
-          "Azure.Storage.Common": "12.10.0",
-          "System.Text.Json": "4.7.2"
-        }
-      },
-      "Azure.Storage.Queues": {
-        "type": "Direct",
-        "requested": "[12.9.0, )",
-        "resolved": "12.9.0",
-        "contentHash": "jDiyHtsCUCrWNvZW7SjJnJb46UhpdgQrWCbL8aWpapDHlq9LvbvxYpfLh4dfKAz09QiTznLMIU3i+md9+7GzqQ==",
-        "dependencies": {
-          "Azure.Storage.Common": "12.10.0",
-          "System.Memory.Data": "1.0.2",
-          "System.Text.Json": "4.7.2"
-        }
-      },
-      "Faithlife.Utility": {
-        "type": "Direct",
-        "requested": "[0.12.2, )",
-        "resolved": "0.12.2",
-        "contentHash": "JgMAGj8ekeAzKkagubXqf1UqgfHq89GyA1UQYWbkAe441uRr2Rh2rktkx5Z0LPwmD/aOqu9cxjekD2GZjP8rbw=="
-      },
-      "Microsoft.Azure.Functions.Worker": {
-        "type": "Direct",
-        "requested": "[1.6.0, )",
-        "resolved": "1.6.0",
-        "contentHash": "Gzq2IPcMCym6wPpFayLbuvhrfr72OEInJJlKaIAqU9+HldVaTt54cm3hPe7kIok+QuWnwb/TtYtlmrkR0Nbhsg==",
-        "dependencies": {
-          "Azure.Core": "1.10.0",
-          "Microsoft.Azure.Functions.Worker.Core": "1.4.0",
-          "Microsoft.Azure.Functions.Worker.Grpc": "1.3.1",
-          "Microsoft.Extensions.Hosting": "5.0.0",
-          "Microsoft.Extensions.Hosting.Abstractions": "5.0.0"
-        }
-      },
-      "Microsoft.Azure.Functions.Worker.Extensions.EventGrid": {
-        "type": "Direct",
-        "requested": "[2.1.0, )",
-        "resolved": "2.1.0",
-        "contentHash": "8Kjhxaj2gK2Bi5K5jiNAG/e9tTlRItFNCINj+kfUDMBbf5lsiZUBChyAQCxrnITeHKkwAtgXB7GBX4W1Xcoc0A==",
-        "dependencies": {
-          "Microsoft.Azure.Functions.Worker.Extensions.Abstractions": "1.0.0"
-        }
-      },
-      "Microsoft.Azure.Functions.Worker.Extensions.Http": {
-        "type": "Direct",
-        "requested": "[3.0.13, )",
-        "resolved": "3.0.13",
-        "contentHash": "GX41psGbjLSPKuFnBcGGB7PAAdhfLsgxvGVsyGq/jQwgGwjAVRRx2UbSl35+imKwCPZdT5vGjq6YV1rgXIeEvA==",
-        "dependencies": {
-          "Microsoft.Azure.Functions.Worker.Extensions.Abstractions": "1.0.0"
-        }
-      },
-      "Microsoft.Azure.Functions.Worker.Extensions.SignalRService": {
-        "type": "Direct",
-        "requested": "[1.7.0, )",
-        "resolved": "1.7.0",
-        "contentHash": "mgk7ZnrXLPCI70cYgqxi+TJMJJgRMPYzZwIFMpxP2cto3D6XSxbF8eGj46T4DwopBBqWpfJ4Y2QFB93hNb4Yxg==",
-        "dependencies": {
-          "Microsoft.Azure.Functions.Worker.Extensions.Abstractions": "1.1.0",
-          "Microsoft.Extensions.Primitives": "5.0.1",
-          "System.Text.Json": "5.0.2"
-        }
-      },
-      "Microsoft.Azure.Functions.Worker.Extensions.Storage": {
-        "type": "Direct",
-        "requested": "[5.0.0, )",
-        "resolved": "5.0.0",
-        "contentHash": "VwcmWk29//8CkXCxCR7vxMnqsuh+O0018eavRCGscI+uRKHdvlHDG97vwfdwuTzwKuoo7ztQbAvHfkp+sxoiEQ==",
-        "dependencies": {
-          "Microsoft.Azure.Functions.Worker.Extensions.Storage.Blobs": "5.0.0",
-          "Microsoft.Azure.Functions.Worker.Extensions.Storage.Queues": "5.0.0"
-        }
-      },
-      "Microsoft.Azure.Functions.Worker.Extensions.Timer": {
-        "type": "Direct",
-        "requested": "[4.1.0, )",
-        "resolved": "4.1.0",
-        "contentHash": "8HvZaChaw40EKBfBew0XG132YhO6bEw0nznvey7gkhm9thUe6wkA2LXTXHXxcYefbx0rlh57WedSiJgKTG7MvQ==",
-        "dependencies": {
-          "Microsoft.Azure.Functions.Worker.Extensions.Abstractions": "1.0.0"
-        }
-      },
-      "Microsoft.Azure.Functions.Worker.Sdk": {
-        "type": "Direct",
-        "requested": "[1.3.0, )",
-        "resolved": "1.3.0",
-        "contentHash": "g9oXOl9xr1O3alWItAiYLNu3BnXebLW51BRB06yuO86LPGRZewyJu88EwUdC2NU9wnIeE3/ObMuEAnRALZeuTQ==",
-        "dependencies": {
-          "Microsoft.Azure.Functions.Worker.Sdk.Analyzers": "1.1.0"
-        }
-      },
-      "Microsoft.Extensions.Logging.ApplicationInsights": {
-        "type": "Direct",
-        "requested": "[2.20.0, )",
-        "resolved": "2.20.0",
-        "contentHash": "phuNUDeTlffkJi6zAsMQNOpijNOQ4Olda1WL2L+F33u4fqXmY+EGQnPg81rHW6dOXIYCQvrQUr2gVN5NNMvwKA==",
-        "dependencies": {
-          "Microsoft.ApplicationInsights": "2.20.0",
-          "Microsoft.Extensions.Logging": "2.1.1"
-        }
-      },
-      "Microsoft.Graph": {
-        "type": "Direct",
-        "requested": "[4.24.0, )",
-        "resolved": "4.24.0",
-        "contentHash": "OPyHQ+EzuYjp3XExGB0SvySXY3pxU+bXLl3ADdvje/yOMFvpNOpEu111tmh2aM/RCplaoMQjBA5oa9pUVIH0cg==",
-        "dependencies": {
-          "Microsoft.Graph.Core": "2.0.8"
-        }
-      },
-      "Microsoft.Identity.Client": {
-        "type": "Direct",
-        "requested": "[4.43.0, )",
-        "resolved": "4.43.0",
-        "contentHash": "uaUMZB3Ywi7IPVvgRZOQotlYhD8sA4wtZESkA0qF9SYAifr1RzJyaGTFtfbAyZ/J5kGUhRklrCJIRpd0MaihKQ=="
-      },
-      "Microsoft.Identity.Web.TokenCache": {
-        "type": "Direct",
-        "requested": "[1.23.1, )",
-        "resolved": "1.23.1",
-        "contentHash": "fU85i6XDUXL/z6B+pTmNZbof0hL9Jkgsi6GWpQEWjL7Ek0GH0A8btxbqzojPCRdGN7EK/vyEVu5Smy9/spZj2g==",
-        "dependencies": {
-          "Microsoft.AspNetCore.DataProtection": "5.0.8",
-          "Microsoft.Extensions.Caching.Memory": "5.0.0",
-          "Microsoft.Extensions.Logging": "5.0.0",
-          "Microsoft.Identity.Client": "4.42.0",
-          "System.Text.Encodings.Web": "5.0.1"
-        }
-      },
-      "System.IdentityModel.Tokens.Jwt": {
-        "type": "Direct",
-        "requested": "[6.17.0, )",
-        "resolved": "6.17.0",
-        "contentHash": "G3rY4WLr54Mo+97+AEq0ANpiKvW7E8Qu5bKWfVMa7rkyJtvrOxUqp/OLqrGw/6JDbD5GlxnAtFKukGteUuB0rQ==",
-        "dependencies": {
-          "Microsoft.IdentityModel.JsonWebTokens": "6.17.0",
-          "Microsoft.IdentityModel.Tokens": "6.17.0"
-        }
-      },
-      "System.Linq.Async": {
-        "type": "Direct",
-        "requested": "[6.0.1, )",
-        "resolved": "6.0.1",
-        "contentHash": "0YhHcaroWpQ9UCot3Pizah7ryAzQhNvobLMSxeDIGmnXfkQn8u5owvpOH0K6EVB+z9L7u6Cc4W17Br/+jyttEQ==",
-        "dependencies": {
-          "Microsoft.Bcl.AsyncInterfaces": "6.0.0"
-        }
-      },
-      "Azure.Storage.Common": {
-        "type": "Transitive",
-        "resolved": "12.10.0",
-        "contentHash": "vYkHGzUkdZTace/cDPZLG+Mh/EoPqQuGxDIBOau9D+XWoDPmuUFGk325aXplkFE4JFGpSwoytNYzk/qBCaiHqg==",
-        "dependencies": {
-          "Azure.Core": "1.22.0",
-          "System.IO.Hashing": "6.0.0"
-        }
-      },
-      "Google.Protobuf": {
-        "type": "Transitive",
-        "resolved": "3.15.8",
-        "contentHash": "tA0S9QXJq+r3CjwBlcn5glEUrbdAxhPWO4yhq5+ycn6WW6+nsvqzO6Qf6NE9XWbEz/F2QSpBTxjdTI7SvVy7CQ==",
-        "dependencies": {
-          "System.Memory": "4.5.3",
-          "System.Runtime.CompilerServices.Unsafe": "4.5.2"
-        }
-      },
-      "Grpc.Core.Api": {
-        "type": "Transitive",
-        "resolved": "2.37.0",
-        "contentHash": "ubqW2nTpiHyDudYGVXM+Vjh6WbgsI1fVQxsDK14/GnyPgiNMuNl8+GQcAYp5QPhAk5H4fjHJPI+KvbpVk8z6iQ==",
-        "dependencies": {
-          "System.Memory": "4.5.3"
-        }
-      },
-      "Grpc.Net.Client": {
-        "type": "Transitive",
-        "resolved": "2.37.0",
-        "contentHash": "oMDNXAPkBzfXljv/ZzlZSf22TEstBNI6je85/c3iztlFbbixTMLgi0sIu/uHtEKoEWUPr0nmBMvD+jtqKorGTg==",
-        "dependencies": {
-          "Grpc.Net.Common": "2.37.0",
-          "Microsoft.Extensions.Logging.Abstractions": "3.0.3"
-        }
-      },
-      "Grpc.Net.ClientFactory": {
-        "type": "Transitive",
-        "resolved": "2.37.0",
-        "contentHash": "zyeFej1A36+s5K6+zDUirmDEGHEFnHapQisT7YsR9nQqKsw1uYqjtG1gSVSg/Zvk0KYeLHs5/URtTU71kS4APg==",
-        "dependencies": {
-          "Grpc.Net.Client": "2.37.0",
-          "Microsoft.Extensions.Http": "3.0.3"
-        }
-      },
-      "Grpc.Net.Common": {
-        "type": "Transitive",
-        "resolved": "2.37.0",
-        "contentHash": "V7fZb+87qB6Jio6uWXDHkxI9WT+y4EFwicAHkzB2lm/9wJazD0V35HhQjxvoONsldObaUimjqd4b/XZ0G07sDQ==",
-        "dependencies": {
-          "Grpc.Core.Api": "2.37.0"
-        }
-      },
-      "Microsoft.ApplicationInsights": {
-        "type": "Transitive",
-        "resolved": "2.20.0",
-        "contentHash": "mb+EC5j06Msn5HhKrhrsMAst6JxvYUnphQMGY2cixCabgGAO3q79Y8o/p1Zce1Azgd1IVkRKAMzAV4vDCbXOqA==",
-        "dependencies": {
-          "System.Diagnostics.DiagnosticSource": "5.0.0"
-        }
-      },
-      "Microsoft.AspNetCore.Cryptography.Internal": {
-        "type": "Transitive",
-        "resolved": "5.0.8",
-        "contentHash": "giHheyNLOb+cAHpb8b0GhaS0xJ+hAIIDSyWPe5aOPwpgctsjOPRKFyn/268xv+zBVuEtyRJJEnBUlkOVzyIpZA=="
-      },
-      "Microsoft.AspNetCore.DataProtection": {
-        "type": "Transitive",
-        "resolved": "5.0.8",
-        "contentHash": "wCMdfuKA+ePcB4nEDau5tNhhhC5NFa2LEXoRhk2Xaot13FFlyKA4t5UzIyV/OnAfB/bqbAIvChJD+biWY7u5SA==",
-        "dependencies": {
-          "Microsoft.AspNetCore.Cryptography.Internal": "5.0.8",
-          "Microsoft.AspNetCore.DataProtection.Abstractions": "5.0.8",
-          "Microsoft.Extensions.DependencyInjection.Abstractions": "5.0.0",
-          "Microsoft.Extensions.Hosting.Abstractions": "5.0.0",
-          "Microsoft.Extensions.Logging.Abstractions": "5.0.0",
-          "Microsoft.Extensions.Options": "5.0.0",
-          "Microsoft.Win32.Registry": "5.0.0",
-          "System.Security.Cryptography.Xml": "5.0.0"
-        }
-      },
-      "Microsoft.AspNetCore.DataProtection.Abstractions": {
-        "type": "Transitive",
-        "resolved": "5.0.8",
-        "contentHash": "ZI9S2NGjuOKXN3PxJcF8EKVwd1cqpWyUSqiVoH8gqq5tlHaXULwPmoR0DBOFON4sEFETRWI69f5RQ3tJWw205A=="
-      },
-      "Microsoft.Azure.Functions.Worker.Core": {
-        "type": "Transitive",
-        "resolved": "1.4.0",
-        "contentHash": "6fTSb6JDm+1CNKsaPziL36c3tfN4xxYnC9XoJsm0g9tY+72dVqUa2aPc6RtkwBmT5sjNrsUDlUC+IhG+ehjppQ==",
-        "dependencies": {
-          "Azure.Core": "1.10.0",
-          "Microsoft.Extensions.Hosting": "5.0.0",
-          "Microsoft.Extensions.Hosting.Abstractions": "5.0.0"
-        }
-      },
-      "Microsoft.Azure.Functions.Worker.Extensions.Abstractions": {
-        "type": "Transitive",
-        "resolved": "1.1.0",
-        "contentHash": "kAs9BTuzdOvyuN2m5CYyQzyvzXKJ6hhIOgcwm0W8Q+Fwj91a1eBmRSi9pVzpM4V3skNt/+pkPD3wxFD4nEw0bg=="
-      },
-      "Microsoft.Azure.Functions.Worker.Extensions.Storage.Blobs": {
-        "type": "Transitive",
-        "resolved": "5.0.0",
-        "contentHash": "Cr+ziBQA/Lyt5rMURHBje+foGook+B82gnAfEE32bHcXGlpKJnnVdLqHy0OqHliUksFddkRYS2gY8dYx+NH/mA==",
-        "dependencies": {
-          "Microsoft.Azure.Functions.Worker.Extensions.Abstractions": "1.1.0"
-        }
-      },
-      "Microsoft.Azure.Functions.Worker.Extensions.Storage.Queues": {
-        "type": "Transitive",
-        "resolved": "5.0.0",
-        "contentHash": "cF95kiiU6PD9sptrV3GKQKzRv2DYATYNTpOtvUtbAYQ4xPFKgF4ke3fDBcu+cu2O1/C8FQ7MhzkEQv00bx552A==",
-        "dependencies": {
-          "Microsoft.Azure.Functions.Worker.Extensions.Abstractions": "1.1.0"
-        }
-      },
-      "Microsoft.Azure.Functions.Worker.Grpc": {
-        "type": "Transitive",
-        "resolved": "1.3.1",
-        "contentHash": "lMlbyfRagSQZVWN73jnaB0tVTMhfKHSy6IvFXC7fCGh+7uA9LJNjcMOQbVkUnmvb/I/SxslMqD7xcebrxFL3TQ==",
-        "dependencies": {
-          "Azure.Core": "1.10.0",
-          "Google.Protobuf": "3.15.8",
-          "Grpc.Net.Client": "2.37.0",
-          "Grpc.Net.ClientFactory": "2.37.0",
-          "Microsoft.Azure.Functions.Worker.Core": "1.3.1",
-          "Microsoft.Extensions.Hosting": "5.0.0",
-          "Microsoft.Extensions.Hosting.Abstractions": "5.0.0"
-        }
-      },
-      "Microsoft.Azure.Functions.Worker.Sdk.Analyzers": {
-        "type": "Transitive",
-        "resolved": "1.1.0",
-        "contentHash": "J7AZ9iv/UCd4Di0c84h1P/Sa1aQr5uqO0EBUKwE0AZeWJ11dDfKAwxMiAxYOKR+giy31DWBnuFc4GKY3BQYUjg=="
-      },
-      "Microsoft.Bcl.AsyncInterfaces": {
-        "type": "Transitive",
-        "resolved": "6.0.0",
-        "contentHash": "UcSjPsst+DfAdJGVDsu346FX0ci0ah+lw3WRtn18NUwEqRt70HaOQ7lI72vy3+1LxtqI3T5GWwV39rQSrCzAeg=="
-      },
-      "Microsoft.CSharp": {
-        "type": "Transitive",
-        "resolved": "4.5.0",
-        "contentHash": "kaj6Wb4qoMuH3HySFJhxwQfe8R/sJsNJnANrvv8WdFPMoNbKY5htfNscv+LHCu5ipz+49m2e+WQXpLXr9XYemQ=="
-      },
-      "Microsoft.Extensions.Caching.Abstractions": {
-        "type": "Transitive",
-        "resolved": "5.0.0",
-        "contentHash": "bu8As90/SBAouMZ6fJ+qRNo1X+KgHGrVueFhhYi+E5WqEhcnp2HoWRFnMzXQ6g4RdZbvPowFerSbKNH4Dtg5yg==",
-        "dependencies": {
-          "Microsoft.Extensions.Primitives": "5.0.0"
-        }
-      },
-      "Microsoft.Extensions.Caching.Memory": {
-        "type": "Transitive",
-        "resolved": "5.0.0",
-        "contentHash": "/1qPCleFOkJe0O+xmFqCNLFYQZTJz965sVw8CUB/BQgsApBwzAUsL2BUkDvQW+geRUVTXUS9zLa0pBjC2VJ1gA==",
-        "dependencies": {
-          "Microsoft.Extensions.Caching.Abstractions": "5.0.0",
-          "Microsoft.Extensions.DependencyInjection.Abstractions": "5.0.0",
-          "Microsoft.Extensions.Logging.Abstractions": "5.0.0",
-          "Microsoft.Extensions.Options": "5.0.0",
-          "Microsoft.Extensions.Primitives": "5.0.0"
-        }
-      },
-      "Microsoft.Extensions.Configuration": {
-        "type": "Transitive",
-        "resolved": "5.0.0",
-        "contentHash": "LN322qEKHjuVEhhXueTUe7RNePooZmS8aGid5aK2woX3NPjSnONFyKUc6+JknOS6ce6h2tCLfKPTBXE3mN/6Ag==",
-        "dependencies": {
-          "Microsoft.Extensions.Configuration.Abstractions": "5.0.0",
-          "Microsoft.Extensions.Primitives": "5.0.0"
-        }
-      },
-      "Microsoft.Extensions.Configuration.Abstractions": {
-        "type": "Transitive",
-        "resolved": "5.0.0",
-        "contentHash": "ETjSBHMp3OAZ4HxGQYpwyGsD8Sw5FegQXphi0rpoGMT74S4+I2mm7XJEswwn59XAaKOzC15oDSOWEE8SzDCd6Q==",
-        "dependencies": {
-          "Microsoft.Extensions.Primitives": "5.0.0"
-        }
-      },
-      "Microsoft.Extensions.Configuration.Binder": {
-        "type": "Transitive",
-        "resolved": "5.0.0",
-        "contentHash": "Of1Irt1+NzWO+yEYkuDh5TpT4On7LKl98Q9iLqCdOZps6XXEWDj3AKtmyvzJPVXZe4apmkJJIiDL7rR1yC+hjQ==",
-        "dependencies": {
-          "Microsoft.Extensions.Configuration.Abstractions": "5.0.0"
-        }
-      },
-      "Microsoft.Extensions.Configuration.CommandLine": {
-        "type": "Transitive",
-        "resolved": "5.0.0",
-        "contentHash": "OelM+VQdhZ0XMXsEQBq/bt3kFzD+EBGqR4TAgFDRAye0JfvHAaRi+3BxCRcwqUAwDhV0U0HieljBGHlTgYseRA==",
-        "dependencies": {
-          "Microsoft.Extensions.Configuration": "5.0.0",
-          "Microsoft.Extensions.Configuration.Abstractions": "5.0.0"
-        }
-      },
-      "Microsoft.Extensions.Configuration.EnvironmentVariables": {
-        "type": "Transitive",
-        "resolved": "5.0.0",
-        "contentHash": "fqh6y6hAi0Z0fRsb4B/mP9OkKkSlifh5osa+N/YSQ+/S2a//+zYApZMUC1XeP9fdjlgZoPQoZ72Q2eLHyKLddQ==",
-        "dependencies": {
-          "Microsoft.Extensions.Configuration": "5.0.0",
-          "Microsoft.Extensions.Configuration.Abstractions": "5.0.0"
-        }
-      },
-      "Microsoft.Extensions.Configuration.FileExtensions": {
-        "type": "Transitive",
-        "resolved": "5.0.0",
-        "contentHash": "rRdspYKA18ViPOISwAihhCMbusHsARCOtDMwa23f+BGEdIjpKPlhs3LLjmKlxfhpGXBjIsS0JpXcChjRUN+PAw==",
-        "dependencies": {
-          "Microsoft.Extensions.Configuration": "5.0.0",
-          "Microsoft.Extensions.Configuration.Abstractions": "5.0.0",
-          "Microsoft.Extensions.FileProviders.Abstractions": "5.0.0",
-          "Microsoft.Extensions.FileProviders.Physical": "5.0.0",
-          "Microsoft.Extensions.Primitives": "5.0.0"
-        }
-      },
-      "Microsoft.Extensions.Configuration.Json": {
-        "type": "Transitive",
-        "resolved": "5.0.0",
-        "contentHash": "Pak8ymSUfdzPfBTLHxeOwcR32YDbuVfhnH2hkfOLnJNQd19ItlBdpMjIDY9C5O/nS2Sn9bzDMai0ZrvF7KyY/Q==",
-        "dependencies": {
-          "Microsoft.Extensions.Configuration": "5.0.0",
-          "Microsoft.Extensions.Configuration.Abstractions": "5.0.0",
-          "Microsoft.Extensions.Configuration.FileExtensions": "5.0.0",
-          "Microsoft.Extensions.FileProviders.Abstractions": "5.0.0"
-        }
-      },
-      "Microsoft.Extensions.Configuration.UserSecrets": {
-        "type": "Transitive",
-        "resolved": "5.0.0",
-        "contentHash": "+tK3seG68106lN277YWQvqmfyI/89w0uTu/5Gz5VYSUu5TI4mqwsaWLlSmT9Bl1yW/i1Nr06gHJxqaqB5NU9Tw==",
-        "dependencies": {
-          "Microsoft.Extensions.Configuration.Abstractions": "5.0.0",
-          "Microsoft.Extensions.Configuration.Json": "5.0.0",
-          "Microsoft.Extensions.FileProviders.Abstractions": "5.0.0",
-          "Microsoft.Extensions.FileProviders.Physical": "5.0.0"
-        }
-      },
-      "Microsoft.Extensions.DependencyInjection": {
-        "type": "Transitive",
-        "resolved": "5.0.0",
-        "contentHash": "Rc2kb/p3Ze6cP6rhFC3PJRdWGbLvSHZc0ev7YlyeU6FmHciDMLrhoVoTUEzKPhN5ZjFgKF1Cf5fOz8mCMIkvpA==",
-        "dependencies": {
-          "Microsoft.Extensions.DependencyInjection.Abstractions": "5.0.0"
-        }
-      },
-      "Microsoft.Extensions.DependencyInjection.Abstractions": {
-        "type": "Transitive",
-        "resolved": "5.0.0",
-        "contentHash": "ORj7Zh81gC69TyvmcUm9tSzytcy8AVousi+IVRAI8nLieQjOFryRusSFh7+aLk16FN9pQNqJAiMd7BTKINK0kA=="
-      },
-      "Microsoft.Extensions.FileProviders.Abstractions": {
-        "type": "Transitive",
-        "resolved": "5.0.0",
-        "contentHash": "iuZIiZ3mteEb+nsUqpGXKx2cGF+cv6gWPd5jqQI4hzqdiJ6I94ddLjKhQOuRW1lueHwocIw30xbSHGhQj0zjdQ==",
-        "dependencies": {
-          "Microsoft.Extensions.Primitives": "5.0.0"
-        }
-      },
-      "Microsoft.Extensions.FileProviders.Physical": {
-        "type": "Transitive",
-        "resolved": "5.0.0",
-        "contentHash": "1rkd8UO2qf21biwO7X0hL9uHP7vtfmdv/NLvKgCRHkdz1XnW8zVQJXyEYiN68WYpExgtVWn55QF0qBzgfh1mGg==",
-        "dependencies": {
-          "Microsoft.Extensions.FileProviders.Abstractions": "5.0.0",
-          "Microsoft.Extensions.FileSystemGlobbing": "5.0.0",
-          "Microsoft.Extensions.Primitives": "5.0.0"
-        }
-      },
-      "Microsoft.Extensions.FileSystemGlobbing": {
-        "type": "Transitive",
-        "resolved": "5.0.0",
-        "contentHash": "ArliS8lGk8sWRtrWpqI8yUVYJpRruPjCDT+EIjrgkA/AAPRctlAkRISVZ334chAKktTLzD1+PK8F5IZpGedSqA=="
-      },
-      "Microsoft.Extensions.Hosting": {
-        "type": "Transitive",
-        "resolved": "5.0.0",
-        "contentHash": "hiokSU1TOVfcqpQAnpiOzP2rE9p+niq92g5yeAnwlbSrUlIdIS6M8emCknZvhdOagQA9x5YWNwe1n0kFUwE0NQ==",
-        "dependencies": {
-          "Microsoft.Extensions.Configuration": "5.0.0",
-          "Microsoft.Extensions.Configuration.Abstractions": "5.0.0",
-          "Microsoft.Extensions.Configuration.Binder": "5.0.0",
-          "Microsoft.Extensions.Configuration.CommandLine": "5.0.0",
-          "Microsoft.Extensions.Configuration.EnvironmentVariables": "5.0.0",
-          "Microsoft.Extensions.Configuration.FileExtensions": "5.0.0",
-          "Microsoft.Extensions.Configuration.Json": "5.0.0",
-          "Microsoft.Extensions.Configuration.UserSecrets": "5.0.0",
-          "Microsoft.Extensions.DependencyInjection": "5.0.0",
-          "Microsoft.Extensions.DependencyInjection.Abstractions": "5.0.0",
-          "Microsoft.Extensions.FileProviders.Abstractions": "5.0.0",
-          "Microsoft.Extensions.FileProviders.Physical": "5.0.0",
-          "Microsoft.Extensions.Hosting.Abstractions": "5.0.0",
-          "Microsoft.Extensions.Logging": "5.0.0",
-          "Microsoft.Extensions.Logging.Abstractions": "5.0.0",
-          "Microsoft.Extensions.Logging.Configuration": "5.0.0",
-          "Microsoft.Extensions.Logging.Console": "5.0.0",
-          "Microsoft.Extensions.Logging.Debug": "5.0.0",
-          "Microsoft.Extensions.Logging.EventLog": "5.0.0",
-          "Microsoft.Extensions.Logging.EventSource": "5.0.0",
-          "Microsoft.Extensions.Options": "5.0.0"
-        }
-      },
-      "Microsoft.Extensions.Hosting.Abstractions": {
-        "type": "Transitive",
-        "resolved": "5.0.0",
-        "contentHash": "cbUOCePYBl1UhM+N2zmDSUyJ6cODulbtUd9gEzMFIK3RQDtP/gJsE08oLcBSXH3Q1RAQ0ex7OAB3HeTKB9bXpg==",
-        "dependencies": {
-          "Microsoft.Extensions.Configuration.Abstractions": "5.0.0",
-          "Microsoft.Extensions.DependencyInjection.Abstractions": "5.0.0",
-          "Microsoft.Extensions.FileProviders.Abstractions": "5.0.0"
-        }
-      },
-      "Microsoft.Extensions.Http": {
-        "type": "Transitive",
-        "resolved": "3.0.3",
-        "contentHash": "dcyB8szIcSynjVZRuFgqkZpPgTc5zeRSj1HMXSmNqWbHYKiPYJl8ZQgBHz6wmZNSUUNGpCs5uxUg8DZHHDC1Ew==",
-        "dependencies": {
-          "Microsoft.Extensions.DependencyInjection.Abstractions": "3.0.3",
-          "Microsoft.Extensions.Logging": "3.0.3",
-          "Microsoft.Extensions.Options": "3.0.3"
-        }
-      },
-      "Microsoft.Extensions.Logging": {
-        "type": "Transitive",
-        "resolved": "5.0.0",
-        "contentHash": "MgOwK6tPzB6YNH21wssJcw/2MKwee8b2gI7SllYfn6rvTpIrVvVS5HAjSU2vqSku1fwqRvWP0MdIi14qjd93Aw==",
-        "dependencies": {
-          "Microsoft.Extensions.DependencyInjection": "5.0.0",
-          "Microsoft.Extensions.DependencyInjection.Abstractions": "5.0.0",
-          "Microsoft.Extensions.Logging.Abstractions": "5.0.0",
-          "Microsoft.Extensions.Options": "5.0.0"
-        }
-      },
-      "Microsoft.Extensions.Logging.Abstractions": {
-        "type": "Transitive",
-        "resolved": "5.0.0",
-        "contentHash": "NxP6ahFcBnnSfwNBi2KH2Oz8Xl5Sm2krjId/jRR3I7teFphwiUoUeZPwTNA21EX+5PtjqmyAvKaOeBXcJjcH/w=="
-      },
-      "Microsoft.Extensions.Logging.Configuration": {
-        "type": "Transitive",
-        "resolved": "5.0.0",
-        "contentHash": "N3/d0HeMRnBekadbZlmbp+In8EvNNkQHSdbtRzjrGVckdZWpYs5GNrAfaYqVplDFW0WUedSaFJ3khB50BWYGsw==",
-        "dependencies": {
-          "Microsoft.Extensions.Configuration": "5.0.0",
-          "Microsoft.Extensions.Configuration.Abstractions": "5.0.0",
-          "Microsoft.Extensions.Configuration.Binder": "5.0.0",
-          "Microsoft.Extensions.DependencyInjection.Abstractions": "5.0.0",
-          "Microsoft.Extensions.Logging": "5.0.0",
-          "Microsoft.Extensions.Logging.Abstractions": "5.0.0",
-          "Microsoft.Extensions.Options": "5.0.0",
-          "Microsoft.Extensions.Options.ConfigurationExtensions": "5.0.0"
-        }
-      },
-      "Microsoft.Extensions.Logging.Console": {
-        "type": "Transitive",
-        "resolved": "5.0.0",
-        "contentHash": "jH0wbWhfvXjOVmCkbra4vbiovDtTUIWLQjCeJ7Xun3h4AHvwfzm7V7wlsXKs3tNnPrsCxZ9oaV0vUAgGY1JxOA==",
-        "dependencies": {
-          "Microsoft.Extensions.Configuration.Abstractions": "5.0.0",
-          "Microsoft.Extensions.DependencyInjection.Abstractions": "5.0.0",
-          "Microsoft.Extensions.Logging": "5.0.0",
-          "Microsoft.Extensions.Logging.Abstractions": "5.0.0",
-          "Microsoft.Extensions.Logging.Configuration": "5.0.0",
-          "Microsoft.Extensions.Options": "5.0.0",
-          "Microsoft.Extensions.Options.ConfigurationExtensions": "5.0.0"
-        }
-      },
-      "Microsoft.Extensions.Logging.Debug": {
-        "type": "Transitive",
-        "resolved": "5.0.0",
-        "contentHash": "9dvt0xqRrClvhaPNpfyS39WxnW9G55l5lrV5ZX7IrEgwo4VwtmJKtoPiKVYKbhAuOBGUI5WY3hWLvF+PSbJp5A==",
-        "dependencies": {
-          "Microsoft.Extensions.DependencyInjection.Abstractions": "5.0.0",
-          "Microsoft.Extensions.Logging": "5.0.0",
-          "Microsoft.Extensions.Logging.Abstractions": "5.0.0"
-        }
-      },
-      "Microsoft.Extensions.Logging.EventLog": {
-        "type": "Transitive",
-        "resolved": "5.0.0",
-        "contentHash": "CYzsgF2lqgahGl/HuErsIDaZZ9ueN+MBjGfO/0jVDLPaXLaywxlGKFpDgXMaB053DRYZwD1H2Lb1I60mTXS3jg==",
-        "dependencies": {
-          "Microsoft.Extensions.DependencyInjection.Abstractions": "5.0.0",
-          "Microsoft.Extensions.Logging": "5.0.0",
-          "Microsoft.Extensions.Logging.Abstractions": "5.0.0",
-          "Microsoft.Extensions.Options": "5.0.0",
-          "System.Diagnostics.EventLog": "5.0.0"
-        }
-      },
-      "Microsoft.Extensions.Logging.EventSource": {
-        "type": "Transitive",
-        "resolved": "5.0.0",
-        "contentHash": "hF+D6PJkrM0qXcSEGs1BwZwgP8c0BRkj26P/5wmYTcHKOp52GRey/Z/YKRmRIHIrXxj9tz/JgIjU9oWmiJ5HMw==",
-        "dependencies": {
-          "Microsoft.Extensions.DependencyInjection.Abstractions": "5.0.0",
-          "Microsoft.Extensions.Logging": "5.0.0",
-          "Microsoft.Extensions.Logging.Abstractions": "5.0.0",
-          "Microsoft.Extensions.Options": "5.0.0",
-          "Microsoft.Extensions.Primitives": "5.0.0"
-        }
-      },
-      "Microsoft.Extensions.Options": {
-        "type": "Transitive",
-        "resolved": "5.0.0",
-        "contentHash": "CBvR92TCJ5uBIdd9/HzDSrxYak+0W/3+yxrNg8Qm6Bmrkh5L+nu6m3WeazQehcZ5q1/6dDA7J5YdQjim0165zg==",
-        "dependencies": {
-          "Microsoft.Extensions.DependencyInjection.Abstractions": "5.0.0",
-          "Microsoft.Extensions.Primitives": "5.0.0"
-        }
-      },
-      "Microsoft.Extensions.Options.ConfigurationExtensions": {
-        "type": "Transitive",
-        "resolved": "5.0.0",
-        "contentHash": "280RxNJqOeQqq47aJLy5D9LN61CAWeuRA83gPToQ8B9jl9SNdQ5EXjlfvF66zQI5AXMl+C/3hGnbtIEN+X3mqA==",
-        "dependencies": {
-          "Microsoft.Extensions.Configuration.Abstractions": "5.0.0",
-          "Microsoft.Extensions.Configuration.Binder": "5.0.0",
-          "Microsoft.Extensions.DependencyInjection.Abstractions": "5.0.0",
-          "Microsoft.Extensions.Options": "5.0.0",
-          "Microsoft.Extensions.Primitives": "5.0.0"
-        }
-      },
-      "Microsoft.Extensions.Primitives": {
-        "type": "Transitive",
-        "resolved": "5.0.1",
-        "contentHash": "5WPSmL4YeP7eW+Vc8XZ4DwjYWBAiSwDV9Hm63JJWcz1Ie3Xjv4KuJXzgCstj48LkLfVCYa7mLcx7y+q6yqVvtw=="
-      },
-      "Microsoft.Graph.Core": {
-        "type": "Transitive",
-        "resolved": "2.0.8",
-        "contentHash": "CcsCgY1O+LQaKMJkQCpVZPmK6uiFFUu49MwqTxoTBYtFG2/NwyGAIpla5gct8jWlS0DBKXWAyRlIzKt/6UGIDQ==",
-        "dependencies": {
-          "Azure.Core": "1.22.0",
-          "Microsoft.Identity.Client": "4.41.0",
-          "Microsoft.IdentityModel.Protocols.OpenIdConnect": "6.15.1",
-          "System.Diagnostics.DiagnosticSource": "4.7.1",
-          "System.Security.Claims": "4.3.0",
-          "System.Text.Json": "6.0.2"
-        }
-      },
-      "Microsoft.Identity.Client.Extensions.Msal": {
-        "type": "Transitive",
-        "resolved": "2.19.3",
-        "contentHash": "zVVZjn8aW7W79rC1crioDgdOwaFTQorsSO6RgVlDDjc7MvbEGz071wSNrjVhzR0CdQn6Sefx7Abf1o7vasmrLg==",
-        "dependencies": {
-          "Microsoft.Identity.Client": "4.38.0",
-          "System.Security.Cryptography.ProtectedData": "4.5.0"
-        }
-      },
-      "Microsoft.IdentityModel.JsonWebTokens": {
-        "type": "Transitive",
-        "resolved": "6.17.0",
-        "contentHash": "I3cSVE185qF3a222/iQIdmBFhrhZBtz7wZ1RUUbMuHC1un79XCI7vggbWdmbqIttFcUoeziemadO6t+3FLjcSA==",
-        "dependencies": {
-          "Microsoft.IdentityModel.Tokens": "6.17.0"
-        }
-      },
-      "Microsoft.IdentityModel.Logging": {
-        "type": "Transitive",
-        "resolved": "6.17.0",
-        "contentHash": "Ix6/CMLDoo939NDf1ARDuGK6YERY7pAX9WYbfwb4gZqx7r52unMFIykJk+zlEBX7jjtbDz/0uzikQFvheV9KsQ=="
-      },
-      "Microsoft.IdentityModel.Protocols": {
-        "type": "Transitive",
-        "resolved": "6.15.1",
-        "contentHash": "6nHr+4yE8vj620Vy4L0pl7kmkvWc06wBrJ+AOo/gjqzu/UD/MYgySUqRGlZYrvvNmKkUWMw4hdn78MPCb4bstA==",
-        "dependencies": {
-          "Microsoft.IdentityModel.Logging": "6.15.1",
-          "Microsoft.IdentityModel.Tokens": "6.15.1"
-        }
-      },
-      "Microsoft.IdentityModel.Protocols.OpenIdConnect": {
-        "type": "Transitive",
-        "resolved": "6.15.1",
-        "contentHash": "WwecgT/PNrytLNUWjkYtnnG2LXMAzkINSaZM+8dPPiEpOGz1bQDBWAenTSurYICxGoA1sOPriFXk+ocnQyprKw==",
-        "dependencies": {
-          "Microsoft.IdentityModel.Protocols": "6.15.1",
-          "System.IdentityModel.Tokens.Jwt": "6.15.1"
-        }
-      },
-      "Microsoft.IdentityModel.Tokens": {
-        "type": "Transitive",
-        "resolved": "6.17.0",
-        "contentHash": "mhOe+d9BQg5U45TkTCyXAFOjl7RvwaFj6v9qo8b+WFolkuGsfjSFfQ+WI9D3ho9sD/fK75gvL4JptmjLzyUPkw==",
-        "dependencies": {
-          "Microsoft.CSharp": "4.5.0",
-          "Microsoft.IdentityModel.Logging": "6.17.0",
-          "System.Security.Cryptography.Cng": "4.5.0"
-        }
-      },
-      "Microsoft.NETCore.Platforms": {
-        "type": "Transitive",
-        "resolved": "5.0.0",
-        "contentHash": "VyPlqzH2wavqquTcYpkIIAQ6WdenuKoFN0BdYBbCWsclXacSOHNQn66Gt4z5NBqEYW0FAPm5rlvki9ZiCij5xQ=="
-      },
-      "Microsoft.NETCore.Targets": {
-        "type": "Transitive",
-        "resolved": "1.1.0",
-        "contentHash": "aOZA3BWfz9RXjpzt0sRJJMjAscAUm3Hoa4UWAfceV9UTYxgwZ1lZt5nO2myFf+/jetYQo4uTP7zS8sJY67BBxg=="
-      },
-      "Microsoft.Win32.Registry": {
-        "type": "Transitive",
-        "resolved": "5.0.0",
-        "contentHash": "dDoKi0PnDz31yAyETfRntsLArTlVAVzUzCIvvEDsDsucrl33Dl8pIJG06ePTJTI3tGpeyHS9Cq7Foc/s4EeKcg==",
-        "dependencies": {
-          "System.Security.AccessControl": "5.0.0",
-          "System.Security.Principal.Windows": "5.0.0"
-        }
-      },
-      "Microsoft.Win32.SystemEvents": {
-        "type": "Transitive",
-        "resolved": "5.0.0",
-        "contentHash": "Bh6blKG8VAKvXiLe2L+sEsn62nc1Ij34MrNxepD2OCrS5cpCwQa9MeLyhVQPQ/R4Wlzwuy6wMK8hLb11QPDRsQ==",
-        "dependencies": {
-          "Microsoft.NETCore.Platforms": "5.0.0"
-        }
-      },
-      "System.Collections": {
-        "type": "Transitive",
-        "resolved": "4.3.0",
-        "contentHash": "3Dcj85/TBdVpL5Zr+gEEBUuFe2icOnLalmEh9hfck1PTYbbyWuZgh4fmm2ysCLTrqLQw6t3TgTyJ+VLp+Qb+Lw==",
-        "dependencies": {
-          "Microsoft.NETCore.Platforms": "1.1.0",
-          "Microsoft.NETCore.Targets": "1.1.0",
-          "System.Runtime": "4.3.0"
-        }
-      },
-      "System.Diagnostics.DiagnosticSource": {
-        "type": "Transitive",
-        "resolved": "5.0.0",
-        "contentHash": "tCQTzPsGZh/A9LhhA6zrqCRV4hOHsK90/G7q3Khxmn6tnB1PuNU0cRaKANP2AWcF9bn0zsuOoZOSrHuJk6oNBA=="
-      },
-      "System.Diagnostics.EventLog": {
-        "type": "Transitive",
-        "resolved": "5.0.0",
-        "contentHash": "FHkCwUfsTs+/5tsK+c0egLfacUgbhvcwi3wUFWSEEArSXao343mYqcpOVVFMlcCkdNtjU4YwAWaKYwal6f02og==",
-        "dependencies": {
-          "Microsoft.NETCore.Platforms": "5.0.0",
-          "Microsoft.Win32.Registry": "5.0.0",
-          "System.Security.Principal.Windows": "5.0.0"
-        }
-      },
-      "System.Drawing.Common": {
-        "type": "Transitive",
-        "resolved": "5.0.0",
-        "contentHash": "SztFwAnpfKC8+sEKXAFxCBWhKQaEd97EiOL7oZJZP56zbqnLpmxACWA8aGseaUExciuEAUuR9dY8f7HkTRAdnw==",
-        "dependencies": {
-          "Microsoft.Win32.SystemEvents": "5.0.0"
-        }
-      },
-      "System.Formats.Asn1": {
-        "type": "Transitive",
-        "resolved": "5.0.0",
-        "contentHash": "MTvUIktmemNB+El0Fgw9egyqT9AYSIk6DTJeoDSpc3GIHxHCMo8COqkWT1mptX5tZ1SlQ6HJZ0OsSvMth1c12w=="
-      },
-      "System.Globalization": {
-        "type": "Transitive",
-        "resolved": "4.3.0",
-        "contentHash": "kYdVd2f2PAdFGblzFswE4hkNANJBKRmsfa2X5LG2AcWE1c7/4t0pYae1L8vfZ5xvE2nK/R9JprtToA61OSHWIg==",
-        "dependencies": {
-          "Microsoft.NETCore.Platforms": "1.1.0",
-          "Microsoft.NETCore.Targets": "1.1.0",
-          "System.Runtime": "4.3.0"
-        }
-      },
-      "System.IO": {
-        "type": "Transitive",
-        "resolved": "4.3.0",
-        "contentHash": "3qjaHvxQPDpSOYICjUoTsmoq5u6QJAFRUITgeT/4gqkF1bajbSmb1kwSxEA8AHlofqgcKJcM8udgieRNhaJ5Cg==",
-        "dependencies": {
-          "Microsoft.NETCore.Platforms": "1.1.0",
-          "Microsoft.NETCore.Targets": "1.1.0",
-          "System.Runtime": "4.3.0",
-          "System.Text.Encoding": "4.3.0",
-          "System.Threading.Tasks": "4.3.0"
-        }
-      },
-      "System.IO.Hashing": {
-        "type": "Transitive",
-        "resolved": "6.0.0",
-        "contentHash": "Rfm2jYCaUeGysFEZjDe7j1R4x6Z6BzumS/vUT5a1AA/AWJuGX71PoGB0RmpyX3VmrGqVnAwtfMn39OHR8Y/5+g=="
-      },
-      "System.Memory": {
-        "type": "Transitive",
-        "resolved": "4.5.4",
-        "contentHash": "1MbJTHS1lZ4bS4FmsJjnuGJOu88ZzTT2rLvrhW7Ygic+pC0NWA+3hgAen0HRdsocuQXCkUTdFn9yHJJhsijDXw=="
-      },
-      "System.Memory.Data": {
-        "type": "Transitive",
-        "resolved": "1.0.2",
-        "contentHash": "JGkzeqgBsiZwKJZ1IxPNsDFZDhUvuEdX8L8BDC8N3KOj+6zMcNU28CNN59TpZE/VJYy9cP+5M+sbxtWJx3/xtw==",
-        "dependencies": {
-          "System.Text.Encodings.Web": "4.7.2",
-          "System.Text.Json": "4.6.0"
-        }
-      },
-      "System.Numerics.Vectors": {
-        "type": "Transitive",
-        "resolved": "4.5.0",
-        "contentHash": "QQTlPTl06J/iiDbJCiepZ4H//BVraReU4O4EoRw1U02H5TLUIT7xn3GnDp9AXPSlJUDyFs4uWjWafNX6WrAojQ=="
-      },
-      "System.Reflection": {
-        "type": "Transitive",
-        "resolved": "4.3.0",
-        "contentHash": "KMiAFoW7MfJGa9nDFNcfu+FpEdiHpWgTcS2HdMpDvt9saK3y/G4GwprPyzqjFH9NTaGPQeWNHU+iDlDILj96aQ==",
-        "dependencies": {
-          "Microsoft.NETCore.Platforms": "1.1.0",
-          "Microsoft.NETCore.Targets": "1.1.0",
-          "System.IO": "4.3.0",
-          "System.Reflection.Primitives": "4.3.0",
-          "System.Runtime": "4.3.0"
-        }
-      },
-      "System.Reflection.Primitives": {
-        "type": "Transitive",
-        "resolved": "4.3.0",
-        "contentHash": "5RXItQz5As4xN2/YUDxdpsEkMhvw3e6aNveFXUn4Hl/udNTCNhnKp8lT9fnc3MhvGKh1baak5CovpuQUXHAlIA==",
-        "dependencies": {
-          "Microsoft.NETCore.Platforms": "1.1.0",
-          "Microsoft.NETCore.Targets": "1.1.0",
-          "System.Runtime": "4.3.0"
-        }
-      },
-      "System.Resources.ResourceManager": {
-        "type": "Transitive",
-        "resolved": "4.3.0",
-        "contentHash": "/zrcPkkWdZmI4F92gL/TPumP98AVDu/Wxr3CSJGQQ+XN6wbRZcyfSKVoPo17ilb3iOr0cCRqJInGwNMolqhS8A==",
-        "dependencies": {
-          "Microsoft.NETCore.Platforms": "1.1.0",
-          "Microsoft.NETCore.Targets": "1.1.0",
-          "System.Globalization": "4.3.0",
-          "System.Reflection": "4.3.0",
-          "System.Runtime": "4.3.0"
-        }
-      },
-      "System.Runtime": {
-        "type": "Transitive",
-        "resolved": "4.3.0",
-        "contentHash": "JufQi0vPQ0xGnAczR13AUFglDyVYt4Kqnz1AZaiKZ5+GICq0/1MH/mO/eAJHt/mHW1zjKBJd7kV26SrxddAhiw==",
-        "dependencies": {
-          "Microsoft.NETCore.Platforms": "1.1.0",
-          "Microsoft.NETCore.Targets": "1.1.0"
-        }
-      },
-      "System.Runtime.CompilerServices.Unsafe": {
-        "type": "Transitive",
-        "resolved": "6.0.0",
-        "contentHash": "/iUeP3tq1S0XdNNoMz5C9twLSrM/TH+qElHkXWaPvuNOt+99G75NrV0OS2EqHx5wMN7popYjpc8oTjC1y16DLg=="
-      },
-      "System.Runtime.Extensions": {
-        "type": "Transitive",
-        "resolved": "4.3.0",
-        "contentHash": "guW0uK0fn5fcJJ1tJVXYd7/1h5F+pea1r7FLSOz/f8vPEqbR2ZAknuRDvTQ8PzAilDveOxNjSfr0CHfIQfFk8g==",
-        "dependencies": {
-          "Microsoft.NETCore.Platforms": "1.1.0",
-          "Microsoft.NETCore.Targets": "1.1.0",
-          "System.Runtime": "4.3.0"
-        }
-      },
-      "System.Security.AccessControl": {
-        "type": "Transitive",
-        "resolved": "5.0.0",
-        "contentHash": "dagJ1mHZO3Ani8GH0PHpPEe/oYO+rVdbQjvjJkBRNQkX4t0r1iaeGn8+/ybkSLEan3/slM0t59SVdHzuHf2jmw==",
-        "dependencies": {
-          "Microsoft.NETCore.Platforms": "5.0.0",
-          "System.Security.Principal.Windows": "5.0.0"
-        }
-      },
-      "System.Security.Claims": {
-        "type": "Transitive",
-        "resolved": "4.3.0",
-        "contentHash": "P/+BR/2lnc4PNDHt/TPBAWHVMLMRHsyYZbU1NphW4HIWzCggz8mJbTQQ3MKljFE7LS3WagmVFuBgoLcFzYXlkA==",
-        "dependencies": {
-          "System.Collections": "4.3.0",
-          "System.Globalization": "4.3.0",
-          "System.IO": "4.3.0",
-          "System.Resources.ResourceManager": "4.3.0",
-          "System.Runtime": "4.3.0",
-          "System.Runtime.Extensions": "4.3.0",
-          "System.Security.Principal": "4.3.0"
-        }
-      },
-      "System.Security.Cryptography.Cng": {
-        "type": "Transitive",
-        "resolved": "5.0.0",
-        "contentHash": "jIMXsKn94T9JY7PvPq/tMfqa6GAaHpElRDpmG+SuL+D3+sTw2M8VhnibKnN8Tq+4JqbPJ/f+BwtLeDMEnzAvRg==",
-        "dependencies": {
-          "System.Formats.Asn1": "5.0.0"
-        }
-      },
-      "System.Security.Cryptography.Pkcs": {
-        "type": "Transitive",
-        "resolved": "5.0.0",
-        "contentHash": "9TPLGjBCGKmNvG8pjwPeuYy0SMVmGZRwlTZvyPHDbYv/DRkoeumJdfumaaDNQzVGMEmbWtg07zUpSW9q70IlDQ==",
-        "dependencies": {
-          "System.Formats.Asn1": "5.0.0",
-          "System.Security.Cryptography.Cng": "5.0.0"
-        }
-      },
-      "System.Security.Cryptography.ProtectedData": {
-        "type": "Transitive",
-        "resolved": "4.7.0",
-        "contentHash": "ehYW0m9ptxpGWvE4zgqongBVWpSDU/JCFD4K7krxkQwSz/sFQjEXCUqpvencjy6DYDbn7Ig09R8GFffu8TtneQ=="
-      },
-      "System.Security.Cryptography.Xml": {
-        "type": "Transitive",
-        "resolved": "5.0.0",
-        "contentHash": "MYmkHtCW+paFmPGFDktnLdOeH3zUrNchbZNki87E1ejNSMm9enSRbJokmvFrsWUrDE4bRE1lVeAle01+t6SGhA==",
-        "dependencies": {
-          "System.Security.Cryptography.Pkcs": "5.0.0",
-          "System.Security.Permissions": "5.0.0"
-        }
-      },
-      "System.Security.Permissions": {
-        "type": "Transitive",
-        "resolved": "5.0.0",
-        "contentHash": "uE8juAhEkp7KDBCdjDIE3H9R1HJuEHqeqX8nLX9gmYKWwsqk3T5qZlPx8qle5DPKimC/Fy3AFTdV7HamgCh9qQ==",
-        "dependencies": {
-          "System.Security.AccessControl": "5.0.0",
-          "System.Windows.Extensions": "5.0.0"
-        }
-      },
-      "System.Security.Principal": {
-        "type": "Transitive",
-        "resolved": "4.3.0",
-        "contentHash": "I1tkfQlAoMM2URscUtpcRo/hX0jinXx6a/KUtEQoz3owaYwl3qwsO8cbzYVVnjxrzxjHo3nJC+62uolgeGIS9A==",
-        "dependencies": {
-          "System.Runtime": "4.3.0"
-        }
-      },
-      "System.Security.Principal.Windows": {
-        "type": "Transitive",
-        "resolved": "5.0.0",
-        "contentHash": "t0MGLukB5WAVU9bO3MGzvlGnyJPgUlcwerXn1kzBRjwLKixT96XV0Uza41W49gVd8zEMFu9vQEFlv0IOrytICA=="
-      },
-      "System.Text.Encoding": {
-        "type": "Transitive",
-        "resolved": "4.3.0",
-        "contentHash": "BiIg+KWaSDOITze6jGQynxg64naAPtqGHBwDrLaCtixsa5bKiR8dpPOHA7ge3C0JJQizJE+sfkz1wV+BAKAYZw==",
-        "dependencies": {
-          "Microsoft.NETCore.Platforms": "1.1.0",
-          "Microsoft.NETCore.Targets": "1.1.0",
-          "System.Runtime": "4.3.0"
-        }
-      },
-      "System.Text.Encodings.Web": {
-        "type": "Transitive",
-        "resolved": "6.0.0",
-        "contentHash": "Vg8eB5Tawm1IFqj4TVK1czJX89rhFxJo9ELqc/Eiq0eXy13RK00eubyU6TJE6y+GQXjyV5gSfiewDUZjQgSE0w==",
-        "dependencies": {
-          "System.Runtime.CompilerServices.Unsafe": "6.0.0"
-        }
-      },
-      "System.Text.Json": {
-        "type": "Transitive",
-        "resolved": "6.0.2",
-        "contentHash": "0nE2gwXLn3PTBOPwORLqwuYvWB+Beomt9ZBX+6LmogMNKUvfD1SoDb/ycB1vBntT94rGaB/SvxEyeLu14H6aEg==",
-        "dependencies": {
-          "System.Runtime.CompilerServices.Unsafe": "6.0.0",
-          "System.Text.Encodings.Web": "6.0.0"
-        }
-      },
-      "System.Threading.Tasks": {
-        "type": "Transitive",
-        "resolved": "4.3.0",
-        "contentHash": "LbSxKEdOUhVe8BezB/9uOGGppt+nZf6e1VFyw6v3DN6lqitm0OSn2uXMOdtP0M3W4iMcqcivm2J6UgqiwwnXiA==",
-        "dependencies": {
-          "Microsoft.NETCore.Platforms": "1.1.0",
-          "Microsoft.NETCore.Targets": "1.1.0",
-          "System.Runtime": "4.3.0"
-        }
-      },
-      "System.Threading.Tasks.Extensions": {
-        "type": "Transitive",
-        "resolved": "4.5.4",
-        "contentHash": "zteT+G8xuGu6mS+mzDzYXbzS7rd3K6Fjb9RiZlYlJPam2/hU7JCBZBVEcywNuR+oZ1ncTvc/cq0faRr3P01OVg=="
-      },
-      "System.Windows.Extensions": {
-        "type": "Transitive",
-        "resolved": "5.0.0",
-        "contentHash": "c1ho9WU9ZxMZawML+ssPKZfdnrg/OjR3pe0m9v8230z3acqphwvPJqzAkH54xRYm5ntZHGG1EPP3sux9H3qSPg==",
-        "dependencies": {
-          "System.Drawing.Common": "5.0.0"
-        }
-      }
-    }
-  }
->>>>>>> 3a93de48
+{
+  "version": 1,
+  "dependencies": {
+    "net6.0": {
+      "Azure.Core": {
+        "type": "Direct",
+        "requested": "[1.24.0, )",
+        "resolved": "1.24.0",
+        "contentHash": "+/qI1j2oU1S4/nvxb2k/wDsol00iGf1AyJX5g3epV7eOpQEP/2xcgh/cxgKMeFgn3U2fmgSiBnQZdkV+l5y0Uw==",
+        "dependencies": {
+          "Microsoft.Bcl.AsyncInterfaces": "1.1.1",
+          "System.Diagnostics.DiagnosticSource": "4.6.0",
+          "System.Memory.Data": "1.0.2",
+          "System.Numerics.Vectors": "4.5.0",
+          "System.Text.Encodings.Web": "4.7.2",
+          "System.Text.Json": "4.7.2",
+          "System.Threading.Tasks.Extensions": "4.5.4"
+        }
+      },
+      "Azure.Data.Tables": {
+        "type": "Direct",
+        "requested": "[12.5.0, )",
+        "resolved": "12.5.0",
+        "contentHash": "XeIxPf+rF1NXkX3NJSB0ZTNgU233vyPXGmaFsR0lUVibtWP/lj+Qu1FcPxoslURcX0KC+UgTb226nqVdHjoweQ==",
+        "dependencies": {
+          "Azure.Core": "1.22.0",
+          "System.Text.Json": "4.7.2"
+        }
+      },
+      "Azure.Identity": {
+        "type": "Direct",
+        "requested": "[1.6.0, )",
+        "resolved": "1.6.0",
+        "contentHash": "EycyMsb6rD2PK9P0SyibFfEhvWWttdrYhyPF4f41uzdB/44yQlV+2Wehxyg489Rj6gbPvSPgbKq0xsHJBhipZA==",
+        "dependencies": {
+          "Azure.Core": "1.24.0",
+          "Microsoft.Identity.Client": "4.39.0",
+          "Microsoft.Identity.Client.Extensions.Msal": "2.19.3",
+          "System.Memory": "4.5.4",
+          "System.Security.Cryptography.ProtectedData": "4.7.0",
+          "System.Text.Json": "4.7.2",
+          "System.Threading.Tasks.Extensions": "4.5.4"
+        }
+      },
+      "Azure.Messaging.EventGrid": {
+        "type": "Direct",
+        "requested": "[4.10.0, )",
+        "resolved": "4.10.0",
+        "contentHash": "X3dh3Cek/7wFPUrBJ2KbnkJteGjWvKBoSBmD/uQm8reMIavCFTKhnl95F937eLn/2cSsm5l3oPHtYPFtDerA7Q==",
+        "dependencies": {
+          "Azure.Core": "1.24.0",
+          "System.Memory.Data": "1.0.2",
+          "System.Text.Json": "4.7.2"
+        }
+      },
+      "Azure.ResourceManager": {
+        "type": "Direct",
+        "requested": "[1.0.0, )",
+        "resolved": "1.0.0",
+        "contentHash": "UGaoiPcJ8a9Et030+F3zc2KhTssPAgPm7uXm4E9kyNI4jYYenUe6zj2J1bTimaTfcOZnn5scSjSYxKtZCzftcA==",
+        "dependencies": {
+          "Azure.Core": "1.24.0",
+          "System.Text.Json": "4.7.2"
+        }
+      },
+      "Azure.ResourceManager.Compute": {
+        "type": "Direct",
+        "requested": "[1.0.0-beta.8, )",
+        "resolved": "1.0.0-beta.8",
+        "contentHash": "rYYjjmEdmcOa8O4UgO/bdJ/qQclNZjuHdalxRJ0AhUHCORcM1f1BbIKR9CoN83IpfuEE+X+n5XY9QZcKvfrGVA==",
+        "dependencies": {
+          "Azure.Core": "1.24.0",
+          "Azure.ResourceManager": "1.0.0",
+          "System.Text.Json": "4.7.2"
+        }
+      },
+      "Azure.ResourceManager.Network": {
+        "type": "Direct",
+        "requested": "[1.0.0-beta.7, )",
+        "resolved": "1.0.0-beta.7",
+        "contentHash": "Ih8tb6OwxEEEEXATVzgX6oHJzVr9p4X6GfOfBnNAI3aIt9+G8blyQLltaCcJAGJ+dO1sBT/Nalgj/HinO+cBlw==",
+        "dependencies": {
+          "Azure.Core": "1.24.0",
+          "Azure.ResourceManager": "1.0.0",
+          "System.Text.Json": "4.7.2"
+        }
+      },
+      "Azure.ResourceManager.Resources": {
+        "type": "Direct",
+        "requested": "[1.0.0, )",
+        "resolved": "1.0.0",
+        "contentHash": "oNQRWfh05v9BiY8DMQjV+++kVafR+3ry2FGfMKObovKNfAb4i5J6DQpv0CUIx4jeIZe0fnhxyXRRCe293YtMqw==",
+        "dependencies": {
+          "Azure.Core": "1.24.0",
+          "Azure.ResourceManager": "1.0.0",
+          "System.Text.Json": "4.7.2"
+        }
+      },
+      "Azure.ResourceManager.Storage": {
+        "type": "Direct",
+        "requested": "[1.0.0-beta.8, )",
+        "resolved": "1.0.0-beta.8",
+        "contentHash": "tlVqStqG53lyGxr0dRq2KSkFdeC/+NQImWgsRXD9o5R4qBia4cx7zAGYBlnDeUxh1WldSZF5ZsBi2n5SAwxbxQ==",
+        "dependencies": {
+          "Azure.Core": "1.24.0",
+          "Azure.ResourceManager": "1.0.0",
+          "System.Text.Json": "4.7.2"
+        }
+      },
+      "Azure.Storage.Blobs": {
+        "type": "Direct",
+        "requested": "[12.11.0, )",
+        "resolved": "12.11.0",
+        "contentHash": "50eRjIhY7Q1JN7kT2MSawDKCcwSb7uRZUkz00P/BLjSg47gm2hxUYsnJPyvzCHntYMbOWzrvaVQTwYwXabaR5Q==",
+        "dependencies": {
+          "Azure.Storage.Common": "12.10.0",
+          "System.Text.Json": "4.7.2"
+        }
+      },
+      "Azure.Storage.Queues": {
+        "type": "Direct",
+        "requested": "[12.9.0, )",
+        "resolved": "12.9.0",
+        "contentHash": "jDiyHtsCUCrWNvZW7SjJnJb46UhpdgQrWCbL8aWpapDHlq9LvbvxYpfLh4dfKAz09QiTznLMIU3i+md9+7GzqQ==",
+        "dependencies": {
+          "Azure.Storage.Common": "12.10.0",
+          "System.Memory.Data": "1.0.2",
+          "System.Text.Json": "4.7.2"
+        }
+      },
+      "Faithlife.Utility": {
+        "type": "Direct",
+        "requested": "[0.12.2, )",
+        "resolved": "0.12.2",
+        "contentHash": "JgMAGj8ekeAzKkagubXqf1UqgfHq89GyA1UQYWbkAe441uRr2Rh2rktkx5Z0LPwmD/aOqu9cxjekD2GZjP8rbw=="
+      },
+      "Microsoft.Azure.Functions.Worker": {
+        "type": "Direct",
+        "requested": "[1.6.0, )",
+        "resolved": "1.6.0",
+        "contentHash": "Gzq2IPcMCym6wPpFayLbuvhrfr72OEInJJlKaIAqU9+HldVaTt54cm3hPe7kIok+QuWnwb/TtYtlmrkR0Nbhsg==",
+        "dependencies": {
+          "Azure.Core": "1.10.0",
+          "Microsoft.Azure.Functions.Worker.Core": "1.4.0",
+          "Microsoft.Azure.Functions.Worker.Grpc": "1.3.1",
+          "Microsoft.Extensions.Hosting": "5.0.0",
+          "Microsoft.Extensions.Hosting.Abstractions": "5.0.0"
+        }
+      },
+      "Microsoft.Azure.Functions.Worker.Extensions.EventGrid": {
+        "type": "Direct",
+        "requested": "[2.1.0, )",
+        "resolved": "2.1.0",
+        "contentHash": "8Kjhxaj2gK2Bi5K5jiNAG/e9tTlRItFNCINj+kfUDMBbf5lsiZUBChyAQCxrnITeHKkwAtgXB7GBX4W1Xcoc0A==",
+        "dependencies": {
+          "Microsoft.Azure.Functions.Worker.Extensions.Abstractions": "1.0.0"
+        }
+      },
+      "Microsoft.Azure.Functions.Worker.Extensions.Http": {
+        "type": "Direct",
+        "requested": "[3.0.13, )",
+        "resolved": "3.0.13",
+        "contentHash": "GX41psGbjLSPKuFnBcGGB7PAAdhfLsgxvGVsyGq/jQwgGwjAVRRx2UbSl35+imKwCPZdT5vGjq6YV1rgXIeEvA==",
+        "dependencies": {
+          "Microsoft.Azure.Functions.Worker.Extensions.Abstractions": "1.0.0"
+        }
+      },
+      "Microsoft.Azure.Functions.Worker.Extensions.SignalRService": {
+        "type": "Direct",
+        "requested": "[1.7.0, )",
+        "resolved": "1.7.0",
+        "contentHash": "mgk7ZnrXLPCI70cYgqxi+TJMJJgRMPYzZwIFMpxP2cto3D6XSxbF8eGj46T4DwopBBqWpfJ4Y2QFB93hNb4Yxg==",
+        "dependencies": {
+          "Microsoft.Azure.Functions.Worker.Extensions.Abstractions": "1.1.0",
+          "Microsoft.Extensions.Primitives": "5.0.1",
+          "System.Text.Json": "5.0.2"
+        }
+      },
+      "Microsoft.Azure.Functions.Worker.Extensions.Storage": {
+        "type": "Direct",
+        "requested": "[5.0.0, )",
+        "resolved": "5.0.0",
+        "contentHash": "VwcmWk29//8CkXCxCR7vxMnqsuh+O0018eavRCGscI+uRKHdvlHDG97vwfdwuTzwKuoo7ztQbAvHfkp+sxoiEQ==",
+        "dependencies": {
+          "Microsoft.Azure.Functions.Worker.Extensions.Storage.Blobs": "5.0.0",
+          "Microsoft.Azure.Functions.Worker.Extensions.Storage.Queues": "5.0.0"
+        }
+      },
+      "Microsoft.Azure.Functions.Worker.Extensions.Timer": {
+        "type": "Direct",
+        "requested": "[4.1.0, )",
+        "resolved": "4.1.0",
+        "contentHash": "8HvZaChaw40EKBfBew0XG132YhO6bEw0nznvey7gkhm9thUe6wkA2LXTXHXxcYefbx0rlh57WedSiJgKTG7MvQ==",
+        "dependencies": {
+          "Microsoft.Azure.Functions.Worker.Extensions.Abstractions": "1.0.0"
+        }
+      },
+      "Microsoft.Azure.Functions.Worker.Sdk": {
+        "type": "Direct",
+        "requested": "[1.3.0, )",
+        "resolved": "1.3.0",
+        "contentHash": "g9oXOl9xr1O3alWItAiYLNu3BnXebLW51BRB06yuO86LPGRZewyJu88EwUdC2NU9wnIeE3/ObMuEAnRALZeuTQ==",
+        "dependencies": {
+          "Microsoft.Azure.Functions.Worker.Sdk.Analyzers": "1.1.0"
+        }
+      },
+      "Microsoft.Extensions.Logging.ApplicationInsights": {
+        "type": "Direct",
+        "requested": "[2.20.0, )",
+        "resolved": "2.20.0",
+        "contentHash": "phuNUDeTlffkJi6zAsMQNOpijNOQ4Olda1WL2L+F33u4fqXmY+EGQnPg81rHW6dOXIYCQvrQUr2gVN5NNMvwKA==",
+        "dependencies": {
+          "Microsoft.ApplicationInsights": "2.20.0",
+          "Microsoft.Extensions.Logging": "2.1.1"
+        }
+      },
+      "Microsoft.Graph": {
+        "type": "Direct",
+        "requested": "[4.24.0, )",
+        "resolved": "4.24.0",
+        "contentHash": "OPyHQ+EzuYjp3XExGB0SvySXY3pxU+bXLl3ADdvje/yOMFvpNOpEu111tmh2aM/RCplaoMQjBA5oa9pUVIH0cg==",
+        "dependencies": {
+          "Microsoft.Graph.Core": "2.0.8"
+        }
+      },
+      "Microsoft.Identity.Client": {
+        "type": "Direct",
+        "requested": "[4.43.0, )",
+        "resolved": "4.43.0",
+        "contentHash": "uaUMZB3Ywi7IPVvgRZOQotlYhD8sA4wtZESkA0qF9SYAifr1RzJyaGTFtfbAyZ/J5kGUhRklrCJIRpd0MaihKQ=="
+      },
+      "Microsoft.Identity.Web.TokenCache": {
+        "type": "Direct",
+        "requested": "[1.23.1, )",
+        "resolved": "1.23.1",
+        "contentHash": "fU85i6XDUXL/z6B+pTmNZbof0hL9Jkgsi6GWpQEWjL7Ek0GH0A8btxbqzojPCRdGN7EK/vyEVu5Smy9/spZj2g==",
+        "dependencies": {
+          "Microsoft.AspNetCore.DataProtection": "5.0.8",
+          "Microsoft.Extensions.Caching.Memory": "5.0.0",
+          "Microsoft.Extensions.Logging": "5.0.0",
+          "Microsoft.Identity.Client": "4.42.0",
+          "System.Text.Encodings.Web": "5.0.1"
+        }
+      },
+      "System.IdentityModel.Tokens.Jwt": {
+        "type": "Direct",
+        "requested": "[6.17.0, )",
+        "resolved": "6.17.0",
+        "contentHash": "G3rY4WLr54Mo+97+AEq0ANpiKvW7E8Qu5bKWfVMa7rkyJtvrOxUqp/OLqrGw/6JDbD5GlxnAtFKukGteUuB0rQ==",
+        "dependencies": {
+          "Microsoft.IdentityModel.JsonWebTokens": "6.17.0",
+          "Microsoft.IdentityModel.Tokens": "6.17.0"
+        }
+      },
+      "System.Linq.Async": {
+        "type": "Direct",
+        "requested": "[6.0.1, )",
+        "resolved": "6.0.1",
+        "contentHash": "0YhHcaroWpQ9UCot3Pizah7ryAzQhNvobLMSxeDIGmnXfkQn8u5owvpOH0K6EVB+z9L7u6Cc4W17Br/+jyttEQ==",
+        "dependencies": {
+          "Microsoft.Bcl.AsyncInterfaces": "6.0.0"
+        }
+      },
+      "Azure.Storage.Common": {
+        "type": "Transitive",
+        "resolved": "12.10.0",
+        "contentHash": "vYkHGzUkdZTace/cDPZLG+Mh/EoPqQuGxDIBOau9D+XWoDPmuUFGk325aXplkFE4JFGpSwoytNYzk/qBCaiHqg==",
+        "dependencies": {
+          "Azure.Core": "1.22.0",
+          "System.IO.Hashing": "6.0.0"
+        }
+      },
+      "Google.Protobuf": {
+        "type": "Transitive",
+        "resolved": "3.15.8",
+        "contentHash": "tA0S9QXJq+r3CjwBlcn5glEUrbdAxhPWO4yhq5+ycn6WW6+nsvqzO6Qf6NE9XWbEz/F2QSpBTxjdTI7SvVy7CQ==",
+        "dependencies": {
+          "System.Memory": "4.5.3",
+          "System.Runtime.CompilerServices.Unsafe": "4.5.2"
+        }
+      },
+      "Grpc.Core.Api": {
+        "type": "Transitive",
+        "resolved": "2.37.0",
+        "contentHash": "ubqW2nTpiHyDudYGVXM+Vjh6WbgsI1fVQxsDK14/GnyPgiNMuNl8+GQcAYp5QPhAk5H4fjHJPI+KvbpVk8z6iQ==",
+        "dependencies": {
+          "System.Memory": "4.5.3"
+        }
+      },
+      "Grpc.Net.Client": {
+        "type": "Transitive",
+        "resolved": "2.37.0",
+        "contentHash": "oMDNXAPkBzfXljv/ZzlZSf22TEstBNI6je85/c3iztlFbbixTMLgi0sIu/uHtEKoEWUPr0nmBMvD+jtqKorGTg==",
+        "dependencies": {
+          "Grpc.Net.Common": "2.37.0",
+          "Microsoft.Extensions.Logging.Abstractions": "3.0.3"
+        }
+      },
+      "Grpc.Net.ClientFactory": {
+        "type": "Transitive",
+        "resolved": "2.37.0",
+        "contentHash": "zyeFej1A36+s5K6+zDUirmDEGHEFnHapQisT7YsR9nQqKsw1uYqjtG1gSVSg/Zvk0KYeLHs5/URtTU71kS4APg==",
+        "dependencies": {
+          "Grpc.Net.Client": "2.37.0",
+          "Microsoft.Extensions.Http": "3.0.3"
+        }
+      },
+      "Grpc.Net.Common": {
+        "type": "Transitive",
+        "resolved": "2.37.0",
+        "contentHash": "V7fZb+87qB6Jio6uWXDHkxI9WT+y4EFwicAHkzB2lm/9wJazD0V35HhQjxvoONsldObaUimjqd4b/XZ0G07sDQ==",
+        "dependencies": {
+          "Grpc.Core.Api": "2.37.0"
+        }
+      },
+      "Microsoft.ApplicationInsights": {
+        "type": "Transitive",
+        "resolved": "2.20.0",
+        "contentHash": "mb+EC5j06Msn5HhKrhrsMAst6JxvYUnphQMGY2cixCabgGAO3q79Y8o/p1Zce1Azgd1IVkRKAMzAV4vDCbXOqA==",
+        "dependencies": {
+          "System.Diagnostics.DiagnosticSource": "5.0.0"
+        }
+      },
+      "Microsoft.AspNetCore.Cryptography.Internal": {
+        "type": "Transitive",
+        "resolved": "5.0.8",
+        "contentHash": "giHheyNLOb+cAHpb8b0GhaS0xJ+hAIIDSyWPe5aOPwpgctsjOPRKFyn/268xv+zBVuEtyRJJEnBUlkOVzyIpZA=="
+      },
+      "Microsoft.AspNetCore.DataProtection": {
+        "type": "Transitive",
+        "resolved": "5.0.8",
+        "contentHash": "wCMdfuKA+ePcB4nEDau5tNhhhC5NFa2LEXoRhk2Xaot13FFlyKA4t5UzIyV/OnAfB/bqbAIvChJD+biWY7u5SA==",
+        "dependencies": {
+          "Microsoft.AspNetCore.Cryptography.Internal": "5.0.8",
+          "Microsoft.AspNetCore.DataProtection.Abstractions": "5.0.8",
+          "Microsoft.Extensions.DependencyInjection.Abstractions": "5.0.0",
+          "Microsoft.Extensions.Hosting.Abstractions": "5.0.0",
+          "Microsoft.Extensions.Logging.Abstractions": "5.0.0",
+          "Microsoft.Extensions.Options": "5.0.0",
+          "Microsoft.Win32.Registry": "5.0.0",
+          "System.Security.Cryptography.Xml": "5.0.0"
+        }
+      },
+      "Microsoft.AspNetCore.DataProtection.Abstractions": {
+        "type": "Transitive",
+        "resolved": "5.0.8",
+        "contentHash": "ZI9S2NGjuOKXN3PxJcF8EKVwd1cqpWyUSqiVoH8gqq5tlHaXULwPmoR0DBOFON4sEFETRWI69f5RQ3tJWw205A=="
+      },
+      "Microsoft.Azure.Functions.Worker.Core": {
+        "type": "Transitive",
+        "resolved": "1.4.0",
+        "contentHash": "6fTSb6JDm+1CNKsaPziL36c3tfN4xxYnC9XoJsm0g9tY+72dVqUa2aPc6RtkwBmT5sjNrsUDlUC+IhG+ehjppQ==",
+        "dependencies": {
+          "Azure.Core": "1.10.0",
+          "Microsoft.Extensions.Hosting": "5.0.0",
+          "Microsoft.Extensions.Hosting.Abstractions": "5.0.0"
+        }
+      },
+      "Microsoft.Azure.Functions.Worker.Extensions.Abstractions": {
+        "type": "Transitive",
+        "resolved": "1.1.0",
+        "contentHash": "kAs9BTuzdOvyuN2m5CYyQzyvzXKJ6hhIOgcwm0W8Q+Fwj91a1eBmRSi9pVzpM4V3skNt/+pkPD3wxFD4nEw0bg=="
+      },
+      "Microsoft.Azure.Functions.Worker.Extensions.Storage.Blobs": {
+        "type": "Transitive",
+        "resolved": "5.0.0",
+        "contentHash": "Cr+ziBQA/Lyt5rMURHBje+foGook+B82gnAfEE32bHcXGlpKJnnVdLqHy0OqHliUksFddkRYS2gY8dYx+NH/mA==",
+        "dependencies": {
+          "Microsoft.Azure.Functions.Worker.Extensions.Abstractions": "1.1.0"
+        }
+      },
+      "Microsoft.Azure.Functions.Worker.Extensions.Storage.Queues": {
+        "type": "Transitive",
+        "resolved": "5.0.0",
+        "contentHash": "cF95kiiU6PD9sptrV3GKQKzRv2DYATYNTpOtvUtbAYQ4xPFKgF4ke3fDBcu+cu2O1/C8FQ7MhzkEQv00bx552A==",
+        "dependencies": {
+          "Microsoft.Azure.Functions.Worker.Extensions.Abstractions": "1.1.0"
+        }
+      },
+      "Microsoft.Azure.Functions.Worker.Grpc": {
+        "type": "Transitive",
+        "resolved": "1.3.1",
+        "contentHash": "lMlbyfRagSQZVWN73jnaB0tVTMhfKHSy6IvFXC7fCGh+7uA9LJNjcMOQbVkUnmvb/I/SxslMqD7xcebrxFL3TQ==",
+        "dependencies": {
+          "Azure.Core": "1.10.0",
+          "Google.Protobuf": "3.15.8",
+          "Grpc.Net.Client": "2.37.0",
+          "Grpc.Net.ClientFactory": "2.37.0",
+          "Microsoft.Azure.Functions.Worker.Core": "1.3.1",
+          "Microsoft.Extensions.Hosting": "5.0.0",
+          "Microsoft.Extensions.Hosting.Abstractions": "5.0.0"
+        }
+      },
+      "Microsoft.Azure.Functions.Worker.Sdk.Analyzers": {
+        "type": "Transitive",
+        "resolved": "1.1.0",
+        "contentHash": "J7AZ9iv/UCd4Di0c84h1P/Sa1aQr5uqO0EBUKwE0AZeWJ11dDfKAwxMiAxYOKR+giy31DWBnuFc4GKY3BQYUjg=="
+      },
+      "Microsoft.Bcl.AsyncInterfaces": {
+        "type": "Transitive",
+        "resolved": "6.0.0",
+        "contentHash": "UcSjPsst+DfAdJGVDsu346FX0ci0ah+lw3WRtn18NUwEqRt70HaOQ7lI72vy3+1LxtqI3T5GWwV39rQSrCzAeg=="
+      },
+      "Microsoft.CSharp": {
+        "type": "Transitive",
+        "resolved": "4.5.0",
+        "contentHash": "kaj6Wb4qoMuH3HySFJhxwQfe8R/sJsNJnANrvv8WdFPMoNbKY5htfNscv+LHCu5ipz+49m2e+WQXpLXr9XYemQ=="
+      },
+      "Microsoft.Extensions.Caching.Abstractions": {
+        "type": "Transitive",
+        "resolved": "5.0.0",
+        "contentHash": "bu8As90/SBAouMZ6fJ+qRNo1X+KgHGrVueFhhYi+E5WqEhcnp2HoWRFnMzXQ6g4RdZbvPowFerSbKNH4Dtg5yg==",
+        "dependencies": {
+          "Microsoft.Extensions.Primitives": "5.0.0"
+        }
+      },
+      "Microsoft.Extensions.Caching.Memory": {
+        "type": "Transitive",
+        "resolved": "5.0.0",
+        "contentHash": "/1qPCleFOkJe0O+xmFqCNLFYQZTJz965sVw8CUB/BQgsApBwzAUsL2BUkDvQW+geRUVTXUS9zLa0pBjC2VJ1gA==",
+        "dependencies": {
+          "Microsoft.Extensions.Caching.Abstractions": "5.0.0",
+          "Microsoft.Extensions.DependencyInjection.Abstractions": "5.0.0",
+          "Microsoft.Extensions.Logging.Abstractions": "5.0.0",
+          "Microsoft.Extensions.Options": "5.0.0",
+          "Microsoft.Extensions.Primitives": "5.0.0"
+        }
+      },
+      "Microsoft.Extensions.Configuration": {
+        "type": "Transitive",
+        "resolved": "5.0.0",
+        "contentHash": "LN322qEKHjuVEhhXueTUe7RNePooZmS8aGid5aK2woX3NPjSnONFyKUc6+JknOS6ce6h2tCLfKPTBXE3mN/6Ag==",
+        "dependencies": {
+          "Microsoft.Extensions.Configuration.Abstractions": "5.0.0",
+          "Microsoft.Extensions.Primitives": "5.0.0"
+        }
+      },
+      "Microsoft.Extensions.Configuration.Abstractions": {
+        "type": "Transitive",
+        "resolved": "5.0.0",
+        "contentHash": "ETjSBHMp3OAZ4HxGQYpwyGsD8Sw5FegQXphi0rpoGMT74S4+I2mm7XJEswwn59XAaKOzC15oDSOWEE8SzDCd6Q==",
+        "dependencies": {
+          "Microsoft.Extensions.Primitives": "5.0.0"
+        }
+      },
+      "Microsoft.Extensions.Configuration.Binder": {
+        "type": "Transitive",
+        "resolved": "5.0.0",
+        "contentHash": "Of1Irt1+NzWO+yEYkuDh5TpT4On7LKl98Q9iLqCdOZps6XXEWDj3AKtmyvzJPVXZe4apmkJJIiDL7rR1yC+hjQ==",
+        "dependencies": {
+          "Microsoft.Extensions.Configuration.Abstractions": "5.0.0"
+        }
+      },
+      "Microsoft.Extensions.Configuration.CommandLine": {
+        "type": "Transitive",
+        "resolved": "5.0.0",
+        "contentHash": "OelM+VQdhZ0XMXsEQBq/bt3kFzD+EBGqR4TAgFDRAye0JfvHAaRi+3BxCRcwqUAwDhV0U0HieljBGHlTgYseRA==",
+        "dependencies": {
+          "Microsoft.Extensions.Configuration": "5.0.0",
+          "Microsoft.Extensions.Configuration.Abstractions": "5.0.0"
+        }
+      },
+      "Microsoft.Extensions.Configuration.EnvironmentVariables": {
+        "type": "Transitive",
+        "resolved": "5.0.0",
+        "contentHash": "fqh6y6hAi0Z0fRsb4B/mP9OkKkSlifh5osa+N/YSQ+/S2a//+zYApZMUC1XeP9fdjlgZoPQoZ72Q2eLHyKLddQ==",
+        "dependencies": {
+          "Microsoft.Extensions.Configuration": "5.0.0",
+          "Microsoft.Extensions.Configuration.Abstractions": "5.0.0"
+        }
+      },
+      "Microsoft.Extensions.Configuration.FileExtensions": {
+        "type": "Transitive",
+        "resolved": "5.0.0",
+        "contentHash": "rRdspYKA18ViPOISwAihhCMbusHsARCOtDMwa23f+BGEdIjpKPlhs3LLjmKlxfhpGXBjIsS0JpXcChjRUN+PAw==",
+        "dependencies": {
+          "Microsoft.Extensions.Configuration": "5.0.0",
+          "Microsoft.Extensions.Configuration.Abstractions": "5.0.0",
+          "Microsoft.Extensions.FileProviders.Abstractions": "5.0.0",
+          "Microsoft.Extensions.FileProviders.Physical": "5.0.0",
+          "Microsoft.Extensions.Primitives": "5.0.0"
+        }
+      },
+      "Microsoft.Extensions.Configuration.Json": {
+        "type": "Transitive",
+        "resolved": "5.0.0",
+        "contentHash": "Pak8ymSUfdzPfBTLHxeOwcR32YDbuVfhnH2hkfOLnJNQd19ItlBdpMjIDY9C5O/nS2Sn9bzDMai0ZrvF7KyY/Q==",
+        "dependencies": {
+          "Microsoft.Extensions.Configuration": "5.0.0",
+          "Microsoft.Extensions.Configuration.Abstractions": "5.0.0",
+          "Microsoft.Extensions.Configuration.FileExtensions": "5.0.0",
+          "Microsoft.Extensions.FileProviders.Abstractions": "5.0.0"
+        }
+      },
+      "Microsoft.Extensions.Configuration.UserSecrets": {
+        "type": "Transitive",
+        "resolved": "5.0.0",
+        "contentHash": "+tK3seG68106lN277YWQvqmfyI/89w0uTu/5Gz5VYSUu5TI4mqwsaWLlSmT9Bl1yW/i1Nr06gHJxqaqB5NU9Tw==",
+        "dependencies": {
+          "Microsoft.Extensions.Configuration.Abstractions": "5.0.0",
+          "Microsoft.Extensions.Configuration.Json": "5.0.0",
+          "Microsoft.Extensions.FileProviders.Abstractions": "5.0.0",
+          "Microsoft.Extensions.FileProviders.Physical": "5.0.0"
+        }
+      },
+      "Microsoft.Extensions.DependencyInjection": {
+        "type": "Transitive",
+        "resolved": "5.0.0",
+        "contentHash": "Rc2kb/p3Ze6cP6rhFC3PJRdWGbLvSHZc0ev7YlyeU6FmHciDMLrhoVoTUEzKPhN5ZjFgKF1Cf5fOz8mCMIkvpA==",
+        "dependencies": {
+          "Microsoft.Extensions.DependencyInjection.Abstractions": "5.0.0"
+        }
+      },
+      "Microsoft.Extensions.DependencyInjection.Abstractions": {
+        "type": "Transitive",
+        "resolved": "5.0.0",
+        "contentHash": "ORj7Zh81gC69TyvmcUm9tSzytcy8AVousi+IVRAI8nLieQjOFryRusSFh7+aLk16FN9pQNqJAiMd7BTKINK0kA=="
+      },
+      "Microsoft.Extensions.FileProviders.Abstractions": {
+        "type": "Transitive",
+        "resolved": "5.0.0",
+        "contentHash": "iuZIiZ3mteEb+nsUqpGXKx2cGF+cv6gWPd5jqQI4hzqdiJ6I94ddLjKhQOuRW1lueHwocIw30xbSHGhQj0zjdQ==",
+        "dependencies": {
+          "Microsoft.Extensions.Primitives": "5.0.0"
+        }
+      },
+      "Microsoft.Extensions.FileProviders.Physical": {
+        "type": "Transitive",
+        "resolved": "5.0.0",
+        "contentHash": "1rkd8UO2qf21biwO7X0hL9uHP7vtfmdv/NLvKgCRHkdz1XnW8zVQJXyEYiN68WYpExgtVWn55QF0qBzgfh1mGg==",
+        "dependencies": {
+          "Microsoft.Extensions.FileProviders.Abstractions": "5.0.0",
+          "Microsoft.Extensions.FileSystemGlobbing": "5.0.0",
+          "Microsoft.Extensions.Primitives": "5.0.0"
+        }
+      },
+      "Microsoft.Extensions.FileSystemGlobbing": {
+        "type": "Transitive",
+        "resolved": "5.0.0",
+        "contentHash": "ArliS8lGk8sWRtrWpqI8yUVYJpRruPjCDT+EIjrgkA/AAPRctlAkRISVZ334chAKktTLzD1+PK8F5IZpGedSqA=="
+      },
+      "Microsoft.Extensions.Hosting": {
+        "type": "Transitive",
+        "resolved": "5.0.0",
+        "contentHash": "hiokSU1TOVfcqpQAnpiOzP2rE9p+niq92g5yeAnwlbSrUlIdIS6M8emCknZvhdOagQA9x5YWNwe1n0kFUwE0NQ==",
+        "dependencies": {
+          "Microsoft.Extensions.Configuration": "5.0.0",
+          "Microsoft.Extensions.Configuration.Abstractions": "5.0.0",
+          "Microsoft.Extensions.Configuration.Binder": "5.0.0",
+          "Microsoft.Extensions.Configuration.CommandLine": "5.0.0",
+          "Microsoft.Extensions.Configuration.EnvironmentVariables": "5.0.0",
+          "Microsoft.Extensions.Configuration.FileExtensions": "5.0.0",
+          "Microsoft.Extensions.Configuration.Json": "5.0.0",
+          "Microsoft.Extensions.Configuration.UserSecrets": "5.0.0",
+          "Microsoft.Extensions.DependencyInjection": "5.0.0",
+          "Microsoft.Extensions.DependencyInjection.Abstractions": "5.0.0",
+          "Microsoft.Extensions.FileProviders.Abstractions": "5.0.0",
+          "Microsoft.Extensions.FileProviders.Physical": "5.0.0",
+          "Microsoft.Extensions.Hosting.Abstractions": "5.0.0",
+          "Microsoft.Extensions.Logging": "5.0.0",
+          "Microsoft.Extensions.Logging.Abstractions": "5.0.0",
+          "Microsoft.Extensions.Logging.Configuration": "5.0.0",
+          "Microsoft.Extensions.Logging.Console": "5.0.0",
+          "Microsoft.Extensions.Logging.Debug": "5.0.0",
+          "Microsoft.Extensions.Logging.EventLog": "5.0.0",
+          "Microsoft.Extensions.Logging.EventSource": "5.0.0",
+          "Microsoft.Extensions.Options": "5.0.0"
+        }
+      },
+      "Microsoft.Extensions.Hosting.Abstractions": {
+        "type": "Transitive",
+        "resolved": "5.0.0",
+        "contentHash": "cbUOCePYBl1UhM+N2zmDSUyJ6cODulbtUd9gEzMFIK3RQDtP/gJsE08oLcBSXH3Q1RAQ0ex7OAB3HeTKB9bXpg==",
+        "dependencies": {
+          "Microsoft.Extensions.Configuration.Abstractions": "5.0.0",
+          "Microsoft.Extensions.DependencyInjection.Abstractions": "5.0.0",
+          "Microsoft.Extensions.FileProviders.Abstractions": "5.0.0"
+        }
+      },
+      "Microsoft.Extensions.Http": {
+        "type": "Transitive",
+        "resolved": "3.0.3",
+        "contentHash": "dcyB8szIcSynjVZRuFgqkZpPgTc5zeRSj1HMXSmNqWbHYKiPYJl8ZQgBHz6wmZNSUUNGpCs5uxUg8DZHHDC1Ew==",
+        "dependencies": {
+          "Microsoft.Extensions.DependencyInjection.Abstractions": "3.0.3",
+          "Microsoft.Extensions.Logging": "3.0.3",
+          "Microsoft.Extensions.Options": "3.0.3"
+        }
+      },
+      "Microsoft.Extensions.Logging": {
+        "type": "Transitive",
+        "resolved": "5.0.0",
+        "contentHash": "MgOwK6tPzB6YNH21wssJcw/2MKwee8b2gI7SllYfn6rvTpIrVvVS5HAjSU2vqSku1fwqRvWP0MdIi14qjd93Aw==",
+        "dependencies": {
+          "Microsoft.Extensions.DependencyInjection": "5.0.0",
+          "Microsoft.Extensions.DependencyInjection.Abstractions": "5.0.0",
+          "Microsoft.Extensions.Logging.Abstractions": "5.0.0",
+          "Microsoft.Extensions.Options": "5.0.0"
+        }
+      },
+      "Microsoft.Extensions.Logging.Abstractions": {
+        "type": "Transitive",
+        "resolved": "5.0.0",
+        "contentHash": "NxP6ahFcBnnSfwNBi2KH2Oz8Xl5Sm2krjId/jRR3I7teFphwiUoUeZPwTNA21EX+5PtjqmyAvKaOeBXcJjcH/w=="
+      },
+      "Microsoft.Extensions.Logging.Configuration": {
+        "type": "Transitive",
+        "resolved": "5.0.0",
+        "contentHash": "N3/d0HeMRnBekadbZlmbp+In8EvNNkQHSdbtRzjrGVckdZWpYs5GNrAfaYqVplDFW0WUedSaFJ3khB50BWYGsw==",
+        "dependencies": {
+          "Microsoft.Extensions.Configuration": "5.0.0",
+          "Microsoft.Extensions.Configuration.Abstractions": "5.0.0",
+          "Microsoft.Extensions.Configuration.Binder": "5.0.0",
+          "Microsoft.Extensions.DependencyInjection.Abstractions": "5.0.0",
+          "Microsoft.Extensions.Logging": "5.0.0",
+          "Microsoft.Extensions.Logging.Abstractions": "5.0.0",
+          "Microsoft.Extensions.Options": "5.0.0",
+          "Microsoft.Extensions.Options.ConfigurationExtensions": "5.0.0"
+        }
+      },
+      "Microsoft.Extensions.Logging.Console": {
+        "type": "Transitive",
+        "resolved": "5.0.0",
+        "contentHash": "jH0wbWhfvXjOVmCkbra4vbiovDtTUIWLQjCeJ7Xun3h4AHvwfzm7V7wlsXKs3tNnPrsCxZ9oaV0vUAgGY1JxOA==",
+        "dependencies": {
+          "Microsoft.Extensions.Configuration.Abstractions": "5.0.0",
+          "Microsoft.Extensions.DependencyInjection.Abstractions": "5.0.0",
+          "Microsoft.Extensions.Logging": "5.0.0",
+          "Microsoft.Extensions.Logging.Abstractions": "5.0.0",
+          "Microsoft.Extensions.Logging.Configuration": "5.0.0",
+          "Microsoft.Extensions.Options": "5.0.0",
+          "Microsoft.Extensions.Options.ConfigurationExtensions": "5.0.0"
+        }
+      },
+      "Microsoft.Extensions.Logging.Debug": {
+        "type": "Transitive",
+        "resolved": "5.0.0",
+        "contentHash": "9dvt0xqRrClvhaPNpfyS39WxnW9G55l5lrV5ZX7IrEgwo4VwtmJKtoPiKVYKbhAuOBGUI5WY3hWLvF+PSbJp5A==",
+        "dependencies": {
+          "Microsoft.Extensions.DependencyInjection.Abstractions": "5.0.0",
+          "Microsoft.Extensions.Logging": "5.0.0",
+          "Microsoft.Extensions.Logging.Abstractions": "5.0.0"
+        }
+      },
+      "Microsoft.Extensions.Logging.EventLog": {
+        "type": "Transitive",
+        "resolved": "5.0.0",
+        "contentHash": "CYzsgF2lqgahGl/HuErsIDaZZ9ueN+MBjGfO/0jVDLPaXLaywxlGKFpDgXMaB053DRYZwD1H2Lb1I60mTXS3jg==",
+        "dependencies": {
+          "Microsoft.Extensions.DependencyInjection.Abstractions": "5.0.0",
+          "Microsoft.Extensions.Logging": "5.0.0",
+          "Microsoft.Extensions.Logging.Abstractions": "5.0.0",
+          "Microsoft.Extensions.Options": "5.0.0",
+          "System.Diagnostics.EventLog": "5.0.0"
+        }
+      },
+      "Microsoft.Extensions.Logging.EventSource": {
+        "type": "Transitive",
+        "resolved": "5.0.0",
+        "contentHash": "hF+D6PJkrM0qXcSEGs1BwZwgP8c0BRkj26P/5wmYTcHKOp52GRey/Z/YKRmRIHIrXxj9tz/JgIjU9oWmiJ5HMw==",
+        "dependencies": {
+          "Microsoft.Extensions.DependencyInjection.Abstractions": "5.0.0",
+          "Microsoft.Extensions.Logging": "5.0.0",
+          "Microsoft.Extensions.Logging.Abstractions": "5.0.0",
+          "Microsoft.Extensions.Options": "5.0.0",
+          "Microsoft.Extensions.Primitives": "5.0.0"
+        }
+      },
+      "Microsoft.Extensions.Options": {
+        "type": "Transitive",
+        "resolved": "5.0.0",
+        "contentHash": "CBvR92TCJ5uBIdd9/HzDSrxYak+0W/3+yxrNg8Qm6Bmrkh5L+nu6m3WeazQehcZ5q1/6dDA7J5YdQjim0165zg==",
+        "dependencies": {
+          "Microsoft.Extensions.DependencyInjection.Abstractions": "5.0.0",
+          "Microsoft.Extensions.Primitives": "5.0.0"
+        }
+      },
+      "Microsoft.Extensions.Options.ConfigurationExtensions": {
+        "type": "Transitive",
+        "resolved": "5.0.0",
+        "contentHash": "280RxNJqOeQqq47aJLy5D9LN61CAWeuRA83gPToQ8B9jl9SNdQ5EXjlfvF66zQI5AXMl+C/3hGnbtIEN+X3mqA==",
+        "dependencies": {
+          "Microsoft.Extensions.Configuration.Abstractions": "5.0.0",
+          "Microsoft.Extensions.Configuration.Binder": "5.0.0",
+          "Microsoft.Extensions.DependencyInjection.Abstractions": "5.0.0",
+          "Microsoft.Extensions.Options": "5.0.0",
+          "Microsoft.Extensions.Primitives": "5.0.0"
+        }
+      },
+      "Microsoft.Extensions.Primitives": {
+        "type": "Transitive",
+        "resolved": "5.0.1",
+        "contentHash": "5WPSmL4YeP7eW+Vc8XZ4DwjYWBAiSwDV9Hm63JJWcz1Ie3Xjv4KuJXzgCstj48LkLfVCYa7mLcx7y+q6yqVvtw=="
+      },
+      "Microsoft.Graph.Core": {
+        "type": "Transitive",
+        "resolved": "2.0.8",
+        "contentHash": "CcsCgY1O+LQaKMJkQCpVZPmK6uiFFUu49MwqTxoTBYtFG2/NwyGAIpla5gct8jWlS0DBKXWAyRlIzKt/6UGIDQ==",
+        "dependencies": {
+          "Azure.Core": "1.22.0",
+          "Microsoft.Identity.Client": "4.41.0",
+          "Microsoft.IdentityModel.Protocols.OpenIdConnect": "6.15.1",
+          "System.Diagnostics.DiagnosticSource": "4.7.1",
+          "System.Security.Claims": "4.3.0",
+          "System.Text.Json": "6.0.2"
+        }
+      },
+      "Microsoft.Identity.Client.Extensions.Msal": {
+        "type": "Transitive",
+        "resolved": "2.19.3",
+        "contentHash": "zVVZjn8aW7W79rC1crioDgdOwaFTQorsSO6RgVlDDjc7MvbEGz071wSNrjVhzR0CdQn6Sefx7Abf1o7vasmrLg==",
+        "dependencies": {
+          "Microsoft.Identity.Client": "4.38.0",
+          "System.Security.Cryptography.ProtectedData": "4.5.0"
+        }
+      },
+      "Microsoft.IdentityModel.JsonWebTokens": {
+        "type": "Transitive",
+        "resolved": "6.17.0",
+        "contentHash": "I3cSVE185qF3a222/iQIdmBFhrhZBtz7wZ1RUUbMuHC1un79XCI7vggbWdmbqIttFcUoeziemadO6t+3FLjcSA==",
+        "dependencies": {
+          "Microsoft.IdentityModel.Tokens": "6.17.0"
+        }
+      },
+      "Microsoft.IdentityModel.Logging": {
+        "type": "Transitive",
+        "resolved": "6.17.0",
+        "contentHash": "Ix6/CMLDoo939NDf1ARDuGK6YERY7pAX9WYbfwb4gZqx7r52unMFIykJk+zlEBX7jjtbDz/0uzikQFvheV9KsQ=="
+      },
+      "Microsoft.IdentityModel.Protocols": {
+        "type": "Transitive",
+        "resolved": "6.15.1",
+        "contentHash": "6nHr+4yE8vj620Vy4L0pl7kmkvWc06wBrJ+AOo/gjqzu/UD/MYgySUqRGlZYrvvNmKkUWMw4hdn78MPCb4bstA==",
+        "dependencies": {
+          "Microsoft.IdentityModel.Logging": "6.15.1",
+          "Microsoft.IdentityModel.Tokens": "6.15.1"
+        }
+      },
+      "Microsoft.IdentityModel.Protocols.OpenIdConnect": {
+        "type": "Transitive",
+        "resolved": "6.15.1",
+        "contentHash": "WwecgT/PNrytLNUWjkYtnnG2LXMAzkINSaZM+8dPPiEpOGz1bQDBWAenTSurYICxGoA1sOPriFXk+ocnQyprKw==",
+        "dependencies": {
+          "Microsoft.IdentityModel.Protocols": "6.15.1",
+          "System.IdentityModel.Tokens.Jwt": "6.15.1"
+        }
+      },
+      "Microsoft.IdentityModel.Tokens": {
+        "type": "Transitive",
+        "resolved": "6.17.0",
+        "contentHash": "mhOe+d9BQg5U45TkTCyXAFOjl7RvwaFj6v9qo8b+WFolkuGsfjSFfQ+WI9D3ho9sD/fK75gvL4JptmjLzyUPkw==",
+        "dependencies": {
+          "Microsoft.CSharp": "4.5.0",
+          "Microsoft.IdentityModel.Logging": "6.17.0",
+          "System.Security.Cryptography.Cng": "4.5.0"
+        }
+      },
+      "Microsoft.NETCore.Platforms": {
+        "type": "Transitive",
+        "resolved": "5.0.0",
+        "contentHash": "VyPlqzH2wavqquTcYpkIIAQ6WdenuKoFN0BdYBbCWsclXacSOHNQn66Gt4z5NBqEYW0FAPm5rlvki9ZiCij5xQ=="
+      },
+      "Microsoft.NETCore.Targets": {
+        "type": "Transitive",
+        "resolved": "1.1.0",
+        "contentHash": "aOZA3BWfz9RXjpzt0sRJJMjAscAUm3Hoa4UWAfceV9UTYxgwZ1lZt5nO2myFf+/jetYQo4uTP7zS8sJY67BBxg=="
+      },
+      "Microsoft.Win32.Registry": {
+        "type": "Transitive",
+        "resolved": "5.0.0",
+        "contentHash": "dDoKi0PnDz31yAyETfRntsLArTlVAVzUzCIvvEDsDsucrl33Dl8pIJG06ePTJTI3tGpeyHS9Cq7Foc/s4EeKcg==",
+        "dependencies": {
+          "System.Security.AccessControl": "5.0.0",
+          "System.Security.Principal.Windows": "5.0.0"
+        }
+      },
+      "Microsoft.Win32.SystemEvents": {
+        "type": "Transitive",
+        "resolved": "5.0.0",
+        "contentHash": "Bh6blKG8VAKvXiLe2L+sEsn62nc1Ij34MrNxepD2OCrS5cpCwQa9MeLyhVQPQ/R4Wlzwuy6wMK8hLb11QPDRsQ==",
+        "dependencies": {
+          "Microsoft.NETCore.Platforms": "5.0.0"
+        }
+      },
+      "System.Collections": {
+        "type": "Transitive",
+        "resolved": "4.3.0",
+        "contentHash": "3Dcj85/TBdVpL5Zr+gEEBUuFe2icOnLalmEh9hfck1PTYbbyWuZgh4fmm2ysCLTrqLQw6t3TgTyJ+VLp+Qb+Lw==",
+        "dependencies": {
+          "Microsoft.NETCore.Platforms": "1.1.0",
+          "Microsoft.NETCore.Targets": "1.1.0",
+          "System.Runtime": "4.3.0"
+        }
+      },
+      "System.Diagnostics.DiagnosticSource": {
+        "type": "Transitive",
+        "resolved": "5.0.0",
+        "contentHash": "tCQTzPsGZh/A9LhhA6zrqCRV4hOHsK90/G7q3Khxmn6tnB1PuNU0cRaKANP2AWcF9bn0zsuOoZOSrHuJk6oNBA=="
+      },
+      "System.Diagnostics.EventLog": {
+        "type": "Transitive",
+        "resolved": "5.0.0",
+        "contentHash": "FHkCwUfsTs+/5tsK+c0egLfacUgbhvcwi3wUFWSEEArSXao343mYqcpOVVFMlcCkdNtjU4YwAWaKYwal6f02og==",
+        "dependencies": {
+          "Microsoft.NETCore.Platforms": "5.0.0",
+          "Microsoft.Win32.Registry": "5.0.0",
+          "System.Security.Principal.Windows": "5.0.0"
+        }
+      },
+      "System.Drawing.Common": {
+        "type": "Transitive",
+        "resolved": "5.0.0",
+        "contentHash": "SztFwAnpfKC8+sEKXAFxCBWhKQaEd97EiOL7oZJZP56zbqnLpmxACWA8aGseaUExciuEAUuR9dY8f7HkTRAdnw==",
+        "dependencies": {
+          "Microsoft.Win32.SystemEvents": "5.0.0"
+        }
+      },
+      "System.Formats.Asn1": {
+        "type": "Transitive",
+        "resolved": "5.0.0",
+        "contentHash": "MTvUIktmemNB+El0Fgw9egyqT9AYSIk6DTJeoDSpc3GIHxHCMo8COqkWT1mptX5tZ1SlQ6HJZ0OsSvMth1c12w=="
+      },
+      "System.Globalization": {
+        "type": "Transitive",
+        "resolved": "4.3.0",
+        "contentHash": "kYdVd2f2PAdFGblzFswE4hkNANJBKRmsfa2X5LG2AcWE1c7/4t0pYae1L8vfZ5xvE2nK/R9JprtToA61OSHWIg==",
+        "dependencies": {
+          "Microsoft.NETCore.Platforms": "1.1.0",
+          "Microsoft.NETCore.Targets": "1.1.0",
+          "System.Runtime": "4.3.0"
+        }
+      },
+      "System.IO": {
+        "type": "Transitive",
+        "resolved": "4.3.0",
+        "contentHash": "3qjaHvxQPDpSOYICjUoTsmoq5u6QJAFRUITgeT/4gqkF1bajbSmb1kwSxEA8AHlofqgcKJcM8udgieRNhaJ5Cg==",
+        "dependencies": {
+          "Microsoft.NETCore.Platforms": "1.1.0",
+          "Microsoft.NETCore.Targets": "1.1.0",
+          "System.Runtime": "4.3.0",
+          "System.Text.Encoding": "4.3.0",
+          "System.Threading.Tasks": "4.3.0"
+        }
+      },
+      "System.IO.Hashing": {
+        "type": "Transitive",
+        "resolved": "6.0.0",
+        "contentHash": "Rfm2jYCaUeGysFEZjDe7j1R4x6Z6BzumS/vUT5a1AA/AWJuGX71PoGB0RmpyX3VmrGqVnAwtfMn39OHR8Y/5+g=="
+      },
+      "System.Memory": {
+        "type": "Transitive",
+        "resolved": "4.5.4",
+        "contentHash": "1MbJTHS1lZ4bS4FmsJjnuGJOu88ZzTT2rLvrhW7Ygic+pC0NWA+3hgAen0HRdsocuQXCkUTdFn9yHJJhsijDXw=="
+      },
+      "System.Memory.Data": {
+        "type": "Transitive",
+        "resolved": "1.0.2",
+        "contentHash": "JGkzeqgBsiZwKJZ1IxPNsDFZDhUvuEdX8L8BDC8N3KOj+6zMcNU28CNN59TpZE/VJYy9cP+5M+sbxtWJx3/xtw==",
+        "dependencies": {
+          "System.Text.Encodings.Web": "4.7.2",
+          "System.Text.Json": "4.6.0"
+        }
+      },
+      "System.Numerics.Vectors": {
+        "type": "Transitive",
+        "resolved": "4.5.0",
+        "contentHash": "QQTlPTl06J/iiDbJCiepZ4H//BVraReU4O4EoRw1U02H5TLUIT7xn3GnDp9AXPSlJUDyFs4uWjWafNX6WrAojQ=="
+      },
+      "System.Reflection": {
+        "type": "Transitive",
+        "resolved": "4.3.0",
+        "contentHash": "KMiAFoW7MfJGa9nDFNcfu+FpEdiHpWgTcS2HdMpDvt9saK3y/G4GwprPyzqjFH9NTaGPQeWNHU+iDlDILj96aQ==",
+        "dependencies": {
+          "Microsoft.NETCore.Platforms": "1.1.0",
+          "Microsoft.NETCore.Targets": "1.1.0",
+          "System.IO": "4.3.0",
+          "System.Reflection.Primitives": "4.3.0",
+          "System.Runtime": "4.3.0"
+        }
+      },
+      "System.Reflection.Primitives": {
+        "type": "Transitive",
+        "resolved": "4.3.0",
+        "contentHash": "5RXItQz5As4xN2/YUDxdpsEkMhvw3e6aNveFXUn4Hl/udNTCNhnKp8lT9fnc3MhvGKh1baak5CovpuQUXHAlIA==",
+        "dependencies": {
+          "Microsoft.NETCore.Platforms": "1.1.0",
+          "Microsoft.NETCore.Targets": "1.1.0",
+          "System.Runtime": "4.3.0"
+        }
+      },
+      "System.Resources.ResourceManager": {
+        "type": "Transitive",
+        "resolved": "4.3.0",
+        "contentHash": "/zrcPkkWdZmI4F92gL/TPumP98AVDu/Wxr3CSJGQQ+XN6wbRZcyfSKVoPo17ilb3iOr0cCRqJInGwNMolqhS8A==",
+        "dependencies": {
+          "Microsoft.NETCore.Platforms": "1.1.0",
+          "Microsoft.NETCore.Targets": "1.1.0",
+          "System.Globalization": "4.3.0",
+          "System.Reflection": "4.3.0",
+          "System.Runtime": "4.3.0"
+        }
+      },
+      "System.Runtime": {
+        "type": "Transitive",
+        "resolved": "4.3.0",
+        "contentHash": "JufQi0vPQ0xGnAczR13AUFglDyVYt4Kqnz1AZaiKZ5+GICq0/1MH/mO/eAJHt/mHW1zjKBJd7kV26SrxddAhiw==",
+        "dependencies": {
+          "Microsoft.NETCore.Platforms": "1.1.0",
+          "Microsoft.NETCore.Targets": "1.1.0"
+        }
+      },
+      "System.Runtime.CompilerServices.Unsafe": {
+        "type": "Transitive",
+        "resolved": "6.0.0",
+        "contentHash": "/iUeP3tq1S0XdNNoMz5C9twLSrM/TH+qElHkXWaPvuNOt+99G75NrV0OS2EqHx5wMN7popYjpc8oTjC1y16DLg=="
+      },
+      "System.Runtime.Extensions": {
+        "type": "Transitive",
+        "resolved": "4.3.0",
+        "contentHash": "guW0uK0fn5fcJJ1tJVXYd7/1h5F+pea1r7FLSOz/f8vPEqbR2ZAknuRDvTQ8PzAilDveOxNjSfr0CHfIQfFk8g==",
+        "dependencies": {
+          "Microsoft.NETCore.Platforms": "1.1.0",
+          "Microsoft.NETCore.Targets": "1.1.0",
+          "System.Runtime": "4.3.0"
+        }
+      },
+      "System.Security.AccessControl": {
+        "type": "Transitive",
+        "resolved": "5.0.0",
+        "contentHash": "dagJ1mHZO3Ani8GH0PHpPEe/oYO+rVdbQjvjJkBRNQkX4t0r1iaeGn8+/ybkSLEan3/slM0t59SVdHzuHf2jmw==",
+        "dependencies": {
+          "Microsoft.NETCore.Platforms": "5.0.0",
+          "System.Security.Principal.Windows": "5.0.0"
+        }
+      },
+      "System.Security.Claims": {
+        "type": "Transitive",
+        "resolved": "4.3.0",
+        "contentHash": "P/+BR/2lnc4PNDHt/TPBAWHVMLMRHsyYZbU1NphW4HIWzCggz8mJbTQQ3MKljFE7LS3WagmVFuBgoLcFzYXlkA==",
+        "dependencies": {
+          "System.Collections": "4.3.0",
+          "System.Globalization": "4.3.0",
+          "System.IO": "4.3.0",
+          "System.Resources.ResourceManager": "4.3.0",
+          "System.Runtime": "4.3.0",
+          "System.Runtime.Extensions": "4.3.0",
+          "System.Security.Principal": "4.3.0"
+        }
+      },
+      "System.Security.Cryptography.Cng": {
+        "type": "Transitive",
+        "resolved": "5.0.0",
+        "contentHash": "jIMXsKn94T9JY7PvPq/tMfqa6GAaHpElRDpmG+SuL+D3+sTw2M8VhnibKnN8Tq+4JqbPJ/f+BwtLeDMEnzAvRg==",
+        "dependencies": {
+          "System.Formats.Asn1": "5.0.0"
+        }
+      },
+      "System.Security.Cryptography.Pkcs": {
+        "type": "Transitive",
+        "resolved": "5.0.0",
+        "contentHash": "9TPLGjBCGKmNvG8pjwPeuYy0SMVmGZRwlTZvyPHDbYv/DRkoeumJdfumaaDNQzVGMEmbWtg07zUpSW9q70IlDQ==",
+        "dependencies": {
+          "System.Formats.Asn1": "5.0.0",
+          "System.Security.Cryptography.Cng": "5.0.0"
+        }
+      },
+      "System.Security.Cryptography.ProtectedData": {
+        "type": "Transitive",
+        "resolved": "4.7.0",
+        "contentHash": "ehYW0m9ptxpGWvE4zgqongBVWpSDU/JCFD4K7krxkQwSz/sFQjEXCUqpvencjy6DYDbn7Ig09R8GFffu8TtneQ=="
+      },
+      "System.Security.Cryptography.Xml": {
+        "type": "Transitive",
+        "resolved": "5.0.0",
+        "contentHash": "MYmkHtCW+paFmPGFDktnLdOeH3zUrNchbZNki87E1ejNSMm9enSRbJokmvFrsWUrDE4bRE1lVeAle01+t6SGhA==",
+        "dependencies": {
+          "System.Security.Cryptography.Pkcs": "5.0.0",
+          "System.Security.Permissions": "5.0.0"
+        }
+      },
+      "System.Security.Permissions": {
+        "type": "Transitive",
+        "resolved": "5.0.0",
+        "contentHash": "uE8juAhEkp7KDBCdjDIE3H9R1HJuEHqeqX8nLX9gmYKWwsqk3T5qZlPx8qle5DPKimC/Fy3AFTdV7HamgCh9qQ==",
+        "dependencies": {
+          "System.Security.AccessControl": "5.0.0",
+          "System.Windows.Extensions": "5.0.0"
+        }
+      },
+      "System.Security.Principal": {
+        "type": "Transitive",
+        "resolved": "4.3.0",
+        "contentHash": "I1tkfQlAoMM2URscUtpcRo/hX0jinXx6a/KUtEQoz3owaYwl3qwsO8cbzYVVnjxrzxjHo3nJC+62uolgeGIS9A==",
+        "dependencies": {
+          "System.Runtime": "4.3.0"
+        }
+      },
+      "System.Security.Principal.Windows": {
+        "type": "Transitive",
+        "resolved": "5.0.0",
+        "contentHash": "t0MGLukB5WAVU9bO3MGzvlGnyJPgUlcwerXn1kzBRjwLKixT96XV0Uza41W49gVd8zEMFu9vQEFlv0IOrytICA=="
+      },
+      "System.Text.Encoding": {
+        "type": "Transitive",
+        "resolved": "4.3.0",
+        "contentHash": "BiIg+KWaSDOITze6jGQynxg64naAPtqGHBwDrLaCtixsa5bKiR8dpPOHA7ge3C0JJQizJE+sfkz1wV+BAKAYZw==",
+        "dependencies": {
+          "Microsoft.NETCore.Platforms": "1.1.0",
+          "Microsoft.NETCore.Targets": "1.1.0",
+          "System.Runtime": "4.3.0"
+        }
+      },
+      "System.Text.Encodings.Web": {
+        "type": "Transitive",
+        "resolved": "6.0.0",
+        "contentHash": "Vg8eB5Tawm1IFqj4TVK1czJX89rhFxJo9ELqc/Eiq0eXy13RK00eubyU6TJE6y+GQXjyV5gSfiewDUZjQgSE0w==",
+        "dependencies": {
+          "System.Runtime.CompilerServices.Unsafe": "6.0.0"
+        }
+      },
+      "System.Text.Json": {
+        "type": "Transitive",
+        "resolved": "6.0.2",
+        "contentHash": "0nE2gwXLn3PTBOPwORLqwuYvWB+Beomt9ZBX+6LmogMNKUvfD1SoDb/ycB1vBntT94rGaB/SvxEyeLu14H6aEg==",
+        "dependencies": {
+          "System.Runtime.CompilerServices.Unsafe": "6.0.0",
+          "System.Text.Encodings.Web": "6.0.0"
+        }
+      },
+      "System.Threading.Tasks": {
+        "type": "Transitive",
+        "resolved": "4.3.0",
+        "contentHash": "LbSxKEdOUhVe8BezB/9uOGGppt+nZf6e1VFyw6v3DN6lqitm0OSn2uXMOdtP0M3W4iMcqcivm2J6UgqiwwnXiA==",
+        "dependencies": {
+          "Microsoft.NETCore.Platforms": "1.1.0",
+          "Microsoft.NETCore.Targets": "1.1.0",
+          "System.Runtime": "4.3.0"
+        }
+      },
+      "System.Threading.Tasks.Extensions": {
+        "type": "Transitive",
+        "resolved": "4.5.4",
+        "contentHash": "zteT+G8xuGu6mS+mzDzYXbzS7rd3K6Fjb9RiZlYlJPam2/hU7JCBZBVEcywNuR+oZ1ncTvc/cq0faRr3P01OVg=="
+      },
+      "System.Windows.Extensions": {
+        "type": "Transitive",
+        "resolved": "5.0.0",
+        "contentHash": "c1ho9WU9ZxMZawML+ssPKZfdnrg/OjR3pe0m9v8230z3acqphwvPJqzAkH54xRYm5ntZHGG1EPP3sux9H3qSPg==",
+        "dependencies": {
+          "System.Drawing.Common": "5.0.0"
+        }
+      }
+    }
+  }
 }