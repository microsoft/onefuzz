--- conflicted
+++ resolved
@@ -1,426 +1,385 @@
-﻿using System.Collections.Concurrent;
-
-namespace Microsoft.OneFuzz.Service;
-public enum ErrorCode {
-    INVALID_REQUEST = 450,
-    INVALID_PERMISSION = 451,
-    MISSING_EULA_AGREEMENT = 452,
-    INVALID_JOB = 453,
-    INVALID_TASK = 453,
-    UNABLE_TO_ADD_TASK_TO_JOB = 454,
-    INVALID_CONTAINER = 455,
-    UNABLE_TO_RESIZE = 456,
-    UNAUTHORIZED = 457,
-    UNABLE_TO_USE_STOPPED_JOB = 458,
-    UNABLE_TO_CHANGE_JOB_DURATION = 459,
-    UNABLE_TO_CREATE_NETWORK = 460,
-    VM_CREATE_FAILED = 461,
-    MISSING_NOTIFICATION = 462,
-    INVALID_IMAGE = 463,
-    UNABLE_TO_CREATE = 464,
-    UNABLE_TO_PORT_FORWARD = 465,
-    UNABLE_TO_FIND = 467,
-    TASK_FAILED = 468,
-    INVALID_NODE = 469,
-    NOTIFICATION_FAILURE = 470,
-    UNABLE_TO_UPDATE = 471,
-    PROXY_FAILED = 472,
-    INVALID_CONFIGURATION = 473,
-}
-
-public enum VmState {
-    Init,
-    ExtensionsLaunched,
-    ExtensionsFailed,
-    VmAllocationFailed,
-    Running,
-    Stopping,
-    Stopped
-}
-
-public enum WebhookMessageState {
-    Queued,
-    Retrying,
-    Succeeded,
-    Failed
-}
-
-public enum TaskState {
-    Init,
-    Waiting,
-    Scheduled,
-    SettingUp,
-    Running,
-    Stopping,
-    Stopped,
-    WaitJob
-}
-
-public enum TaskType {
-    Coverage,
-    LibfuzzerFuzz,
-    LibfuzzerCoverage,
-    LibfuzzerCrashReport,
-    LibfuzzerMerge,
-    LibfuzzerRegression,
-    GenericAnalysis,
-    GenericSupervisor,
-    GenericMerge,
-    GenericGenerator,
-    GenericCrashReport,
-    GenericRegression
-}
-
-public enum Os {
-    Windows,
-    Linux
-}
-
-public enum ContainerType {
-    Analysis,
-    Coverage,
-    Crashes,
-    Inputs,
-    NoRepro,
-    ReadonlyInputs,
-    Reports,
-    Setup,
-    Tools,
-    UniqueInputs,
-    UniqueReports,
-    RegressionReports,
-    Logs
-}
-
-
-public enum StatsFormat {
-    AFL
-}
-
-public enum TaskDebugFlag {
-    KeepNodeOnFailure,
-    KeepNodeOnCompletion,
-}
-
-public enum ScalesetState {
-    Init,
-    Setup,
-    Resize,
-    Running,
-    Shutdown,
-    Halt,
-    CreationFailed
-}
-
-
-public enum JobState {
-    Init,
-    Enabled,
-    Stopping,
-    Stopped
-}
-
-public static class JobStateHelper {
-    private static readonly IReadOnlySet<JobState> _shuttingDown = new HashSet<JobState>(new[] { JobState.Stopping, JobState.Stopped });
-    private static readonly IReadOnlySet<JobState> _avaiable = new HashSet<JobState>(new[] { JobState.Init, JobState.Enabled });
-    private static readonly IReadOnlySet<JobState> _needsWork = new HashSet<JobState>(new[] { JobState.Init, JobState.Stopping });
-
-    public static IReadOnlySet<JobState> Available => _avaiable;
-    public static IReadOnlySet<JobState> NeedsWork => _needsWork;
-    public static IReadOnlySet<JobState> ShuttingDown => _shuttingDown;
-}
-
-
-
-public static class ScalesetStateHelper {
-    static ConcurrentDictionary<string, ScalesetState[]> _states = new ConcurrentDictionary<string, ScalesetState[]>();
-
-    /// set of states that indicate the scaleset can be updated
-    public static ScalesetState[] CanUpdate() {
-        return
-        _states.GetOrAdd(nameof(CanUpdate), k => new[]{
-            ScalesetState.Running,
-            ScalesetState.Resize
-        });
-    }
-
-    /// set of states that indicate work is needed during eventing
-    public static ScalesetState[] NeedsWork() {
-        return
-        _states.GetOrAdd(nameof(NeedsWork), k => new[]{
-            ScalesetState.Init,
-            ScalesetState.Setup,
-            ScalesetState.Resize,
-            ScalesetState.Shutdown,
-            ScalesetState.Halt,
-        });
-    }
-
-    /// set of states that indicate if it's available for work
-    public static ScalesetState[] Available() {
-        return
-        _states.GetOrAdd(nameof(Available), k => {
-            return
-                new[]{
-                ScalesetState.Resize,
-                ScalesetState.Running,
-            };
-        });
-    }
-
-    /// set of states that indicate scaleset is resizing
-    public static ScalesetState[] Resizing() {
-        return
-        _states.GetOrAdd(nameof(Resizing), k => {
-            return
-                new[]{
-                ScalesetState.Halt,
-                ScalesetState.Init,
-                ScalesetState.Setup,
-            };
-        });
-    }
-}
-
-
-public static class VmStateHelper {
-
-    static ConcurrentDictionary<string, VmState[]> _states = new ConcurrentDictionary<string, VmState[]>();
-    public static VmState[] NeedsWork() {
-        return
-        _states.GetOrAdd(nameof(VmStateHelper.NeedsWork), k => {
-            return
-                new[]{
-                VmState.Init,
-                VmState.ExtensionsLaunched,
-                VmState.Stopping
-            };
-        });
-    }
-
-    public static VmState[] Available() {
-        return
-        _states.GetOrAdd(nameof(VmStateHelper.Available), k => {
-            return
-                new[]{
-                VmState.Init,
-                VmState.ExtensionsLaunched,
-                VmState.ExtensionsFailed,
-                VmState.VmAllocationFailed,
-                VmState.Running,
-            };
-        });
-    }
-}
-
-public static class TaskStateHelper {
-    static ConcurrentDictionary<string, TaskState[]> _states = new ConcurrentDictionary<string, TaskState[]>();
-    public static TaskState[] Available() {
-        return
-        _states.GetOrAdd(nameof(Available), k => {
-            return
-                 new[]{
-                    TaskState.Waiting,
-                    TaskState.Scheduled,
-                    TaskState.SettingUp,
-                    TaskState.Running,
-                    TaskState.WaitJob
-                 };
-        });
-    }
-
-    internal static TaskState[] NeedsWork() {
-        return
-        _states.GetOrAdd(nameof(TaskStateHelper.HasStarted), k =>
-            new[]{
-                TaskState.Init,
-                TaskState.Stopping
-            }
-        );
-    }
-
-
-    public static TaskState[] ShuttingDown() {
-        return
-        _states.GetOrAdd(nameof(TaskStateHelper.ShuttingDown), k =>
-            new[]{
-                TaskState.Stopping,
-                TaskState.Stopping,
-            }
-        );
-    }
-
-    internal static TaskState[] HasStarted() {
-        return
-        _states.GetOrAdd(nameof(TaskStateHelper.HasStarted), k =>
-            new[]{
-                TaskState.Running,
-                TaskState.Stopping,
-                TaskState.Stopped
-            }
-        );
-    }
-
-}
-public enum PoolState {
-    Init,
-    Running,
-    Shutdown,
-    Halt
-}
-
-public static class PoolStateHelper {
-    static ConcurrentDictionary<string, PoolState[]> _states = new ConcurrentDictionary<string, PoolState[]>();
-    public static PoolState[] NeedsWork() {
-        return
-        _states.GetOrAdd("NeedsWork", k =>
-            new[]{
-                PoolState.Init,
-                PoolState.Shutdown,
-                PoolState.Halt
-            }
-        );
-    }
-
-    public static PoolState[] Available() {
-        return
-        _states.GetOrAdd("Available", k =>
-                new[]{
-                PoolState.Running
-                }
-        );
-    }
-}
-
-public enum Architecture {
-    x86_64
-}
-
-public enum TaskFeature {
-    InputQueueFromContainer,
-    SupervisorExe,
-    SupervisorEnv,
-    SupervisorOptions,
-    SupervisorInputMarker,
-    StatsFile,
-    StatsFormat,
-    TargetExe,
-    TargetExeOptional,
-    TargetEnv,
-    TargetOptions,
-    AnalyzerExe,
-    AnalyzerEnv,
-    AnalyzerOptions,
-    RenameOutput,
-    TargetOptionsMerge,
-    TargetWorkers,
-    GeneratorExe,
-    GeneratorEnv,
-    GeneratorOptions,
-    WaitForFiles,
-    TargetTimeout,
-    CheckAsanLog,
-    CheckDebugger,
-    CheckRetryCount,
-    EnsembleSyncDelay,
-    PreserveExistingOutputs,
-    CheckFuzzerHelp,
-    ExpectCrashOnFailure,
-    ReportList,
-    MinimizedStackDepth,
-    CoverageFilter,
-    TargetMustUseInput
-}
-
-
-[Flags]
-public enum ContainerPermission {
-    Read = 1 << 0,
-    Write = 1 << 1,
-    List = 1 << 2,
-    Delete = 1 << 3,
-}
-
-
-
-
-public enum Compare {
-    Equal,
-    AtLeast,
-    AtMost
-}
-public enum AgentMode {
-    Fuzz,
-    Repro,
-    Proxy
-}
-
-<<<<<<< HEAD
-=======
-
->>>>>>> 30660c9a
-public enum NodeState {
-    Init,
-    Free,
-    SettingUp,
-    Rebooting,
-    Ready,
-    Busy,
-    Done,
-    Shutdown,
-    Halt,
-}
-
-public static class NodeStateHelper {
-<<<<<<< HEAD
-    static ConcurrentDictionary<string, NodeState[]> _states = new ConcurrentDictionary<string, NodeState[]>();
-    public static NodeState[] CanProcessNewWork() {
-        return
-        _states.GetOrAdd("CanProcessNewWork", k =>
-            new[]{
-                NodeState.Free
-            }
-        );
-    }
-
-    public static NodeState[] ReadyForReset() {
-        return
-        _states.GetOrAdd("ReadyForReset", k =>
-            new[]{
-                NodeState.Done,
-                NodeState.Shutdown,
-                NodeState.Halt
-            }
-        );
-    }
-
-    public static NodeState[] NeedsWork() {
-        return
-        _states.GetOrAdd("NeedsWork", k =>
-            new[]{
-                NodeState.Done,
-                NodeState.Shutdown,
-                NodeState.Halt
-            }
-        );
-    }
-}
-
-=======
-
-    private static readonly IReadOnlySet<NodeState> _needsWork = new HashSet<NodeState>(new[] { NodeState.Done, NodeState.Shutdown, NodeState.Halt });
-    private static readonly IReadOnlySet<NodeState> _readyForReset = new HashSet<NodeState>(new[] { NodeState.Done, NodeState.Shutdown, NodeState.Halt });
-    private static readonly IReadOnlySet<NodeState> _canProcessNewWork = new HashSet<NodeState>(new[] { NodeState.Free });
-
-
-    public static IReadOnlySet<NodeState> NeedsWork => _needsWork;
-
-    ///If Node is in one of these states, ignore updates from the agent.
-    public static IReadOnlySet<NodeState> ReadyForReset => _readyForReset;
-
-    public static IReadOnlySet<NodeState> CanProcessNewWork => _canProcessNewWork;
-}
-
-
-
->>>>>>> 30660c9a
+﻿using System.Collections.Concurrent;
+
+namespace Microsoft.OneFuzz.Service;
+public enum ErrorCode {
+    INVALID_REQUEST = 450,
+    INVALID_PERMISSION = 451,
+    MISSING_EULA_AGREEMENT = 452,
+    INVALID_JOB = 453,
+    INVALID_TASK = 453,
+    UNABLE_TO_ADD_TASK_TO_JOB = 454,
+    INVALID_CONTAINER = 455,
+    UNABLE_TO_RESIZE = 456,
+    UNAUTHORIZED = 457,
+    UNABLE_TO_USE_STOPPED_JOB = 458,
+    UNABLE_TO_CHANGE_JOB_DURATION = 459,
+    UNABLE_TO_CREATE_NETWORK = 460,
+    VM_CREATE_FAILED = 461,
+    MISSING_NOTIFICATION = 462,
+    INVALID_IMAGE = 463,
+    UNABLE_TO_CREATE = 464,
+    UNABLE_TO_PORT_FORWARD = 465,
+    UNABLE_TO_FIND = 467,
+    TASK_FAILED = 468,
+    INVALID_NODE = 469,
+    NOTIFICATION_FAILURE = 470,
+    UNABLE_TO_UPDATE = 471,
+    PROXY_FAILED = 472,
+    INVALID_CONFIGURATION = 473,
+}
+
+public enum VmState {
+    Init,
+    ExtensionsLaunched,
+    ExtensionsFailed,
+    VmAllocationFailed,
+    Running,
+    Stopping,
+    Stopped
+}
+
+public enum WebhookMessageState {
+    Queued,
+    Retrying,
+    Succeeded,
+    Failed
+}
+
+public enum TaskState {
+    Init,
+    Waiting,
+    Scheduled,
+    SettingUp,
+    Running,
+    Stopping,
+    Stopped,
+    WaitJob
+}
+
+public enum TaskType {
+    Coverage,
+    LibfuzzerFuzz,
+    LibfuzzerCoverage,
+    LibfuzzerCrashReport,
+    LibfuzzerMerge,
+    LibfuzzerRegression,
+    GenericAnalysis,
+    GenericSupervisor,
+    GenericMerge,
+    GenericGenerator,
+    GenericCrashReport,
+    GenericRegression
+}
+
+public enum Os {
+    Windows,
+    Linux
+}
+
+public enum ContainerType {
+    Analysis,
+    Coverage,
+    Crashes,
+    Inputs,
+    NoRepro,
+    ReadonlyInputs,
+    Reports,
+    Setup,
+    Tools,
+    UniqueInputs,
+    UniqueReports,
+    RegressionReports,
+    Logs
+}
+
+
+public enum StatsFormat {
+    AFL
+}
+
+public enum TaskDebugFlag {
+    KeepNodeOnFailure,
+    KeepNodeOnCompletion,
+}
+
+public enum ScalesetState {
+    Init,
+    Setup,
+    Resize,
+    Running,
+    Shutdown,
+    Halt,
+    CreationFailed
+}
+
+
+public enum JobState {
+    Init,
+    Enabled,
+    Stopping,
+    Stopped
+}
+
+public static class JobStateHelper {
+    private static readonly IReadOnlySet<JobState> _shuttingDown = new HashSet<JobState>(new[] { JobState.Stopping, JobState.Stopped });
+    private static readonly IReadOnlySet<JobState> _avaiable = new HashSet<JobState>(new[] { JobState.Init, JobState.Enabled });
+    private static readonly IReadOnlySet<JobState> _needsWork = new HashSet<JobState>(new[] { JobState.Init, JobState.Stopping });
+
+    public static IReadOnlySet<JobState> Available => _avaiable;
+    public static IReadOnlySet<JobState> NeedsWork => _needsWork;
+    public static IReadOnlySet<JobState> ShuttingDown => _shuttingDown;
+}
+
+
+
+public static class ScalesetStateHelper {
+    static ConcurrentDictionary<string, ScalesetState[]> _states = new ConcurrentDictionary<string, ScalesetState[]>();
+
+    /// set of states that indicate the scaleset can be updated
+    public static ScalesetState[] CanUpdate() {
+        return
+        _states.GetOrAdd(nameof(CanUpdate), k => new[]{
+            ScalesetState.Running,
+            ScalesetState.Resize
+        });
+    }
+
+    /// set of states that indicate work is needed during eventing
+    public static ScalesetState[] NeedsWork() {
+        return
+        _states.GetOrAdd(nameof(NeedsWork), k => new[]{
+            ScalesetState.Init,
+            ScalesetState.Setup,
+            ScalesetState.Resize,
+            ScalesetState.Shutdown,
+            ScalesetState.Halt,
+        });
+    }
+
+    /// set of states that indicate if it's available for work
+    public static ScalesetState[] Available() {
+        return
+        _states.GetOrAdd(nameof(Available), k => {
+            return
+                new[]{
+                ScalesetState.Resize,
+                ScalesetState.Running,
+            };
+        });
+    }
+
+    /// set of states that indicate scaleset is resizing
+    public static ScalesetState[] Resizing() {
+        return
+        _states.GetOrAdd(nameof(Resizing), k => {
+            return
+                new[]{
+                ScalesetState.Halt,
+                ScalesetState.Init,
+                ScalesetState.Setup,
+            };
+        });
+    }
+}
+
+
+public static class VmStateHelper {
+
+    static ConcurrentDictionary<string, VmState[]> _states = new ConcurrentDictionary<string, VmState[]>();
+    public static VmState[] NeedsWork() {
+        return
+        _states.GetOrAdd(nameof(VmStateHelper.NeedsWork), k => {
+            return
+                new[]{
+                VmState.Init,
+                VmState.ExtensionsLaunched,
+                VmState.Stopping
+            };
+        });
+    }
+
+    public static VmState[] Available() {
+        return
+        _states.GetOrAdd(nameof(VmStateHelper.Available), k => {
+            return
+                new[]{
+                VmState.Init,
+                VmState.ExtensionsLaunched,
+                VmState.ExtensionsFailed,
+                VmState.VmAllocationFailed,
+                VmState.Running,
+            };
+        });
+    }
+}
+
+public static class TaskStateHelper {
+    static ConcurrentDictionary<string, TaskState[]> _states = new ConcurrentDictionary<string, TaskState[]>();
+    public static TaskState[] Available() {
+        return
+        _states.GetOrAdd(nameof(Available), k => {
+            return
+                 new[]{
+                    TaskState.Waiting,
+                    TaskState.Scheduled,
+                    TaskState.SettingUp,
+                    TaskState.Running,
+                    TaskState.WaitJob
+                 };
+        });
+    }
+
+    internal static TaskState[] NeedsWork() {
+        return
+        _states.GetOrAdd(nameof(TaskStateHelper.HasStarted), k =>
+            new[]{
+                TaskState.Init,
+                TaskState.Stopping
+            }
+        );
+    }
+
+
+    public static TaskState[] ShuttingDown() {
+        return
+        _states.GetOrAdd(nameof(TaskStateHelper.ShuttingDown), k =>
+            new[]{
+                TaskState.Stopping,
+                TaskState.Stopping,
+            }
+        );
+    }
+
+    internal static TaskState[] HasStarted() {
+        return
+        _states.GetOrAdd(nameof(TaskStateHelper.HasStarted), k =>
+            new[]{
+                TaskState.Running,
+                TaskState.Stopping,
+                TaskState.Stopped
+            }
+        );
+    }
+
+}
+public enum PoolState {
+    Init,
+    Running,
+    Shutdown,
+    Halt
+}
+
+public static class PoolStateHelper {
+    static ConcurrentDictionary<string, PoolState[]> _states = new ConcurrentDictionary<string, PoolState[]>();
+    public static PoolState[] NeedsWork() {
+        return
+        _states.GetOrAdd("NeedsWork", k =>
+            new[]{
+                PoolState.Init,
+                PoolState.Shutdown,
+                PoolState.Halt
+            }
+        );
+    }
+
+    public static PoolState[] Available() {
+        return
+        _states.GetOrAdd("Available", k =>
+                new[]{
+                PoolState.Running
+                }
+        );
+    }
+}
+
+public enum Architecture {
+    x86_64
+}
+
+public enum TaskFeature {
+    InputQueueFromContainer,
+    SupervisorExe,
+    SupervisorEnv,
+    SupervisorOptions,
+    SupervisorInputMarker,
+    StatsFile,
+    StatsFormat,
+    TargetExe,
+    TargetExeOptional,
+    TargetEnv,
+    TargetOptions,
+    AnalyzerExe,
+    AnalyzerEnv,
+    AnalyzerOptions,
+    RenameOutput,
+    TargetOptionsMerge,
+    TargetWorkers,
+    GeneratorExe,
+    GeneratorEnv,
+    GeneratorOptions,
+    WaitForFiles,
+    TargetTimeout,
+    CheckAsanLog,
+    CheckDebugger,
+    CheckRetryCount,
+    EnsembleSyncDelay,
+    PreserveExistingOutputs,
+    CheckFuzzerHelp,
+    ExpectCrashOnFailure,
+    ReportList,
+    MinimizedStackDepth,
+    CoverageFilter,
+    TargetMustUseInput
+}
+
+
+[Flags]
+public enum ContainerPermission {
+    Read = 1 << 0,
+    Write = 1 << 1,
+    List = 1 << 2,
+    Delete = 1 << 3,
+}
+
+
+
+
+public enum Compare {
+    Equal,
+    AtLeast,
+    AtMost
+}
+public enum AgentMode {
+    Fuzz,
+    Repro,
+    Proxy
+}
+
+public enum NodeState {
+    Init,
+    Free,
+    SettingUp,
+    Rebooting,
+    Ready,
+    Busy,
+    Done,
+    Shutdown,
+    Halt,
+}
+
+public static class NodeStateHelper {
+
+    private static readonly IReadOnlySet<NodeState> _needsWork = new HashSet<NodeState>(new[] { NodeState.Done, NodeState.Shutdown, NodeState.Halt });
+    private static readonly IReadOnlySet<NodeState> _readyForReset = new HashSet<NodeState>(new[] { NodeState.Done, NodeState.Shutdown, NodeState.Halt });
+    private static readonly IReadOnlySet<NodeState> _canProcessNewWork = new HashSet<NodeState>(new[] { NodeState.Free });
+
+
+    public static IReadOnlySet<NodeState> NeedsWork => _needsWork;
+
+    ///If Node is in one of these states, ignore updates from the agent.
+    public static IReadOnlySet<NodeState> ReadyForReset => _readyForReset;
+
+    public static IReadOnlySet<NodeState> CanProcessNewWork => _canProcessNewWork;
+}
+
+