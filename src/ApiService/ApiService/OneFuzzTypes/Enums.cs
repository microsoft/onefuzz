--- conflicted
+++ resolved
@@ -1,239 +1,238 @@
-﻿using System.Collections.Concurrent;
-
-namespace Microsoft.OneFuzz.Service;
-public enum ErrorCode
-{
-    INVALID_REQUEST = 450,
-    INVALID_PERMISSION = 451,
-    MISSING_EULA_AGREEMENT = 452,
-    INVALID_JOB = 453,
-    INVALID_TASK = 453,
-    UNABLE_TO_ADD_TASK_TO_JOB = 454,
-    INVALID_CONTAINER = 455,
-    UNABLE_TO_RESIZE = 456,
-    UNAUTHORIZED = 457,
-    UNABLE_TO_USE_STOPPED_JOB = 458,
-    UNABLE_TO_CHANGE_JOB_DURATION = 459,
-    UNABLE_TO_CREATE_NETWORK = 460,
-    VM_CREATE_FAILED = 461,
-    MISSING_NOTIFICATION = 462,
-    INVALID_IMAGE = 463,
-    UNABLE_TO_CREATE = 464,
-    UNABLE_TO_PORT_FORWARD = 465,
-    UNABLE_TO_FIND = 467,
-    TASK_FAILED = 468,
-    INVALID_NODE = 469,
-    NOTIFICATION_FAILURE = 470,
-    UNABLE_TO_UPDATE = 471,
-    PROXY_FAILED = 472,
-    INVALID_CONFIGURATION = 473,
-}
-
-public enum VmState
-{
-    Init,
-    ExtensionsLaunched,
-    ExtensionsFailed,
-    VmAllocationFailed,
-    Running,
-    Stopping,
-    Stopped
-}
-
-public enum WebhookMessageState
-{
-    Queued,
-    Retrying,
-    Succeeded,
-    Failed
-}
-
-public enum TaskState
-{
-    Init,
-    Waiting,
-    Scheduled,
-    SettingUp,
-    Running,
-    Stopping,
-    Stopped,
-    WaitJob
-}
-
-public enum TaskType
-{
-    Coverage,
-    LibfuzzerFuzz,
-    LibfuzzerCoverage,
-    LibfuzzerCrashReport,
-    LibfuzzerMerge,
-    LibfuzzerRegression,
-    GenericAnalysis,
-    GenericSupervisor,
-    GenericMerge,
-    GenericGenerator,
-    GenericCrashReport,
-    GenericRegression
-}
-
-public enum Os
-{
-    Windows,
-    Linux
-}
-
-public enum ContainerType
-{
-    Analysis,
-    Coverage,
-    Crashes,
-    Inputs,
-    NoRepro,
-    ReadonlyInputs,
-    Reports,
-    Setup,
-    Tools,
-    UniqueInputs,
-    UniqueReports,
-    RegressionReports,
-    Logs
-}
-
-
-public enum StatsFormat
-{
-    AFL
-}
-
-public enum TaskDebugFlag
-{
-    KeepNodeOnFailure,
-    KeepNodeOnCompletion,
-}
-
-public enum ScalesetState
-{
-    Init,
-    Setup,
-    Resize,
-    Running,
-    Shutdown,
-    Halt,
-    CreationFailed
-}
-
-public static class ScalesetStateHelper
-{
-
-    static ConcurrentDictionary<string, ScalesetState[]> _states = new ConcurrentDictionary<string, ScalesetState[]>();
-
-    /// set of states that indicate the scaleset can be updated
-    public static ScalesetState[] CanUpdate()
-    {
-        return
-        _states.GetOrAdd("CanUpdate", k => new[]{
-            ScalesetState.Running,
-            ScalesetState.Resize
-        });
-    }
-
-    /// set of states that indicate work is needed during eventing
-    public static ScalesetState[] NeedsWork()
-    {
-        return
-        _states.GetOrAdd("CanUpdate", k => new[]{
-            ScalesetState.Init,
-            ScalesetState.Setup,
-            ScalesetState.Resize,
-            ScalesetState.Shutdown,
-            ScalesetState.Halt,
-        });
-    }
-
-    /// set of states that indicate if it's available for work
-    public static ScalesetState[] Available()
-    {
-        return
-        _states.GetOrAdd("CanUpdate", k =>
-        {
-            return
-                new[]{
-                ScalesetState.Resize,
-                ScalesetState.Running,
-            };
-        });
-    }
-
-    /// set of states that indicate scaleset is resizing
-    public static ScalesetState[] Resizing()
-    {
-        return
-        _states.GetOrAdd("CanDelete", k =>
-        {
-            return
-                new[]{
-                ScalesetState.Halt,
-                ScalesetState.Init,
-                ScalesetState.Setup,
-            };
-        });
-    }
-}
-
-<<<<<<< HEAD
-
-}
-
-
-public static class VmStateHelper
-{
-
-    static ConcurrentDictionary<string, VmState[]> _states = new ConcurrentDictionary<string, VmState[]>();
-    public static VmState[] NeedsWork()
-    {
-        return
-        _states.GetOrAdd(nameof(VmStateHelper.NeedsWork), k =>
-        {
-            return
-                new[]{
-                VmState.Init,
-                VmState.ExtensionsLaunched,
-                VmState.Stopping
-            };
-        });
-    }
-
-    public static VmState[] Available()
-    {
-        return
-        _states.GetOrAdd(nameof(VmStateHelper.Available), k =>
-        {
-            return
-                new[]{
-                VmState.Init,
-                VmState.ExtensionsLaunched,
-                VmState.ExtensionsFailed,
-                VmState.VmAllocationFailed,
-                VmState.Running,
-            };
-=======
-public static class TaskStateHelper
-{
-    static ConcurrentDictionary<string, TaskState[]> _states = new ConcurrentDictionary<string, TaskState[]>();
-    public static TaskState[] Available()
-    {
-        return
-        _states.GetOrAdd("Available", k =>
-        {
-            return
-                 new[]{
-                    TaskState.Waiting,
-                    TaskState.Scheduled,
-                    TaskState.SettingUp,
-                    TaskState.Running,
-                    TaskState.WaitJob
-                 };
->>>>>>> b7e404fd
-        });
-    }
-}+﻿using System.Collections.Concurrent;
+
+namespace Microsoft.OneFuzz.Service;
+public enum ErrorCode
+{
+    INVALID_REQUEST = 450,
+    INVALID_PERMISSION = 451,
+    MISSING_EULA_AGREEMENT = 452,
+    INVALID_JOB = 453,
+    INVALID_TASK = 453,
+    UNABLE_TO_ADD_TASK_TO_JOB = 454,
+    INVALID_CONTAINER = 455,
+    UNABLE_TO_RESIZE = 456,
+    UNAUTHORIZED = 457,
+    UNABLE_TO_USE_STOPPED_JOB = 458,
+    UNABLE_TO_CHANGE_JOB_DURATION = 459,
+    UNABLE_TO_CREATE_NETWORK = 460,
+    VM_CREATE_FAILED = 461,
+    MISSING_NOTIFICATION = 462,
+    INVALID_IMAGE = 463,
+    UNABLE_TO_CREATE = 464,
+    UNABLE_TO_PORT_FORWARD = 465,
+    UNABLE_TO_FIND = 467,
+    TASK_FAILED = 468,
+    INVALID_NODE = 469,
+    NOTIFICATION_FAILURE = 470,
+    UNABLE_TO_UPDATE = 471,
+    PROXY_FAILED = 472,
+    INVALID_CONFIGURATION = 473,
+}
+
+public enum VmState
+{
+    Init,
+    ExtensionsLaunched,
+    ExtensionsFailed,
+    VmAllocationFailed,
+    Running,
+    Stopping,
+    Stopped
+}
+
+public enum WebhookMessageState
+{
+    Queued,
+    Retrying,
+    Succeeded,
+    Failed
+}
+
+public enum TaskState
+{
+    Init,
+    Waiting,
+    Scheduled,
+    SettingUp,
+    Running,
+    Stopping,
+    Stopped,
+    WaitJob
+}
+
+public enum TaskType
+{
+    Coverage,
+    LibfuzzerFuzz,
+    LibfuzzerCoverage,
+    LibfuzzerCrashReport,
+    LibfuzzerMerge,
+    LibfuzzerRegression,
+    GenericAnalysis,
+    GenericSupervisor,
+    GenericMerge,
+    GenericGenerator,
+    GenericCrashReport,
+    GenericRegression
+}
+
+public enum Os
+{
+    Windows,
+    Linux
+}
+
+public enum ContainerType
+{
+    Analysis,
+    Coverage,
+    Crashes,
+    Inputs,
+    NoRepro,
+    ReadonlyInputs,
+    Reports,
+    Setup,
+    Tools,
+    UniqueInputs,
+    UniqueReports,
+    RegressionReports,
+    Logs
+}
+
+
+public enum StatsFormat
+{
+    AFL
+}
+
+public enum TaskDebugFlag
+{
+    KeepNodeOnFailure,
+    KeepNodeOnCompletion,
+}
+
+public enum ScalesetState
+{
+    Init,
+    Setup,
+    Resize,
+    Running,
+    Shutdown,
+    Halt,
+    CreationFailed
+}
+
+public static class ScalesetStateHelper
+{
+
+    static ConcurrentDictionary<string, ScalesetState[]> _states = new ConcurrentDictionary<string, ScalesetState[]>();
+
+    /// set of states that indicate the scaleset can be updated
+    public static ScalesetState[] CanUpdate()
+    {
+        return
+        _states.GetOrAdd("CanUpdate", k => new[]{
+            ScalesetState.Running,
+            ScalesetState.Resize
+        });
+    }
+
+    /// set of states that indicate work is needed during eventing
+    public static ScalesetState[] NeedsWork()
+    {
+        return
+        _states.GetOrAdd("CanUpdate", k => new[]{
+            ScalesetState.Init,
+            ScalesetState.Setup,
+            ScalesetState.Resize,
+            ScalesetState.Shutdown,
+            ScalesetState.Halt,
+        });
+    }
+
+    /// set of states that indicate if it's available for work
+    public static ScalesetState[] Available()
+    {
+        return
+        _states.GetOrAdd("CanUpdate", k =>
+        {
+            return
+                new[]{
+                ScalesetState.Resize,
+                ScalesetState.Running,
+            };
+        });
+    }
+
+    /// set of states that indicate scaleset is resizing
+    public static ScalesetState[] Resizing()
+    {
+        return
+        _states.GetOrAdd("CanDelete", k =>
+        {
+            return
+                new[]{
+                ScalesetState.Halt,
+                ScalesetState.Init,
+                ScalesetState.Setup,
+            };
+        });
+    }
+}
+
+
+public static class VmStateHelper
+{
+
+    static ConcurrentDictionary<string, VmState[]> _states = new ConcurrentDictionary<string, VmState[]>();
+    public static VmState[] NeedsWork()
+    {
+        return
+        _states.GetOrAdd(nameof(VmStateHelper.NeedsWork), k =>
+        {
+            return
+                new[]{
+                VmState.Init,
+                VmState.ExtensionsLaunched,
+                VmState.Stopping
+            };
+        });
+    }
+
+    public static VmState[] Available()
+    {
+        return
+        _states.GetOrAdd(nameof(VmStateHelper.Available), k =>
+        {
+            return
+                new[]{
+                VmState.Init,
+                VmState.ExtensionsLaunched,
+                VmState.ExtensionsFailed,
+                VmState.VmAllocationFailed,
+                VmState.Running,
+            };
+        });
+    }
+}
+
+public static class TaskStateHelper
+{
+    static ConcurrentDictionary<string, TaskState[]> _states = new ConcurrentDictionary<string, TaskState[]>();
+    public static TaskState[] Available()
+    {
+        return
+        _states.GetOrAdd("Available", k =>
+        {
+            return
+                 new[]{
+                    TaskState.Waiting,
+                    TaskState.Scheduled,
+                    TaskState.SettingUp,
+                    TaskState.Running,
+                    TaskState.WaitJob
+                 };
+        });
+    }
+}
+