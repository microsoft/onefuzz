--- conflicted
+++ resolved
@@ -51,11 +51,8 @@
     ADO_VALIDATION_INVALID_PATH = 495,
     ADO_VALIDATION_INVALID_PROJECT = 496,
     INVALID_RETENTION_PERIOD = 497,
-<<<<<<< HEAD
-    TRANSIENT_NOTIFICATION_FAILURE = 498,
-=======
     INVALID_CLI_VERSION = 498,
->>>>>>> d792b3b8
+    TRANSIENT_NOTIFICATION_FAILURE = 499,
     // NB: if you update this enum, also update enums.py
 }
 
