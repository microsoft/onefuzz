﻿using System.Text.Json;
using System.Text.Json.Serialization;
using Microsoft.OneFuzz.Service.OneFuzzLib.Orm;
using Endpoint = System.String;
using GroupId = System.Guid;
using PoolName = System.String;
using PrincipalId = System.Guid;
using Region = System.String;

namespace Microsoft.OneFuzz.Service;

/// Convention for database entities:
/// All entities are represented by immutable records
/// All database entities need to derive from EntityBase
/// Only properties that also apears as parameter initializers are mapped to the database
/// The name of the property will be tranlated to snake case and used as the column name
/// It is possible to rename the column name by using the [property:JsonPropertyName("column_name")] attribute
/// the "partion key" and "row key" are identified by the [PartitionKey] and [RowKey] attributes
/// Guids are mapped to string in the db


public record Authentication
(
    string Password,
    string PublicKey,
    string PrivateKey
);

[SkipRename]
public enum HeartbeatType {
    MachineAlive,
    TaskAlive,
}

public record HeartbeatData(HeartbeatType Type);

public record TaskHeartbeatEntry(
    Guid TaskId,
    Guid? JobId,
    Guid MachineId,
    HeartbeatData[] Data
    );
public record NodeHeartbeatEntry(Guid NodeId, HeartbeatData[] Data);

public record NodeCommandStopIfFree();

public record StopNodeCommand();

public record StopTaskNodeCommand(Guid TaskId);

public record NodeCommandAddSshKey(string PublicKey);


public record NodeCommand
(
    StopNodeCommand? Stop,
    StopTaskNodeCommand? StopTask,
    NodeCommandAddSshKey? AddSshKey,
    NodeCommandStopIfFree? StopIfFree
);

public enum NodeTaskState {
    Init,
    SettingUp,
    Running,
}

public record NodeTasks
(
    Guid MachineId,
    Guid TaskId,
    NodeTaskState State = NodeTaskState.Init
);

public enum NodeState {
    Init,
    Free,
    SettingUp,
    Rebooting,
    Ready,
    Busy,
    Done,
    Shutdown,
    Halt,
}

public record ProxyHeartbeat
(
    Region Region,
    Guid ProxyId,
    List<ProxyForward> Forwards,
    DateTimeOffset TimeStamp
);

public record Node
(
    DateTimeOffset? InitializedAt,
    [PartitionKey] PoolName PoolName,
    Guid? PoolId,
    [RowKey] Guid MachineId,
    NodeState State,
    Guid? ScalesetId,
    DateTimeOffset Heartbeat,
    string Version,
    bool ReimageRequested,
    bool DeleteRequested,
    bool DebugKeepNode
) : StatefulEntityBase<NodeState>(State);


public record Forward
(
    int SrcPort,
    int DstPort,
    string DstIp
);


public record ProxyForward
(
    [PartitionKey] Region Region,
    int Port,
    Guid ScalesetId,
    Guid MachineId,
    Guid? ProxyId,
    [RowKey] int DstPort,
    string DstIp,
    DateTimeOffset EndTime
) : EntityBase();

public record ProxyConfig
(
    Uri Url,
    Uri Notification,
    Region Region,
    Guid? ProxyId,
    List<Forward> Forwards,
    string InstanceTelemetryKey,
    string MicrosoftTelemetryKey,
    Guid InstanceId

);

public record Proxy
(
    [PartitionKey] Region Region,
    [RowKey] Guid ProxyId,
    DateTimeOffset? CreatedTimestamp,
    VmState State,
    Authentication Auth,
    string? Ip,
    Error? Error,
    string Version,
    ProxyHeartbeat? Heartbeat,
    bool Outdated
) : StatefulEntityBase<VmState>(State);

public record Error(ErrorCode Code, string[]? Errors = null);

public record UserInfo(Guid? ApplicationId, Guid? ObjectId, String? Upn);




public record TaskDetails(

    TaskType Type,
    int Duration,
    string? TargetExe,
    Dictionary<string, string>? TargetEnv,
    List<string>? TargetOptions,
    int? TargetWorkers,
    bool? TargetOptionsMerge,
    bool? CheckAsanLog,
    bool? CheckDebugger,
    int? CheckRetryCount,
    bool? CheckFuzzerHelp,
    bool? ExpectCrashOnFailure,
    bool? RenameOutput,
    string? SupervisorExe,
    Dictionary<string, string>? SupervisorEnv,
    List<string>? SupervisorOptions,
    string? SupervisorInputMarker,
    string? GeneratorExe,
    Dictionary<string, string>? GeneratorEnv,
    List<string>? GeneratorOptions,
    string? AnalyzerExe,
    Dictionary<string, string>? AnalyzerEnv,
    List<string> AnalyzerOptions,
    ContainerType? WaitForFiles,
    string? StatsFile,
    StatsFormat? StatsFormat,
    bool? RebootAfterSetup,
    int? TargetTimeout,
    int? EnsembleSyncDelay,
    bool? PreserveExistingOutputs,
    List<string>? ReportList,
    int? MinimizedStackDepth,
    string? CoverageFilter
);

public record TaskVm(
    Region Region,
    string Sku,
    string Image,
    bool? RebootAfterSetup,
    int Count = 1,
    bool SpotInstance = false
);

public record TaskPool(
    int Count,
    PoolName PoolName
);

public record TaskContainers(
    ContainerType Type,
    Container Name
);
public record TaskConfig(
   Guid JobId,
   List<Guid>? PrereqTasks,
   TaskDetails Task,
   TaskVm? Vm,
   TaskPool? Pool,
   List<TaskContainers>? Containers,
   Dictionary<string, string>? Tags,
   List<TaskDebugFlag>? Debug,
   bool? Colocate
   );


public record TaskEventSummary(
    DateTimeOffset? Timestamp,
    string EventData,
    string EventType
    );


public record NodeAssignment(
    Guid NodeId,
    Guid? ScalesetId,
    NodeTaskState State
    );


public record Task(
    // Timestamp: Optional[datetime] = Field(alias="Timestamp")
    [PartitionKey] Guid JobId,
    [RowKey] Guid TaskId,
    TaskState State,
    Os Os,
    TaskConfig Config,
    Error? Error,
    Authentication? Auth,
    DateTimeOffset? Heartbeat,
    DateTimeOffset? EndTime,
    UserInfo? UserInfo) : StatefulEntityBase<TaskState>(State) {
    List<TaskEventSummary> Events { get; set; } = new List<TaskEventSummary>();
    List<NodeAssignment> Nodes { get; set; } = new List<NodeAssignment>();
}
public record AzureSecurityExtensionConfig();
public record GenevaExtensionConfig();


public record KeyvaultExtensionConfig(
    string KeyVaultName,
    string CertName,
    string CertPath,
    string ExtensionStore
);

public record AzureMonitorExtensionConfig(
    string ConfigVersion,
    string Moniker,
    string Namespace,
    [property: JsonPropertyName("monitoringGSEnvironment")] string MonitoringGSEnvironment,
    [property: JsonPropertyName("monitoringGCSAccount")] string MonitoringGCSAccount,
    [property: JsonPropertyName("monitoringGCSAuthId")] string MonitoringGCSAuthId,
    [property: JsonPropertyName("monitoringGCSAuthIdType")] string MonitoringGCSAuthIdType
);

public record AzureVmExtensionConfig(
    KeyvaultExtensionConfig? Keyvault,
    AzureMonitorExtensionConfig AzureMonitor
);

public record NetworkConfig(
    string AddressSpace,
    string Subnet
) {
    public static NetworkConfig Default { get; } = new NetworkConfig("10.0.0.0/8", "10.0.0.0/16");


    public NetworkConfig() : this("10.0.0.0/8", "10.0.0.0/16") { }
}

public record NetworkSecurityGroupConfig(
    string[] AllowedServiceTags,
    string[] AllowedIps
) {
    public NetworkSecurityGroupConfig() : this(Array.Empty<string>(), Array.Empty<string>()) { }
}

public record ApiAccessRule(
    string[] Methods,
    Guid[] AllowedGroups
);

public record InstanceConfig
(
    [PartitionKey, RowKey] string InstanceName,
    //# initial set of admins can only be set during deployment.
    //# if admins are set, only admins can update instance configs.
    Guid[]? Admins,
    //# if set, only admins can manage pools or scalesets
    bool? AllowPoolManagement,
    string[] AllowedAadTenants,
    NetworkConfig NetworkConfig,
    NetworkSecurityGroupConfig ProxyNsgConfig,
    AzureVmExtensionConfig? Extensions,
    string ProxyVmSku,
    IDictionary<Endpoint, ApiAccessRule>? ApiAccessRules,
    IDictionary<PrincipalId, GroupId[]>? GroupMembership,

    IDictionary<string, string>? VmTags,
    IDictionary<string, string>? VmssTags
) : EntityBase() {
    public InstanceConfig(string instanceName) : this(
        instanceName,
        null,
        true,
        Array.Empty<string>(),
        new NetworkConfig(),
        new NetworkSecurityGroupConfig(),
        null,
        "Standard_B2s",
        null,
        null,
        null,
        null) { }

    public InstanceConfig() : this(String.Empty) { }

    public List<Guid>? CheckAdmins(List<Guid>? value) {
        if (value is not null && value.Count == 0) {
            throw new ArgumentException("admins must be null or contain at least one UUID");
        } else {
            return value;
        }
    }


    //# At the moment, this only checks allowed_aad_tenants, however adding
    //# support for 3rd party JWT validation is anticipated in a future release.
    public ResultVoid<List<string>> CheckInstanceConfig() {
        List<string> errors = new();
        if (AllowedAadTenants.Length == 0) {
            errors.Add("allowed_aad_tenants must not be empty");
        }
        if (errors.Count == 0) {
            return ResultVoid<List<string>>.Ok();
        } else {
            return ResultVoid<List<string>>.Error(errors);
        }
    }
}


public record ScalesetNodeState(
    Guid MachineId,
    string InstanceId,
    NodeState? State

);


public record Scaleset(
    [PartitionKey] PoolName PoolName,
    [RowKey] Guid ScalesetId,
    ScalesetState State,
    Authentication? Auth,
    string VmSku,
    string Image,
    Region Region,
    int Size,
    bool SpotInstance,
    bool EphemeralOsDisks,
    bool NeedsConfigUpdate,
    List<ScalesetNodeState> Nodes,
    Guid? ClientId,
    Guid? ClientObjectId,
    Dictionary<string, string> Tags

) : StatefulEntityBase<ScalesetState>(State);

[JsonConverter(typeof(ContainerConverter))]
public record Container(string ContainerName) {
    public string ContainerName { get; } = ContainerName.All(c => char.IsLetterOrDigit(c) || c == '-') ? ContainerName : throw new ArgumentException("Container name must have only numbers, letters or dashes");
}

public class ContainerConverter : JsonConverter<Container> {
    public override Container? Read(ref Utf8JsonReader reader, Type typeToConvert, JsonSerializerOptions options) {
        var containerName = reader.GetString();
        return containerName == null ? null : new Container(containerName);
    }

    public override void Write(Utf8JsonWriter writer, Container value, JsonSerializerOptions options) {
        writer.WriteStringValue(value.ContainerName);
    }
}

public record Notification(
    Container Container,
    Guid NotificationId,
    NotificationTemplate Config
) : EntityBase();

public record BlobRef(
    string Account,
    Container container,
    string name
);

public record Report(
    string? InputUrl,
    BlobRef? InputBlob,
    string Executable,
    string CrashType,
    string CrashSite,
    List<string> CallStack,
    string CallStackSha256,
    string InputSha256,
    string? AsanLog,
    Guid TaskId,
    Guid JobId,
    int? ScarinessScore,
    string? ScarinessDescription,
    List<string>? MinimizedStack,
    string? MinimizedStackSha256,
    List<string>? MinimizedStackFunctionNames,
    string? MinimizedStackFunctionNamesSha256,
    List<string>? MinimizedStackFunctionLines,
    string? MinimizedStackFunctionLinesSha256
);

public record NoReproReport(
    string InputSha,
    BlobRef? InputBlob,
    string? Executable,
    Guid TaskId,
    Guid JobId,
    int Tries,
    string? Error
);

public record CrashTestResult(
    Report? CrashReport,
    NoReproReport? NoReproReport
);

public record RegressionReport(
    CrashTestResult CrashTestResult,
    CrashTestResult? OriginalCrashTestResult
);

public record NotificationTemplate(
    AdoTemplate? AdoTemplate,
    TeamsTemplate? TeamsTemplate,
    GithubIssuesTemplate? GithubIssuesTemplate
);

public record AdoTemplate();

public record TeamsTemplate();

public record GithubIssuesTemplate();

public record Repro(
    DateTimeOffset Timestamp,
    Guid VmId,
    Guid TaskId,
    ReproConfig Config,
    VmState State,
    Authentication? Auth,
    Os Os,
    Error? Error,
    string? Ip,
    DateTime? EndTime,
    UserInfo? UserInfo
) : StatefulEntityBase<VmState>(State);

public record ReproConfig(
    Container Container,
    string Path,
    // TODO: Make this >1 and < 7*24 (more than one hour, less than seven days)
    int Duration
);

public record Pool(
    DateTimeOffset Timestamp,
    PoolName Name,
    Guid PoolId,
    Os Os,
    bool Managed,
    // Skipping AutoScaleConfig because it's not used anymore
    Architecture Architecture,
    PoolState State,
    Guid? ClientId,
    List<Node>? Nodes,
    AgentConfig? Config,
    List<WorkSetSummary>? WorkQueue,
    List<ScalesetSummary>? ScalesetSummary
) : StatefulEntityBase<PoolState>(State);


// TODO
public record AgentConfig();
public record WorkSetSummary();
public record ScalesetSummary();

public record Vm(
    string Name,
    Region Region,
    string Sku,
    string Image,
    Authentication Auth,
    Nsg? Nsg,
    IDictionary<string, string>? Tags
) {
    public string Name { get; } = Name.Length > 40 ? throw new ArgumentOutOfRangeException("VM name too long") : Name;
};


public record SecretAddress(Uri Url);


/// This class allows us to store some data that are intended to be secret
/// The secret field stores either the raw data or the address of that data
/// This class allows us to maintain backward compatibility with existing
/// NotificationTemplate classes
public record SecretData<T>(T Secret) {
    public override string ToString() {
        if (Secret is SecretAddress) {
            if (Secret is null) {
                return string.Empty;
            } else {
                return Secret.ToString()!;
            }
        } else
            return "[REDACTED]";
    }
}

public record JobConfig(
    string Project,
    string Name,
    string Build,
    int Duration,
    string? Logs
);

public record JobTaskInfo(
    Guid TaskId,
    TaskType Type,
    TaskState State
);

public record Job(
    [PartitionKey] Guid JobId,
    JobState State,
    JobConfig Config,
    string? Error,
<<<<<<< HEAD
    DateTimeOffset? EndTime,
    List<JobTaskInfo>? TaskInfo,
    UserInfo UserInfo
) : StatefulEntityBase<JobState>(State);

public record Nsg(string Name, Region Region);
=======
    DateTimeOffset? EndTime
) : StatefulEntityBase<JobState>(State) {
    public List<JobTaskInfo>? TaskInfo { get; set; }
    public UserInfo? UserInfo { get; set; }
}
>>>>>>> 5f8e381f
<|MERGE_RESOLUTION|>--- conflicted
+++ resolved
@@ -571,17 +571,10 @@
     JobState State,
     JobConfig Config,
     string? Error,
-<<<<<<< HEAD
-    DateTimeOffset? EndTime,
-    List<JobTaskInfo>? TaskInfo,
-    UserInfo UserInfo
-) : StatefulEntityBase<JobState>(State);
-
-public record Nsg(string Name, Region Region);
-=======
     DateTimeOffset? EndTime
 ) : StatefulEntityBase<JobState>(State) {
     public List<JobTaskInfo>? TaskInfo { get; set; }
     public UserInfo? UserInfo { get; set; }
 }
->>>>>>> 5f8e381f
+
+public record Nsg(string Name, Region Region);