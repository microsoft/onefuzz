using Microsoft.OneFuzz.Service.OneFuzzLib.Orm;
using System.Text.Json.Serialization;
using Region = System.String;
using PoolName = System.String;
using Endpoint = System.String;
using GroupId = System.Guid;
using PrincipalId = System.Guid;
using System.Text.Json;

namespace Microsoft.OneFuzz.Service;

/// Convention for database entities:
/// All entities are represented by immutable records
/// All database entities need to derive from EntityBase
/// Only properties that also apears as parameter initializers are mapped to the database
/// The name of the property will be tranlated to snake case and used as the column name
/// It is possible to rename the column name by using the [property:JsonPropertyName("column_name")] attribute
/// the "partion key" and "row key" are identified by the [PartitionKey] and [RowKey] attributes
/// Guids are mapped to string in the db


public record Authentication
(
    string Password,
    string PublicKey,
    string PrivateKey
);

[SkipRename]
public enum HeartbeatType
{
    MachineAlive,
    TaskAlive,
}

public record HeartbeatData(HeartbeatType Type);

public record TaskHeartbeatEntry(
    Guid TaskId,
    Guid? JobId,
    Guid MachineId,
    HeartbeatData[] Data
    );
public record NodeHeartbeatEntry(Guid NodeId, HeartbeatData[] Data);

public record NodeCommandStopIfFree();

public record StopNodeCommand();

public record StopTaskNodeCommand(Guid TaskId);

public record NodeCommandAddSshKey(string PublicKey);


public record NodeCommand
(
    StopNodeCommand? Stop,
    StopTaskNodeCommand? StopTask,
    NodeCommandAddSshKey? AddSshKey,
    NodeCommandStopIfFree? StopIfFree
);

public enum NodeTaskState
{
    Init,
    SettingUp,
    Running,
}

public record NodeTasks
(
    Guid MachineId,
    Guid TaskId,
    NodeTaskState State = NodeTaskState.Init
);

public enum NodeState
{
    Init,
    Free,
    SettingUp,
    Rebooting,
    Ready,
    Busy,
    Done,
    Shutdown,
    Halt,
}

public record ProxyHeartbeat
(
    Region Region,
    Guid ProxyId,
    List<ProxyForward> Forwards,
    DateTimeOffset TimeStamp
);

public record Node
(
    DateTimeOffset? InitializedAt,
    [PartitionKey] PoolName PoolName,
    Guid? PoolId,
    [RowKey] Guid MachineId,
    NodeState State,
    Guid? ScalesetId,
    DateTimeOffset Heartbeat,
    string Version,
    bool ReimageRequested,
    bool DeleteRequested,
    bool DebugKeepNode
) : StatefulEntityBase<NodeState>(State);


public record Forward
(
    int SrcPort,
    int DstPort,
    string DstIp
);


public record ProxyForward
(
    [PartitionKey] Region Region,
    int Port,
    Guid ScalesetId,
    Guid MachineId,
    Guid? ProxyId,
    [RowKey] int DstPort,
    string DstIp,
    DateTimeOffset EndTime
) : EntityBase();

public record ProxyConfig
(
    Uri Url,
    Uri Notification,
    Region Region,
    Guid? ProxyId,
    List<Forward> Forwards,
    string InstanceTelemetryKey,
    string MicrosoftTelemetryKey,
    Guid InstanceId

);

public record Proxy
(
    [PartitionKey] Region Region,
    [RowKey] Guid ProxyId,
    DateTimeOffset? CreatedTimestamp,
    VmState State,
    Authentication Auth,
    string? Ip,
    Error? Error,
    string Version,
    ProxyHeartbeat? Heartbeat,
    bool Outdated
) : StatefulEntityBase<VmState>(State);

public record Error(ErrorCode Code, string[]? Errors = null);

public record UserInfo(Guid? ApplicationId, Guid? ObjectId, String? Upn);




public record TaskDetails(

    TaskType Type,
    int Duration,
    string? TargetExe,
    Dictionary<string, string>? TargetEnv,
    List<string>? TargetOptions,
    int? TargetWorkers,
    bool? TargetOptionsMerge,
    bool? CheckAsanLog,
    bool? CheckDebugger,
    int? CheckRetryCount,
    bool? CheckFuzzerHelp,
    bool? ExpectCrashOnFailure,
    bool? RenameOutput,
    string? SupervisorExe,
    Dictionary<string, string>? SupervisorEnv,
    List<string>? SupervisorOptions,
    string? SupervisorInputMarker,
    string? GeneratorExe,
    Dictionary<string, string>? GeneratorEnv,
    List<string>? GeneratorOptions,
    string? AnalyzerExe,
    Dictionary<string, string>? AnalyzerEnv,
    List<string> AnalyzerOptions,
    ContainerType? WaitForFiles,
    string? StatsFile,
    StatsFormat? StatsFormat,
    bool? RebootAfterSetup,
    int? TargetTimeout,
    int? EnsembleSyncDelay,
    bool? PreserveExistingOutputs,
    List<string>? ReportList,
    int? MinimizedStackDepth,
    string? CoverageFilter
);

public record TaskVm(
    Region Region,
    string Sku,
    string Image,
    bool? RebootAfterSetup,
    int Count = 1,
    bool SpotInstance = false
);

public record TaskPool(
    int Count,
    PoolName PoolName
);

public record TaskContainers(
    ContainerType Type,
    Container Name
);
public record TaskConfig(
   Guid JobId,
   List<Guid>? PrereqTasks,
   TaskDetails Task,
   TaskVm? Vm,
   TaskPool? Pool,
   List<TaskContainers>? Containers,
   Dictionary<string, string>? Tags,
   List<TaskDebugFlag>? Debug,
   bool? Colocate
   );


public record TaskEventSummary(
    DateTimeOffset? Timestamp,
    string EventData,
    string EventType
    );


public record NodeAssignment(
    Guid NodeId,
    Guid? ScalesetId,
    NodeTaskState State
    );


public record Task(
    // Timestamp: Optional[datetime] = Field(alias="Timestamp")
    [PartitionKey] Guid JobId,
    [RowKey] Guid TaskId,
    TaskState State,
    Os Os,
    TaskConfig Config,
    Error? Error,
    Authentication? Auth,
    DateTimeOffset? Heartbeat,
    DateTimeOffset? EndTime,
    UserInfo? UserInfo) : StatefulEntityBase<TaskState>(State)
{
    List<TaskEventSummary> Events { get; set; } = new List<TaskEventSummary>();
    List<NodeAssignment> Nodes { get; set; } = new List<NodeAssignment>();
}
public record AzureSecurityExtensionConfig();
public record GenevaExtensionConfig();


public record KeyvaultExtensionConfig(
    string KeyVaultName,
    string CertName,
    string CertPath,
    string ExtensionStore
);

public record AzureMonitorExtensionConfig(
    string ConfigVersion,
    string Moniker,
    string Namespace,
    [property: JsonPropertyName("monitoringGSEnvironment")] string MonitoringGSEnvironment,
    [property: JsonPropertyName("monitoringGCSAccount")] string MonitoringGCSAccount,
    [property: JsonPropertyName("monitoringGCSAuthId")] string MonitoringGCSAuthId,
    [property: JsonPropertyName("monitoringGCSAuthIdType")] string MonitoringGCSAuthIdType
);

public record AzureVmExtensionConfig(
    KeyvaultExtensionConfig? Keyvault,
    AzureMonitorExtensionConfig AzureMonitor
);

public record NetworkConfig(
    string AddressSpace,
    string Subnet
)
{
    public static NetworkConfig Default { get; } = new NetworkConfig("10.0.0.0/8", "10.0.0.0/16");


    public NetworkConfig() : this("10.0.0.0/8", "10.0.0.0/16") { }
}

public record NetworkSecurityGroupConfig(
    string[] AllowedServiceTags,
    string[] AllowedIps
)
{
    public NetworkSecurityGroupConfig() : this(Array.Empty<string>(), Array.Empty<string>()) { }
}

public record ApiAccessRule(
    string[] Methods,
    Guid[] AllowedGroups
);

public record InstanceConfig
(
    [PartitionKey, RowKey] string InstanceName,
    //# initial set of admins can only be set during deployment.
    //# if admins are set, only admins can update instance configs.
    Guid[]? Admins,
    //# if set, only admins can manage pools or scalesets
    bool? AllowPoolManagement,
    string[] AllowedAadTenants,
    NetworkConfig NetworkConfig,
    NetworkSecurityGroupConfig ProxyNsgConfig,
    AzureVmExtensionConfig? Extensions,
    string ProxyVmSku,
    IDictionary<Endpoint, ApiAccessRule>? ApiAccessRules,
    IDictionary<PrincipalId, GroupId[]>? GroupMembership,

    IDictionary<string, string>? VmTags,
    IDictionary<string, string>? VmssTags
) : EntityBase()
{
    public InstanceConfig(string instanceName) : this(
        instanceName,
        null,
        true,
        Array.Empty<string>(),
        new NetworkConfig(),
        new NetworkSecurityGroupConfig(),
        null,
        "Standard_B2s",
        null,
        null,
        null,
        null)
    { }

    public InstanceConfig() : this(String.Empty) { }

    public List<Guid>? CheckAdmins(List<Guid>? value)
    {
        if (value is not null && value.Count == 0)
        {
            throw new ArgumentException("admins must be null or contain at least one UUID");
        }
        else
        {
            return value;
        }
    }


    //# At the moment, this only checks allowed_aad_tenants, however adding
    //# support for 3rd party JWT validation is anticipated in a future release.
    public ResultVoid<List<string>> CheckInstanceConfig()
    {
        List<string> errors = new();
        if (AllowedAadTenants.Length == 0)
        {
            errors.Add("allowed_aad_tenants must not be empty");
        }
        if (errors.Count == 0)
        {
            return ResultVoid<List<string>>.Ok();
        }
        else
        {
            return ResultVoid<List<string>>.Error(errors);
        }
    }
}


public record ScalesetNodeState(
    Guid MachineId,
    string InstanceId,
    NodeState? State

);


public record Scaleset(
    [PartitionKey] PoolName PoolName,
    [RowKey] Guid ScalesetId,
    ScalesetState State,
    Authentication? Auth,
    string VmSku,
    string Image,
    Region Region,
    int Size,
    bool SpotInstance,
    bool EphemeralOsDisks,
    bool NeedsConfigUpdate,
    List<ScalesetNodeState> Nodes,
    Guid? ClientId,
    Guid? ClientObjectId,
    Dictionary<string, string> Tags

) : StatefulEntityBase<ScalesetState>(State);

[JsonConverter(typeof(ContainerConverter))]
public record Container(string ContainerName)
{
    public string ContainerName { get; } = ContainerName.All(c => char.IsLetterOrDigit(c) || c == '-') ? ContainerName : throw new ArgumentException("Container name must have only numbers, letters or dashes");
}

public class ContainerConverter : JsonConverter<Container>
{
    public override Container? Read(ref Utf8JsonReader reader, Type typeToConvert, JsonSerializerOptions options)
    {
        var containerName = reader.GetString();
        return containerName == null ? null : new Container(containerName);
    }

    public override void Write(Utf8JsonWriter writer, Container value, JsonSerializerOptions options)
    {
        writer.WriteStringValue(value.ContainerName);
    }
}

public record Notification(
    Container Container,
    Guid NotificationId,
    NotificationTemplate Config
) : EntityBase();

public record BlobRef(
    string Account,
    Container container,
    string name
);

public record Report(
    string? InputUrl,
    BlobRef? InputBlob,
    string Executable,
    string CrashType,
    string CrashSite,
    List<string> CallStack,
    string CallStackSha256,
    string InputSha256,
    string? AsanLog,
    Guid TaskId,
    Guid JobId,
    int? ScarinessScore,
    string? ScarinessDescription,
    List<string>? MinimizedStack,
    string? MinimizedStackSha256,
    List<string>? MinimizedStackFunctionNames,
    string? MinimizedStackFunctionNamesSha256,
    List<string>? MinimizedStackFunctionLines,
    string? MinimizedStackFunctionLinesSha256
);

public record NoReproReport(
    string InputSha,
    BlobRef? InputBlob,
    string? Executable,
    Guid TaskId,
    Guid JobId,
    int Tries,
    string? Error
);

public record CrashTestResult(
    Report? CrashReport,
    NoReproReport? NoReproReport
);

public record RegressionReport(
    CrashTestResult CrashTestResult,
    CrashTestResult? OriginalCrashTestResult
);

public record NotificationTemplate(
    AdoTemplate? AdoTemplate,
    TeamsTemplate? TeamsTemplate,
    GithubIssuesTemplate? GithubIssuesTemplate
);

public record AdoTemplate();

public record TeamsTemplate();

public record GithubIssuesTemplate();

<<<<<<< HEAD
public record Repro(
    DateTimeOffset Timestamp,
    Guid VmId,
    Guid TaskId,
    ReproConfig Config,
    VmState State,
    Authentication? Auth,
    Os Os,
    Error? Error,
    string? Ip,
    DateTime? EndTime,
    UserInfo? UserInfo
) : StatefulEntityBase<VmState>(State);

public record ReproConfig(
    Container Container,
    string Path,
    // TODO: Make this >1 and < 7*24 (more than one hour, less than seven days)
    int Duration
);

public record Pool(
    DateTimeOffset Timestamp,
    PoolName Name,
    Guid PoolId,
    Os Os,
    bool Managed,
    // Skipping AutoScaleConfig because it's not used anymore
    Architecture Architecture,
    PoolState State,
    Guid? ClientId,
    List<Node>? Nodes,
    AgentConfig? Config,
    List<WorkSetSummary>? WorkQueue,
    List<ScalesetSummary>? ScalesetSummary
) : StatefulEntityBase<PoolState>(State);


// TODO
public record AgentConfig();
public record WorkSetSummary();
public record ScalesetSummary();

public record Vm(
    string Name,
    Region Region,
    string Sku,
    string Image,
    Authentication Auth,
    Nsg? Nsg,
    IDictionary<string, string>? Tags
)
{
    public string Name { get; } = Name.Length > 40 ? throw new ArgumentOutOfRangeException("VM name too long") : Name;
};
=======

public record SecretAddress(Uri Url);


/// This class allows us to store some data that are intended to be secret
/// The secret field stores either the raw data or the address of that data
/// This class allows us to maintain backward compatibility with existing
/// NotificationTemplate classes
public record SecretData<T>(T Secret)
{
    public override string ToString()
    {
        if (Secret is SecretAddress)
        {
            if (Secret is null)
            {
                return string.Empty;
            }
            else
            {
                return Secret.ToString()!;
            }
        }
        else
            return "[REDACTED]";
    }
}

public record JobConfig(
    string Project,
    string Name,
    string Build,
    int Duration,
    string? Logs
);

public record JobTaskInfo(
    Guid TaskId,
    TaskType Type,
    TaskState State
);

public record Job(
    [PartitionKey] Guid JobId,
    JobState State,
    JobConfig Config,
    string? Error,
    DateTimeOffset? EndTime,
    List<JobTaskInfo>? TaskInfo,
    UserInfo UserInfo
) : StatefulEntityBase<JobState>(State);
>>>>>>> c6992698
<|MERGE_RESOLUTION|>--- conflicted
+++ resolved
@@ -497,7 +497,6 @@
 
 public record GithubIssuesTemplate();
 
-<<<<<<< HEAD
 public record Repro(
     DateTimeOffset Timestamp,
     Guid VmId,
@@ -553,7 +552,7 @@
 {
     public string Name { get; } = Name.Length > 40 ? throw new ArgumentOutOfRangeException("VM name too long") : Name;
 };
-=======
+
 
 public record SecretAddress(Uri Url);
 
@@ -604,5 +603,4 @@
     DateTimeOffset? EndTime,
     List<JobTaskInfo>? TaskInfo,
     UserInfo UserInfo
-) : StatefulEntityBase<JobState>(State);
->>>>>>> c6992698
+) : StatefulEntityBase<JobState>(State);