--- conflicted
+++ resolved
@@ -708,11 +708,7 @@
     ADODuplicateTemplate OnDuplicate,
     Dictionary<string, string>? AdoDuplicateFields = null,
     string? Comment = null
-<<<<<<< HEAD
-    ) : AdoTemplate(BaseUrl, AuthToken, Project, Type, UniqueFields, AdoFields, OnDuplicate, AdoDuplicateFields, Comment);
-=======
     ) : AdoTemplate(BaseUrl, AuthToken, Project, Type, UniqueFields, AdoFields, OnDuplicate, AdoDuplicateFields, Comment) { }
->>>>>>> acd1a365
 
 public record TeamsTemplate(SecretData<string> Url) : NotificationTemplate {
     public Task<OneFuzzResultVoid> Validate() {
