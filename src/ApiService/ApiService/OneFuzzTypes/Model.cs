﻿using System.Text.Json;
using System.Text.Json.Serialization;
using Microsoft.OneFuzz.Service.OneFuzzLib.Orm;
using Endpoint = System.String;
using GroupId = System.Guid;
using PoolName = System.String;
using PrincipalId = System.Guid;
using Region = System.String;

namespace Microsoft.OneFuzz.Service;

/// Convention for database entities:
/// All entities are represented by immutable records
/// All database entities need to derive from EntityBase
/// Only properties that also apears as parameter initializers are mapped to the database
/// The name of the property will be tranlated to snake case and used as the column name
/// It is possible to rename the column name by using the [property:JsonPropertyName("column_name")] attribute
/// the "partion key" and "row key" are identified by the [PartitionKey] and [RowKey] attributes
/// Guids are mapped to string in the db


public record Authentication
(
    string Password,
    string PublicKey,
    string PrivateKey
);

[SkipRename]
public enum HeartbeatType {
    MachineAlive,
    TaskAlive,
}

public record HeartbeatData(HeartbeatType Type);

public record TaskHeartbeatEntry(
    Guid TaskId,
    Guid? JobId,
    Guid MachineId,
    HeartbeatData[] Data
    );
public record NodeHeartbeatEntry(Guid NodeId, HeartbeatData[] Data);

public record NodeCommandStopIfFree();

public record StopNodeCommand();

public record StopTaskNodeCommand(Guid TaskId);

public record NodeCommandAddSshKey(string PublicKey);


public record NodeCommand
(
    StopNodeCommand? Stop,
    StopTaskNodeCommand? StopTask,
    NodeCommandAddSshKey? AddSshKey,
    NodeCommandStopIfFree? StopIfFree
);

public enum NodeTaskState {
    Init,
    SettingUp,
    Running,
}

public record NodeTasks
(
    Guid MachineId,
    Guid TaskId,
    NodeTaskState State = NodeTaskState.Init
) : StatefulEntityBase<NodeTaskState>(State);

<<<<<<< HEAD
=======

>>>>>>> 30660c9a
public record ProxyHeartbeat
(
    Region Region,
    Guid ProxyId,
    List<ProxyForward> Forwards,
    DateTimeOffset TimeStamp
);

public record Node
(
    DateTimeOffset? InitializedAt,
    [PartitionKey] PoolName PoolName,
    Guid? PoolId,
    [RowKey] Guid MachineId,
    NodeState State,
    Guid? ScalesetId,
    DateTimeOffset Heartbeat,
    string Version,
    bool ReimageRequested,
    bool DeleteRequested,
    bool DebugKeepNode
) : StatefulEntityBase<NodeState>(State);


public record Forward
(
    int SrcPort,
    int DstPort,
    string DstIp
);


public record ProxyForward
(
    [PartitionKey] Region Region,
    int Port,
    Guid ScalesetId,
    Guid MachineId,
    Guid? ProxyId,
    [RowKey] int DstPort,
    string DstIp,
    DateTimeOffset EndTime
) : EntityBase();

public record ProxyConfig
(
    Uri Url,
    Uri Notification,
    Region Region,
    Guid? ProxyId,
    List<Forward> Forwards,
    string InstanceTelemetryKey,
    string MicrosoftTelemetryKey,
    Guid InstanceId

);

public record Proxy
(
    [PartitionKey] Region Region,
    [RowKey] Guid ProxyId,
    DateTimeOffset? CreatedTimestamp,
    VmState State,
    Authentication Auth,
    string? Ip,
    Error? Error,
    string Version,
    ProxyHeartbeat? Heartbeat,
    bool Outdated
) : StatefulEntityBase<VmState>(State);

public record Error(ErrorCode Code, string[]? Errors = null);

public record UserInfo(Guid? ApplicationId, Guid? ObjectId, String? Upn);




public record TaskDetails(

    TaskType Type,
    int Duration,
    string? TargetExe,
    Dictionary<string, string>? TargetEnv,
    List<string>? TargetOptions,
    int? TargetWorkers,
    bool? TargetOptionsMerge,
    bool? CheckAsanLog,
    bool? CheckDebugger,
    int? CheckRetryCount,
    bool? CheckFuzzerHelp,
    bool? ExpectCrashOnFailure,
    bool? RenameOutput,
    string? SupervisorExe,
    Dictionary<string, string>? SupervisorEnv,
    List<string>? SupervisorOptions,
    string? SupervisorInputMarker,
    string? GeneratorExe,
    Dictionary<string, string>? GeneratorEnv,
    List<string>? GeneratorOptions,
    string? AnalyzerExe,
    Dictionary<string, string>? AnalyzerEnv,
    List<string> AnalyzerOptions,
    ContainerType? WaitForFiles,
    string? StatsFile,
    StatsFormat? StatsFormat,
    bool? RebootAfterSetup,
    int? TargetTimeout,
    int? EnsembleSyncDelay,
    bool? PreserveExistingOutputs,
    List<string>? ReportList,
    int? MinimizedStackDepth,
    string? CoverageFilter
);

public record TaskVm(
    Region Region,
    string Sku,
    string Image,
    bool? RebootAfterSetup,
    int Count = 1,
    bool SpotInstance = false
);

public record TaskPool(
    int Count,
    PoolName PoolName
);

public record TaskContainers(
    ContainerType Type,
    Container Name
);
public record TaskConfig(
   Guid JobId,
   List<Guid>? PrereqTasks,
   TaskDetails Task,
   TaskVm? Vm,
   TaskPool? Pool,
   List<TaskContainers>? Containers,
   Dictionary<string, string>? Tags,
   List<TaskDebugFlag>? Debug,
   bool? Colocate
   );


public record TaskEventSummary(
    DateTimeOffset? Timestamp,
    string EventData,
    string EventType
    );


public record NodeAssignment(
    Guid NodeId,
    Guid? ScalesetId,
    NodeTaskState State
    );


public record Task(
    [PartitionKey] Guid JobId,
    [RowKey] Guid TaskId,
    TaskState State,
    Os Os,
    TaskConfig Config,
    Error? Error,
    Authentication? Auth,
    DateTimeOffset? Heartbeat,
    DateTimeOffset? EndTime,
    UserInfo? UserInfo) : StatefulEntityBase<TaskState>(State) {
    List<TaskEventSummary> Events { get; set; } = new List<TaskEventSummary>();
    List<NodeAssignment> Nodes { get; set; } = new List<NodeAssignment>();
}
public record AzureSecurityExtensionConfig();
public record GenevaExtensionConfig();


public record KeyvaultExtensionConfig(
    string KeyVaultName,
    string CertName,
    string CertPath,
    string ExtensionStore
);

public record AzureMonitorExtensionConfig(
    string ConfigVersion,
    string Moniker,
    string Namespace,
    [property: JsonPropertyName("monitoringGSEnvironment")] string MonitoringGSEnvironment,
    [property: JsonPropertyName("monitoringGCSAccount")] string MonitoringGCSAccount,
    [property: JsonPropertyName("monitoringGCSAuthId")] string MonitoringGCSAuthId,
    [property: JsonPropertyName("monitoringGCSAuthIdType")] string MonitoringGCSAuthIdType
);

public record AzureVmExtensionConfig(
    KeyvaultExtensionConfig? Keyvault,
    AzureMonitorExtensionConfig? AzureMonitor,
    AzureSecurityExtensionConfig? AzureSecurity,
    GenevaExtensionConfig? Geneva
);

public record NetworkConfig(
    string AddressSpace,
    string Subnet
) {
    public static NetworkConfig Default { get; } = new NetworkConfig("10.0.0.0/8", "10.0.0.0/16");


    public NetworkConfig() : this("10.0.0.0/8", "10.0.0.0/16") { }
}

public record NetworkSecurityGroupConfig(
    string[] AllowedServiceTags,
    string[] AllowedIps
) {
    public NetworkSecurityGroupConfig() : this(Array.Empty<string>(), Array.Empty<string>()) { }
}

public record ApiAccessRule(
    string[] Methods,
    Guid[] AllowedGroups
);

//# initial set of admins can only be set during deployment.
//# if admins are set, only admins can update instance configs.
//# if set, only admins can manage pools or scalesets
public record InstanceConfig
(
    [PartitionKey, RowKey] string InstanceName,
    Guid[]? Admins,
    bool? AllowPoolManagement,
    string[] AllowedAadTenants,
    NetworkConfig NetworkConfig,
    NetworkSecurityGroupConfig ProxyNsgConfig,
    AzureVmExtensionConfig? Extensions,
    string ProxyVmSku,
    IDictionary<Endpoint, ApiAccessRule>? ApiAccessRules,
    IDictionary<PrincipalId, GroupId[]>? GroupMembership,

    IDictionary<string, string>? VmTags,
    IDictionary<string, string>? VmssTags
) : EntityBase() {
    public InstanceConfig(string instanceName) : this(
        instanceName,
        null,
        true,
        Array.Empty<string>(),
        new NetworkConfig(),
        new NetworkSecurityGroupConfig(),
        null,
        "Standard_B2s",
        null,
        null,
        null,
        null) { }

    public InstanceConfig() : this(String.Empty) { }

    public List<Guid>? CheckAdmins(List<Guid>? value) {
        if (value is not null && value.Count == 0) {
            throw new ArgumentException("admins must be null or contain at least one UUID");
        } else {
            return value;
        }
    }


    //# At the moment, this only checks allowed_aad_tenants, however adding
    //# support for 3rd party JWT validation is anticipated in a future release.
    public ResultVoid<List<string>> CheckInstanceConfig() {
        List<string> errors = new();
        if (AllowedAadTenants.Length == 0) {
            errors.Add("allowed_aad_tenants must not be empty");
        }
        if (errors.Count == 0) {
            return ResultVoid<List<string>>.Ok();
        } else {
            return ResultVoid<List<string>>.Error(errors);
        }
    }
}


public record ScalesetNodeState(
    Guid MachineId,
    string InstanceId,
    NodeState? State

);


public record Scaleset(
    [PartitionKey] PoolName PoolName,
    [RowKey] Guid ScalesetId,
    ScalesetState State,
    Authentication? Auth,
    string VmSku,
    string Image,
    Region Region,
    int Size,
    bool SpotInstance,
    bool EphemeralOsDisks,
    bool NeedsConfigUpdate,
    Error? Error,
    List<ScalesetNodeState> Nodes,
    Guid? ClientId,
    Guid? ClientObjectId,
    Dictionary<string, string> Tags

) : StatefulEntityBase<ScalesetState>(State);

[JsonConverter(typeof(ContainerConverter))]
public record Container(string ContainerName) {
    public string ContainerName { get; } = ContainerName.All(c => char.IsLetterOrDigit(c) || c == '-') ? ContainerName : throw new ArgumentException("Container name must have only numbers, letters or dashes");
}

public class ContainerConverter : JsonConverter<Container> {
    public override Container? Read(ref Utf8JsonReader reader, Type typeToConvert, JsonSerializerOptions options) {
        var containerName = reader.GetString();
        return containerName == null ? null : new Container(containerName);
    }

    public override void Write(Utf8JsonWriter writer, Container value, JsonSerializerOptions options) {
        writer.WriteStringValue(value.ContainerName);
    }
}

public record Notification(
    Container Container,
    Guid NotificationId,
    NotificationTemplate Config
) : EntityBase();

public record BlobRef(
    string Account,
    Container container,
    string name
);

public record Report(
    string? InputUrl,
    BlobRef? InputBlob,
    string Executable,
    string CrashType,
    string CrashSite,
    List<string> CallStack,
    string CallStackSha256,
    string InputSha256,
    string? AsanLog,
    Guid TaskId,
    Guid JobId,
    int? ScarinessScore,
    string? ScarinessDescription,
    List<string>? MinimizedStack,
    string? MinimizedStackSha256,
    List<string>? MinimizedStackFunctionNames,
    string? MinimizedStackFunctionNamesSha256,
    List<string>? MinimizedStackFunctionLines,
    string? MinimizedStackFunctionLinesSha256
);

public record NoReproReport(
    string InputSha,
    BlobRef? InputBlob,
    string? Executable,
    Guid TaskId,
    Guid JobId,
    int Tries,
    string? Error
);

public record CrashTestResult(
    Report? CrashReport,
    NoReproReport? NoReproReport
);

public record RegressionReport(
    CrashTestResult CrashTestResult,
    CrashTestResult? OriginalCrashTestResult
);

public record NotificationTemplate(
    AdoTemplate? AdoTemplate,
    TeamsTemplate? TeamsTemplate,
    GithubIssuesTemplate? GithubIssuesTemplate
);

public record AdoTemplate();

public record TeamsTemplate();

public record GithubIssuesTemplate();

public record Repro(
    DateTimeOffset Timestamp,
    Guid VmId,
    Guid TaskId,
    ReproConfig Config,
    VmState State,
    Authentication? Auth,
    Os Os,
    Error? Error,
    string? Ip,
    DateTime? EndTime,
    UserInfo? UserInfo
) : StatefulEntityBase<VmState>(State);

// TODO: Make this >1 and < 7*24 (more than one hour, less than seven days)
public record ReproConfig(
    Container Container,
    string Path,
    int Duration
);

// Skipping AutoScaleConfig because it's not used anymore
public record Pool(
    DateTimeOffset Timestamp,
    PoolName Name,
    Guid PoolId,
    Os Os,
    bool Managed,
    Architecture Architecture,
    PoolState State,
    Guid? ClientId,
    List<Node>? Nodes,
    AgentConfig? Config,
    List<WorkSetSummary>? WorkQueue,
    List<ScalesetSummary>? ScalesetSummary
) : StatefulEntityBase<PoolState>(State);


public record ClientCredentials
(
    Guid ClientId,
    string ClientSecret
);


public record AgentConfig(
    ClientCredentials? ClientCredentials,
    [property: JsonPropertyName("onefuzz_url")] Uri OneFuzzUrl,
    PoolName PoolName,
    Uri? HeartbeatQueue,
    string? InstanceTelemetryKey,
    string? MicrosoftTelemetryKey,
    string? MultiTenantDomain,
    Guid InstanceId
);



public record WorkSetSummary();
public record ScalesetSummary();

public record Vm(
    string Name,
    Region Region,
    string Sku,
    string Image,
    Authentication Auth,
    Nsg? Nsg,
    IDictionary<string, string>? Tags
) {
    public string Name { get; } = Name.Length > 40 ? throw new ArgumentOutOfRangeException("VM name too long") : Name;
};


public record SecretAddress(Uri Url);


/// This class allows us to store some data that are intended to be secret
/// The secret field stores either the raw data or the address of that data
/// This class allows us to maintain backward compatibility with existing
/// NotificationTemplate classes
public record SecretData<T>(T Secret) {
    public override string ToString() {
        if (Secret is SecretAddress) {
            if (Secret is null) {
                return string.Empty;
            } else {
                return Secret.ToString()!;
            }
        } else
            return "[REDACTED]";
    }
}

public record JobConfig(
    string Project,
    string Name,
    string Build,
    int Duration,
    string? Logs
);

public record JobTaskInfo(
    Guid TaskId,
    TaskType Type,
    TaskState State
);

public record Job(
    [PartitionKey] Guid JobId,
    JobState State,
    JobConfig Config,
    string? Error,
    DateTimeOffset? EndTime
) : StatefulEntityBase<JobState>(State) {
    public List<JobTaskInfo>? TaskInfo { get; set; }
    public UserInfo? UserInfo { get; set; }
}


public record WorkUnit(
    Guid JobId,
    Guid TaskId,
    TaskType TaskType,
    TaskUnitConfig Config
);

public record VmDefinition(
    Compare Compare,
    int Value
);

public record TaskDefinition(
    TaskFeature[] Features,
    VmDefinition Vm,
    ContainerDefinition[] Containers,
    ContainerType? MonitorQueue = null
);

public record WorkSet(
    bool Reboot,
    Uri SetupUrl,
    bool Script,
    List<WorkUnit> WorkUnits
);





public record ContainerDefinition(
    ContainerType Type,
    Compare Compare,
    int Value,
    ContainerPermission Permissions);


// TODO: service shouldn't pass SyncedDir, but just the url and let the agent
// come up with paths
public record SyncedDir(string Path, Uri url);


public interface IContainerDef { }
public record SingleContainer(SyncedDir SyncedDir) : IContainerDef;
public record MultipleContainer(List<SyncedDir> SyncedDirs) : IContainerDef;


public record TaskUnitConfig(
    Guid InstanceId,
    Guid JobId,
    Guid TaskId,
    Uri logs,
    TaskType TaskType,
    string? InstanceTelemetryKey,
    string? MicrosoftTelemetryKey,
    Uri HeartbeatQueue
    ) {
    public Uri? inputQueue { get; set; }
    public String? SupervisorExe { get; set; }
    public Dictionary<string, string>? SupervisorEnv { get; set; }
    public List<string>? SupervisorOptions { get; set; }
    public string? SupervisorInputMarker { get; set; }
    public string? TargetExe { get; set; }
    public Dictionary<string, string>? TargetEnv { get; set; }
    public List<string>? TargetOptions { get; set; }
    public int? TargetTimeout { get; set; }
    public bool? TargetOptionsMerge { get; set; }
    public int? TargetWorkers { get; set; }
    public bool? CheckAsanLog { get; set; }
    public bool? CheckDebugger { get; set; }
    public int? CheckRetryCount { get; set; }
    public bool? CheckFuzzerHelp { get; set; }
    public bool? ExpectCrashOnFailure { get; set; }
    public bool? RenameOutput { get; set; }
    public string? GeneratorExe { get; set; }
    public Dictionary<string, string>? GeneratorEnv { get; set; }
    public List<string>? GeneratorOptions { get; set; }
    public ContainerType? WaitForFiles { get; set; }
    public string? AnalyzerExe { get; set; }
    public Dictionary<string, string>? AnalyzerEnv { get; set; }
    public List<string>? AnalyzerOptions { get; set; }
    public string? StatsFile { get; set; }
    public StatsFormat? StatsFormat { get; set; }
    public int? EnsembleSyncDelay { get; set; }
    public List<string>? ReportList { get; set; }
    public int? MinimizedStackDepth { get; set; }
    public string? CoverageFilter { get; set; }

    // from here forwards are Container definitions.  These need to be inline
    // with TaskDefinitions and ContainerTypes
    public IContainerDef? Analysis { get; set; }
    public IContainerDef? Coverage { get; set; }
    public IContainerDef? Crashes { get; set; }
    public IContainerDef? Inputs { get; set; }
    public IContainerDef? NoRepro { get; set; }
    public IContainerDef? ReadonlyInputs { get; set; }
    public IContainerDef? Reports { get; set; }
    public IContainerDef? Tools { get; set; }
    public IContainerDef? UniqueInputs { get; set; }
    public IContainerDef? UniqueReports { get; set; }
    public IContainerDef? RegressionReport { get; set; }

}

public record NodeMessage(
    [PartitionKey] Guid MachineId,
    [RowKey] string MessageId,
    NodeCommand message
) : EntityBase();<|MERGE_RESOLUTION|>--- conflicted
+++ resolved
@@ -72,10 +72,6 @@
     NodeTaskState State = NodeTaskState.Init
 ) : StatefulEntityBase<NodeTaskState>(State);
 
-<<<<<<< HEAD
-=======
-
->>>>>>> 30660c9a
 public record ProxyHeartbeat
 (
     Region Region,
@@ -692,10 +688,4 @@
     public IContainerDef? UniqueReports { get; set; }
     public IContainerDef? RegressionReport { get; set; }
 
-}
-
-public record NodeMessage(
-    [PartitionKey] Guid MachineId,
-    [RowKey] string MessageId,
-    NodeCommand message
-) : EntityBase();+}