--- conflicted
+++ resolved
@@ -1,11 +1,8 @@
 using Microsoft.OneFuzz.Service.OneFuzzLib.Orm;
-<<<<<<< HEAD
-using PoolName = System.String;
-using System.Security.Cryptography;
-=======
 using System;
 using System.Collections.Generic;
 using System.Text.Json.Serialization;
+using System.Security.Cryptography;
 
 using Container = System.String;
 using Region = System.String;
@@ -13,7 +10,6 @@
 using Endpoint = System.String;
 using GroupId = System.Guid;
 using PrincipalId = System.Guid;
->>>>>>> cb45c568
 
 namespace Microsoft.OneFuzz.Service;
 
@@ -121,11 +117,7 @@
 
 public partial record ProxyForward
 (
-<<<<<<< HEAD
-    [PartitionKey] string Region,
-=======
     [PartitionKey] Region Region,
->>>>>>> cb45c568
     [RowKey] int DstPort,
     int SrcPort,
     string DstIp
@@ -135,11 +127,7 @@
 (
     Uri Url,
     string Notification,
-<<<<<<< HEAD
-    string Region,
-=======
     Region Region,
->>>>>>> cb45c568
     Guid? ProxyId,
     List<ProxyForward> Forwards,
     string InstanceTelemetryKey,
@@ -149,11 +137,7 @@
 
 public partial record Proxy
 (
-<<<<<<< HEAD
-    [PartitionKey] string Region,
-=======
     [PartitionKey] Region Region,
->>>>>>> cb45c568
     [RowKey] Guid ProxyId,
     DateTimeOffset? CreatedTimestamp,
     VmState State,
@@ -169,66 +153,6 @@
 public record UserInfo(Guid? ApplicationId, Guid? ObjectId, String? Upn);
 
 
-
-public record Container(string ContainerName)
-{
-    public string ContainerName { get; } = ContainerName.All(c => char.IsLetterOrDigit(c) || c == '-') ? ContainerName : throw new ArgumentException("Container name must have only numbers, letters or dashes");
-}
-
-public record Notification(
-    DateTime? Timestamp,
-    Container container,
-    Guid NotificationId
-// NotificationTemplate
-) : EntityBase();
-
-public record BlobRef(
-    string Account,
-    Container container,
-    string name
-);
-
-public record Report(
-    string? InputUrl,
-    BlobRef? InputBlob,
-    string Executable,
-    string CrashType,
-    string CrashSite,
-    IEnumerable<string> CallStack,
-    SHA256 CallStackSha256,
-    SHA256 InputSha256,
-    string? AsanLog,
-    Guid TaskId,
-    Guid JobId,
-    int? ScarinessScore,
-    string? ScarinessDescription,
-    IEnumerable<string>? MinimizedStack,
-    SHA256? MinimizedStackSha256,
-    IEnumerable<string>? MinimizedStackFunctionNames,
-    SHA256? MinimizedStackFunctionNamesSha256,
-    IEnumerable<string>? MinimizedStackFunctionLines,
-    SHA256? MinimizedStackFunctionLinesSha256
-);
-
-public record NoReproReport(
-    SHA256 InputSha,
-    BlobRef? InputBlob,
-    string? Executable,
-    Guid TaskId,
-    Guid JobId,
-    int Tries,
-    string? Error
-);
-
-public record CrashTestResult(
-    Report? CrashReport,
-    NoReproReport? NoRepor
-);
-
-public record RegressionReport(
-    CrashTestResult CrashTestResult,
-    CrashTestResult? OriginalCrashTestResult
-);
 
 
 public record TaskDetails(
@@ -472,32 +396,62 @@
 
 ) : EntityBase();
 
+public record Container(string ContainerName)
+{
+    public string ContainerName { get; } = ContainerName.All(c => char.IsLetterOrDigit(c) || c == '-') ? ContainerName : throw new ArgumentException("Container name must have only numbers, letters or dashes");
+}
+
+public record Notification(
+    DateTime? Timestamp,
+    Container container,
+    Guid NotificationId
+// NotificationTemplate
+) : EntityBase();
 
 public record BlobRef(
     string Account,
-    Container Container,
-    string Name
-);
-
+    Container container,
+    string name
+);
 
 public record Report(
-    string? InputURL,
+    string? InputUrl,
+    BlobRef? InputBlob,
+    string Executable,
+    string CrashType,
+    string CrashSite,
+    IEnumerable<string> CallStack,
+    SHA256 CallStackSha256,
+    SHA256 InputSha256,
+    string? AsanLog,
+    Guid TaskId,
+    Guid JobId,
+    int? ScarinessScore,
+    string? ScarinessDescription,
+    IEnumerable<string>? MinimizedStack,
+    SHA256? MinimizedStackSha256,
+    IEnumerable<string>? MinimizedStackFunctionNames,
+    SHA256? MinimizedStackFunctionNamesSha256,
+    IEnumerable<string>? MinimizedStackFunctionLines,
+    SHA256? MinimizedStackFunctionLinesSha256
+);
+
+public record NoReproReport(
+    SHA256 InputSha,
     BlobRef? InputBlob,
     string? Executable,
-    string CrashType,
-    string CrashSite,
-    List<string> CallStack,
-    string CallStackSha256,
-    string InputSha256,
-    string? AsanLog,
-    Guid TaskID,
-    Guid JobID,
-    int? ScarinessScore,
-    string? ScarinessDescription,
-    List<string> MinimizedStack,
-    string? MinimizedStackSha256,
-    List<string> MinimizedStackFunctionNames,
-    string? MinimizedStackFunctionNamesSha256,
-    List<string> MinimizedStackFunctionLines,
-    string? MinimizedStackFunctionLinesSha256
-);+    Guid TaskId,
+    Guid JobId,
+    int Tries,
+    string? Error
+);
+
+public record CrashTestResult(
+    Report? CrashReport,
+    NoReproReport? NoRepor
+);
+
+public record RegressionReport(
+    CrashTestResult CrashTestResult,
+    CrashTestResult? OriginalCrashTestResult
+);
