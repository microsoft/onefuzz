--- conflicted
+++ resolved
@@ -31,12 +31,7 @@
     Guid Id,
     [property: TypeDiscrimnatorAttribute("EventType", typeof(EventTypeProvider))]
     [property: JsonConverter(typeof(BaseEventConverter))]
-<<<<<<< HEAD
-    BaseEvent data) : EntityBase();
-=======
     BaseEvent Data);
-
->>>>>>> 3a93de48
 
 public record WebhookMessageLog(
     [RowKey] Guid EventId,
