﻿using Microsoft.OneFuzz.Service.OneFuzzLib.Orm;
using System.Text.Json.Serialization;

namespace Microsoft.OneFuzz.Service;


public enum WebhookMessageFormat
{
    Onefuzz,
    EventGrid
}

public record WebhookMessage(Guid EventId,
    EventType EventType,
    BaseEvent Event,
    Guid InstanceId,
    String InstanceName,
    Guid WebhookId) : EventMessage(EventId, EventType, Event, InstanceId, InstanceName);


public record WebhookMessageEventGrid(
    [property: JsonPropertyName("dataVersion")] string DataVersion,
    string Subject,
    [property: JsonPropertyName("EventType")] EventType EventType,
    [property: JsonPropertyName("eventTime")] DateTimeOffset EventTime,
    Guid Id,
    [property: TypeDiscrimnatorAttribute("EventType", typeof(EventTypeProvider))]
    [property: JsonConverter(typeof(BaseEventConverter))]
<<<<<<< HEAD
    BaseEvent data): EntityBase();
=======
    BaseEvent Data);
>>>>>>> e86854cf


// TODO: This should inherit from Entity Base ? no, since there is
// a table WebhookMessaageLog
public record WebhookMessageLog(
    [RowKey] Guid EventId,
    EventType EventType,
    BaseEvent Event,
    Guid InstanceId,
    String InstanceName,
    [PartitionKey] Guid WebhookId,
    WebhookMessageState State = WebhookMessageState.Queued,
    int TryCount = 0
    ) : WebhookMessage(EventId,
            EventType,
            Event,
            InstanceId,
            InstanceName,
            WebhookId);

public record Webhook(
    [PartitionKey] Guid WebhookId,
    [RowKey] string Name,
    Uri? Url,
    List<EventType> EventTypes,
    string SecretToken, // SecretString??
    WebhookMessageFormat? MessageFormat
    ) : EntityBase();<|MERGE_RESOLUTION|>--- conflicted
+++ resolved
@@ -26,11 +26,7 @@
     Guid Id,
     [property: TypeDiscrimnatorAttribute("EventType", typeof(EventTypeProvider))]
     [property: JsonConverter(typeof(BaseEventConverter))]
-<<<<<<< HEAD
-    BaseEvent data): EntityBase();
-=======
     BaseEvent Data);
->>>>>>> e86854cf
 
 
 // TODO: This should inherit from Entity Base ? no, since there is
