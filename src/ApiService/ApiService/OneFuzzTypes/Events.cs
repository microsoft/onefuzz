﻿using System.Reflection;
using System.Text.Json;
using System.Text.Json.Serialization;
using Microsoft.OneFuzz.Service.OneFuzzLib.Orm;

namespace Microsoft.OneFuzz.Service;

/// <summary>
/// Identifies the enum type associated with the event class
/// </summary>
[AttributeUsage(AttributeTargets.Class, AllowMultiple = false, Inherited = false)]
public class EventTypeAttribute : Attribute {
    public EventTypeAttribute(EventType eventType) {
        this.EventType = eventType;
    }

    public EventType EventType { get; }
}


public enum EventType {
    JobCreated,
    JobStopped,
    NodeCreated,
    NodeDeleted,
    NodeStateUpdated,
    Ping,
    PoolCreated,
    PoolDeleted,
    ProxyCreated,
    ProxyDeleted,
    ProxyFailed,
    ProxyStateUpdated,
    ScalesetCreated,
    ScalesetDeleted,
    ScalesetFailed,
    ScalesetStateUpdated,
    ScalesetResizeScheduled,
    TaskCreated,
    TaskFailed,
    TaskStateUpdated,
    TaskStopped,
    CrashReported,
    RegressionReported,
    FileAdded,
    TaskHeartbeat,
    NodeHeartbeat,
    InstanceConfigUpdated,
}

public abstract record BaseEvent() {

    private static readonly IReadOnlyDictionary<Type, EventType> typeToEvent;
    private static readonly IReadOnlyDictionary<EventType, Type> eventToType;

    static BaseEvent() {

        EventType ExtractEventType(Type type) {
            var attr = type.GetCustomAttribute<EventTypeAttribute>();
            if (attr is null) {
                throw new InvalidOperationException($"Type {type} is missing {nameof(EventTypeAttribute)}");
            }
            return attr.EventType;
        }

        typeToEvent =
            typeof(BaseEvent).Assembly.GetTypes()
            .Where(t => t.IsSubclassOf(typeof(BaseEvent)))
            .ToDictionary(x => x, ExtractEventType);

        eventToType = typeToEvent.ToDictionary(x => x.Value, x => x.Key);

        // check that all event types are accounted for
        var allEventTypes = Enum.GetValues<EventType>();
        var missingEventTypes = allEventTypes.Except(eventToType.Keys).ToList();
        if (missingEventTypes.Any()) {
            throw new InvalidOperationException($"Missing event types: {string.Join(", ", missingEventTypes)}");
        }
    }


    public EventType GetEventType() {
        var type = this.GetType();
        if (typeToEvent.TryGetValue(type, out var eventType)) {
            return eventType;
        }

        throw new NotSupportedException($"Unknown event type: {type.GetType()}");
    }

    public static Type GetTypeInfo(EventType eventType) {
        if (eventToType.TryGetValue(eventType, out var type)) {
            return type;
        }

        throw new ArgumentException($"Unknown event type: {eventType}");
    }
};

public class EventTypeProvider : ITypeProvider {
    public Type GetTypeInfo(object input) {
        return BaseEvent.GetTypeInfo((input as EventType?) ?? throw new ArgumentException($"input is expected to be an EventType {input}"));
    }
}

[EventType(EventType.TaskStopped)]
public record EventTaskStopped(
    Guid JobId,
    Guid TaskId,
    UserInfo? UserInfo,
    TaskConfig Config
) : BaseEvent();

[EventType(EventType.TaskFailed)]
public record EventTaskFailed(
    Guid JobId,
    Guid TaskId,
    Error Error,
    UserInfo? UserInfo,
    TaskConfig Config
    ) : BaseEvent();


[EventType(EventType.JobCreated)]
<<<<<<< HEAD
public record EventJobCreated(
=======
sealed record EventJobCreated(
>>>>>>> abcfa4fc
   Guid JobId,
   JobConfig Config,
   UserInfo? UserInfo
   ) : BaseEvent();


[EventType(EventType.JobTaskStopped)]
public record EventJobTaskStopped(
    Guid TaskId,
    TaskType TaskType,
    Error? Error
    );


[EventType(EventType.JobStopped)]
public record EventJobStopped(
    Guid JobId,
    JobConfig Config,
    UserInfo? UserInfo,
    List<JobTaskStopped> TaskInfo
) : BaseEvent();


[EventType(EventType.TaskCreated)]
<<<<<<< HEAD
public record EventTaskCreated(
=======
sealed record EventTaskCreated(
>>>>>>> abcfa4fc
    Guid JobId,
    Guid TaskId,
    TaskConfig Config,
    UserInfo? UserInfo
    ) : BaseEvent();

[EventType(EventType.TaskStateUpdated)]
public record EventTaskStateUpdated(
    Guid JobId,
    Guid TaskId,
    TaskState State,
    DateTimeOffset? EndTime,
    TaskConfig Config
    ) : BaseEvent();


[EventType(EventType.TaskHeartbeat)]
public record EventTaskHeartbeat(
   Guid JobId,
   Guid TaskId,
   TaskConfig Config
) : BaseEvent();

[EventType(EventType.Ping)]
public record EventPing(
    Guid PingId
) : BaseEvent();


[EventType(EventType.ScalesetCreated)]
<<<<<<< HEAD
public record EventScalesetCreated(
=======
sealed record EventScalesetCreated(
>>>>>>> abcfa4fc
   Guid ScalesetId,
   PoolName PoolName,
   string VmSku,
   string Image,
   Region Region,
   int Size) : BaseEvent();


[EventType(EventType.ScalesetFailed)]
public sealed record EventScalesetFailed(
    Guid ScalesetId,
    PoolName PoolName,
    Error Error
) : BaseEvent();


[EventType(EventType.ScalesetDeleted)]
<<<<<<< HEAD
public record EventScalesetDeleted(
=======
sealed record EventScalesetDeleted(
>>>>>>> abcfa4fc
   Guid ScalesetId,
   PoolName PoolName

   ) : BaseEvent();


[EventType(EventType.ScalesetResizeScheduled)]
public record EventScalesetResizeScheduled(
    Guid ScalesetId,
    PoolName PoolName,
    long size
    ) : BaseEvent();


[EventType(EventType.PoolDeleted)]
<<<<<<< HEAD
public record EventPoolDeleted(
=======
sealed record EventPoolDeleted(
>>>>>>> abcfa4fc
   PoolName PoolName
   ) : BaseEvent();


[EventType(EventType.PoolCreated)]
<<<<<<< HEAD
public record EventPoolCreated(
=======
sealed record EventPoolCreated(
>>>>>>> abcfa4fc
   PoolName PoolName,
   Os Os,
   Architecture Arch,
   bool Managed
   // ignoring AutoScaleConfig because it's not used anymore
   //AutoScaleConfig? Autoscale
   ) : BaseEvent();


[EventType(EventType.ProxyCreated)]
public record EventProxyCreated(
   Region Region,
   Guid? ProxyId
   ) : BaseEvent();


[EventType(EventType.ProxyDeleted)]
public record EventProxyDeleted(
   Region Region,
   Guid? ProxyId
) : BaseEvent();


[EventType(EventType.ProxyFailed)]
public record EventProxyFailed(
   Region Region,
   Guid? ProxyId,
   Error Error
) : BaseEvent();


[EventType(EventType.ProxyStateUpdated)]
public record EventProxyStateUpdated(
   Region Region,
   Guid ProxyId,
   VmState State
   ) : BaseEvent();


[EventType(EventType.NodeCreated)]
public record EventNodeCreated(
    Guid MachineId,
    Guid? ScalesetId,
    PoolName PoolName
    ) : BaseEvent();

[EventType(EventType.NodeHeartbeat)]
public record EventNodeHeartbeat(
    Guid MachineId,
    Guid? ScalesetId,
    PoolName PoolName
    ) : BaseEvent();


[EventType(EventType.NodeDeleted)]
public record EventNodeDeleted(
    Guid MachineId,
    Guid? ScalesetId,
    PoolName PoolName,
    NodeState? MachineState
) : BaseEvent();


[EventType(EventType.ScalesetStateUpdated)]
public record EventScalesetStateUpdated(
    Guid ScalesetId,
    PoolName PoolName,
    ScalesetState State
) : BaseEvent();

[EventType(EventType.NodeStateUpdated)]
<<<<<<< HEAD
public record EventNodeStateUpdated(
=======
sealed record EventNodeStateUpdated(
>>>>>>> abcfa4fc
    Guid MachineId,
    Guid? ScalesetId,
    PoolName PoolName,
    NodeState state
    ) : BaseEvent();

[EventType(EventType.CrashReported)]
public record EventCrashReported(
    Report Report,
    Container Container,
    [property: JsonPropertyName("filename")] String FileName,
    TaskConfig? TaskConfig
) : BaseEvent();


[EventType(EventType.RegressionReported)]
public record EventRegressionReported(
    RegressionReport RegressionReport,
    Container Container,
    [property: JsonPropertyName("filename")] String FileName,
    TaskConfig? TaskConfig
) : BaseEvent();


[EventType(EventType.FileAdded)]
public record EventFileAdded(
    Container Container,
    [property: JsonPropertyName("filename")] String FileName
) : BaseEvent();


[EventType(EventType.InstanceConfigUpdated)]
public record EventInstanceConfigUpdated(
    InstanceConfig Config
) : BaseEvent();

public record EventMessage(
    Guid EventId,
    EventType EventType,
    [property: TypeDiscrimnatorAttribute("EventType", typeof(EventTypeProvider))]
    [property: JsonConverter(typeof(BaseEventConverter))]
    BaseEvent Event,
    Guid InstanceId,
    String InstanceName
);

public class BaseEventConverter : JsonConverter<BaseEvent> {
    public override BaseEvent? Read(ref Utf8JsonReader reader, Type typeToConvert, JsonSerializerOptions options) {
        return null;
    }

    public override void Write(Utf8JsonWriter writer, BaseEvent value, JsonSerializerOptions options) {
        var eventType = value.GetType();
        JsonSerializer.Serialize(writer, value, eventType, options);
    }
}<|MERGE_RESOLUTION|>--- conflicted
+++ resolved
@@ -122,11 +122,7 @@
 
 
 [EventType(EventType.JobCreated)]
-<<<<<<< HEAD
 public record EventJobCreated(
-=======
-sealed record EventJobCreated(
->>>>>>> abcfa4fc
    Guid JobId,
    JobConfig Config,
    UserInfo? UserInfo
@@ -151,11 +147,7 @@
 
 
 [EventType(EventType.TaskCreated)]
-<<<<<<< HEAD
 public record EventTaskCreated(
-=======
-sealed record EventTaskCreated(
->>>>>>> abcfa4fc
     Guid JobId,
     Guid TaskId,
     TaskConfig Config,
@@ -186,11 +178,7 @@
 
 
 [EventType(EventType.ScalesetCreated)]
-<<<<<<< HEAD
 public record EventScalesetCreated(
-=======
-sealed record EventScalesetCreated(
->>>>>>> abcfa4fc
    Guid ScalesetId,
    PoolName PoolName,
    string VmSku,
@@ -208,11 +196,7 @@
 
 
 [EventType(EventType.ScalesetDeleted)]
-<<<<<<< HEAD
 public record EventScalesetDeleted(
-=======
-sealed record EventScalesetDeleted(
->>>>>>> abcfa4fc
    Guid ScalesetId,
    PoolName PoolName
 
@@ -228,21 +212,13 @@
 
 
 [EventType(EventType.PoolDeleted)]
-<<<<<<< HEAD
 public record EventPoolDeleted(
-=======
-sealed record EventPoolDeleted(
->>>>>>> abcfa4fc
    PoolName PoolName
    ) : BaseEvent();
 
 
 [EventType(EventType.PoolCreated)]
-<<<<<<< HEAD
 public record EventPoolCreated(
-=======
-sealed record EventPoolCreated(
->>>>>>> abcfa4fc
    PoolName PoolName,
    Os Os,
    Architecture Arch,
@@ -314,11 +290,7 @@
 ) : BaseEvent();
 
 [EventType(EventType.NodeStateUpdated)]
-<<<<<<< HEAD
 public record EventNodeStateUpdated(
-=======
-sealed record EventNodeStateUpdated(
->>>>>>> abcfa4fc
     Guid MachineId,
     Guid? ScalesetId,
     PoolName PoolName,
