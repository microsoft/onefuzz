﻿using System.Text.Json;
using System.Text.Json.Serialization;
using Microsoft.OneFuzz.Service.OneFuzzLib.Orm;
using PoolName = System.String;
using Region = System.String;

namespace Microsoft.OneFuzz.Service;




public enum EventType {
    JobCreated,
    JobStopped,
    NodeCreated,
    NodeDeleted,
    NodeStateUpdated,
    Ping,
    PoolCreated,
    PoolDeleted,
    ProxyCreated,
    ProxyDeleted,
    ProxyFailed,
    ProxyStateUpdated,
    ScalesetCreated,
    ScalesetDeleted,
    ScalesetFailed,
    ScalesetStateUpdated,
    ScalesetResizeScheduled,
    TaskCreated,
    TaskFailed,
    TaskStateUpdated,
    TaskStopped,
    CrashReported,
    RegressionReported,
    FileAdded,
    TaskHeartbeat,
    NodeHeartbeat,
    InstanceConfigUpdated,
}

public abstract record BaseEvent() {
    public EventType GetEventType() {
        return
            this switch {
                EventNodeHeartbeat _ => EventType.NodeHeartbeat,
                EventTaskHeartbeat _ => EventType.TaskHeartbeat,
                EventPing _ => EventType.Ping,
                EventInstanceConfigUpdated _ => EventType.InstanceConfigUpdated,
                EventProxyCreated _ => EventType.ProxyCreated,
                EventProxyDeleted _ => EventType.ProxyDeleted,
                EventProxyFailed _ => EventType.ProxyFailed,
                EventProxyStateUpdated _ => EventType.ProxyStateUpdated,
                EventCrashReported _ => EventType.CrashReported,
                EventRegressionReported _ => EventType.RegressionReported,
                EventFileAdded _ => EventType.FileAdded,
                EventTaskFailed _ => EventType.TaskFailed,
                EventTaskStopped _ => EventType.TaskStopped,
                EventTaskStateUpdated _ => EventType.TaskStateUpdated,
                EventScalesetFailed _ => EventType.ScalesetFailed,
                EventScalesetResizeScheduled _ => EventType.ScalesetResizeScheduled,
                EventScalesetStateUpdated _ => EventType.ScalesetStateUpdated,
<<<<<<< HEAD
                EventNodeStateUpdated _ => EventType.NodeStateUpdated,
=======
                EventNodeDeleted _ => EventType.NodeDeleted,
>>>>>>> 30660c9a
                _ => throw new NotImplementedException(),
            };

    }

    public static Type GetTypeInfo(EventType eventType) {
        return (eventType) switch {
            EventType.NodeHeartbeat => typeof(EventNodeHeartbeat),
            EventType.InstanceConfigUpdated => typeof(EventInstanceConfigUpdated),
            EventType.TaskHeartbeat => typeof(EventTaskHeartbeat),
            EventType.Ping => typeof(EventPing),
            EventType.ProxyCreated => typeof(EventProxyCreated),
            EventType.ProxyDeleted => typeof(EventProxyDeleted),
            EventType.ProxyFailed => typeof(EventProxyFailed),
            EventType.ProxyStateUpdated => typeof(EventProxyStateUpdated),
            EventType.CrashReported => typeof(EventCrashReported),
            EventType.RegressionReported => typeof(EventRegressionReported),
            EventType.FileAdded => typeof(EventFileAdded),
            EventType.TaskFailed => typeof(EventTaskFailed),
            EventType.TaskStopped => typeof(EventTaskStopped),
            EventType.TaskStateUpdated => typeof(EventTaskStateUpdated),
<<<<<<< HEAD
            EventType.NodeStateUpdated => typeof(EventNodeStateUpdated),

=======
            EventType.ScalesetFailed => typeof(EventScalesetFailed),
            EventType.ScalesetResizeScheduled => typeof(EventScalesetResizeScheduled),
            EventType.ScalesetStateUpdated => typeof(EventScalesetStateUpdated),
            EventType.NodeDeleted => typeof(EventNodeDeleted),
>>>>>>> 30660c9a
            _ => throw new ArgumentException($"invalid input {eventType}"),

        };
    }
};

public class EventTypeProvider : ITypeProvider {
    public Type GetTypeInfo(object input) {
        return BaseEvent.GetTypeInfo((input as EventType?) ?? throw new ArgumentException($"input is expected to be an EventType {input}"));
    }
}

public record EventTaskStopped(
    Guid JobId,
    Guid TaskId,
    UserInfo? UserInfo,
    TaskConfig Config
) : BaseEvent();


public record EventTaskFailed(
    Guid JobId,
    Guid TaskId,
    Error Error,
    UserInfo? UserInfo,
    TaskConfig Config
    ) : BaseEvent();


//record EventJobCreated(
//    Guid JobId,
//    JobConfig Config,
//    UserInfo? UserInfo
//    ) : BaseEvent();


public record JobTaskStopped(
    Guid TaskId,
    TaskType TaskType,
    Error? Error
    ) : BaseEvent();


public record EventJobStopped(
    Guid JobId,
    JobConfig Config,
    UserInfo? UserInfo,
    List<JobTaskStopped> TaskInfo
) : BaseEvent();


//record EventTaskCreated(
//    Guid JobId,
//    Guid TaskId,
//    TaskConfig Config,
//    UserInfo? UserInfo
//    ) : BaseEvent();


public record EventTaskStateUpdated(
    Guid JobId,
    Guid TaskId,
    TaskState State,
    DateTimeOffset? EndTime,
    TaskConfig Config
    ) : BaseEvent();


public record EventTaskHeartbeat(
   Guid JobId,
   Guid TaskId,
   TaskConfig Config
) : BaseEvent();

public record EventPing(
    Guid PingId
) : BaseEvent();

//record EventScalesetCreated(
//    Guid ScalesetId,
//    PoolName PoolName,
//    string VmSku,
//    string Image,
//    Region Region,
//    int Size) : BaseEvent();


public record EventScalesetFailed(
    Guid ScalesetId,
    PoolName PoolName,
    Error Error
) : BaseEvent();


//record EventScalesetDeleted(
//    Guid ScalesetId,
//    PoolName PoolName,

//    ) : BaseEvent();


public record EventScalesetResizeScheduled(
    Guid ScalesetId,
    PoolName PoolName,
    int size
    ) : BaseEvent();


//record EventPoolDeleted(
//    PoolName PoolName
//    ) : BaseEvent();


//record EventPoolCreated(
//    PoolName PoolName,
//    Os Os,
//    Architecture Arch,
//    bool Managed,
//    AutoScaleConfig? Autoscale
//    ) : BaseEvent();


public record EventProxyCreated(
   Region Region,
   Guid? ProxyId
   ) : BaseEvent();


public record EventProxyDeleted(
   Region Region,
   Guid? ProxyId
) : BaseEvent();


public record EventProxyFailed(
   Region Region,
   Guid? ProxyId,
   Error Error
) : BaseEvent();


public record EventProxyStateUpdated(
   Region Region,
   Guid ProxyId,
   VmState State
   ) : BaseEvent();


//record EventNodeCreated(
//    Guid MachineId,
//    Guid? ScalesetId,
//    PoolName PoolName
//    ) : BaseEvent();



public record EventNodeHeartbeat(
    Guid MachineId,
    Guid? ScalesetId,
    PoolName PoolName
    ) : BaseEvent();


public record EventNodeDeleted(
    Guid MachineId,
    Guid? ScalesetId,
    PoolName PoolName
) : BaseEvent();


public record EventScalesetStateUpdated(
    Guid ScalesetId,
    PoolName PoolName,
    ScalesetState State
) : BaseEvent();

record EventNodeStateUpdated(
    Guid MachineId,
    Guid? ScalesetId,
    PoolName PoolName,
    NodeState state
    ) : BaseEvent();

public record EventCrashReported(
    Report Report,
    Container Container,
    [property: JsonPropertyName("filename")] String FileName,
    TaskConfig? TaskConfig
) : BaseEvent();

public record EventRegressionReported(
    RegressionReport RegressionReport,
    Container Container,
    [property: JsonPropertyName("filename")] String FileName,
    TaskConfig? TaskConfig
) : BaseEvent();


public record EventFileAdded(
    Container Container,
    [property: JsonPropertyName("filename")] String FileName
) : BaseEvent();


public record EventInstanceConfigUpdated(
    InstanceConfig Config
) : BaseEvent();

public record EventMessage(
    Guid EventId,
    EventType EventType,
    [property: TypeDiscrimnatorAttribute("EventType", typeof(EventTypeProvider))]
    [property: JsonConverter(typeof(BaseEventConverter))]
    BaseEvent Event,
    Guid InstanceId,
    String InstanceName
);

public class BaseEventConverter : JsonConverter<BaseEvent> {
    public override BaseEvent? Read(ref Utf8JsonReader reader, Type typeToConvert, JsonSerializerOptions options) {
        return null;
    }

    public override void Write(Utf8JsonWriter writer, BaseEvent value, JsonSerializerOptions options) {
        var eventType = value.GetType();
        JsonSerializer.Serialize(writer, value, eventType, options);
    }
}<|MERGE_RESOLUTION|>--- conflicted
+++ resolved
@@ -60,11 +60,8 @@
                 EventScalesetFailed _ => EventType.ScalesetFailed,
                 EventScalesetResizeScheduled _ => EventType.ScalesetResizeScheduled,
                 EventScalesetStateUpdated _ => EventType.ScalesetStateUpdated,
-<<<<<<< HEAD
                 EventNodeStateUpdated _ => EventType.NodeStateUpdated,
-=======
                 EventNodeDeleted _ => EventType.NodeDeleted,
->>>>>>> 30660c9a
                 _ => throw new NotImplementedException(),
             };
 
@@ -86,15 +83,11 @@
             EventType.TaskFailed => typeof(EventTaskFailed),
             EventType.TaskStopped => typeof(EventTaskStopped),
             EventType.TaskStateUpdated => typeof(EventTaskStateUpdated),
-<<<<<<< HEAD
             EventType.NodeStateUpdated => typeof(EventNodeStateUpdated),
-
-=======
             EventType.ScalesetFailed => typeof(EventScalesetFailed),
             EventType.ScalesetResizeScheduled => typeof(EventScalesetResizeScheduled),
             EventType.ScalesetStateUpdated => typeof(EventScalesetStateUpdated),
             EventType.NodeDeleted => typeof(EventNodeDeleted),
->>>>>>> 30660c9a
             _ => throw new ArgumentException($"invalid input {eventType}"),
 
         };
