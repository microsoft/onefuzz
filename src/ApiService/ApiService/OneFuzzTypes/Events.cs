﻿using System.Text.Json;
using System.Text.Json.Serialization;
using Microsoft.OneFuzz.Service.OneFuzzLib.Orm;
using Region = System.String;

namespace Microsoft.OneFuzz.Service;




public enum EventType {
    JobCreated,
    JobStopped,
    NodeCreated,
    NodeDeleted,
    NodeStateUpdated,
    Ping,
    PoolCreated,
    PoolDeleted,
    ProxyCreated,
    ProxyDeleted,
    ProxyFailed,
    ProxyStateUpdated,
    ScalesetCreated,
    ScalesetDeleted,
    ScalesetFailed,
    ScalesetStateUpdated,
    ScalesetResizeScheduled,
    TaskCreated,
    TaskFailed,
    TaskStateUpdated,
    TaskStopped,
    CrashReported,
    RegressionReported,
    FileAdded,
    TaskHeartbeat,
    NodeHeartbeat,
    InstanceConfigUpdated,
}

public abstract record BaseEvent() {
    public EventType GetEventType() {
        return
            this switch {
                EventNodeHeartbeat _ => EventType.NodeHeartbeat,
                EventTaskHeartbeat _ => EventType.TaskHeartbeat,
                EventPing _ => EventType.Ping,
                EventInstanceConfigUpdated _ => EventType.InstanceConfigUpdated,
                EventProxyCreated _ => EventType.ProxyCreated,
                EventProxyDeleted _ => EventType.ProxyDeleted,
                EventProxyFailed _ => EventType.ProxyFailed,
                EventProxyStateUpdated _ => EventType.ProxyStateUpdated,
                EventCrashReported _ => EventType.CrashReported,
                EventRegressionReported _ => EventType.RegressionReported,
                EventFileAdded _ => EventType.FileAdded,
                EventTaskFailed _ => EventType.TaskFailed,
                EventTaskStopped _ => EventType.TaskStopped,
                EventTaskStateUpdated _ => EventType.TaskStateUpdated,
                EventScalesetFailed _ => EventType.ScalesetFailed,
                EventScalesetResizeScheduled _ => EventType.ScalesetResizeScheduled,
                EventScalesetStateUpdated _ => EventType.ScalesetStateUpdated,
                EventNodeStateUpdated _ => EventType.NodeStateUpdated,
                EventNodeDeleted _ => EventType.NodeDeleted,
                EventNodeCreated _ => EventType.NodeCreated,
                EventJobStopped _ => EventType.JobStopped,
<<<<<<< HEAD
                EventTaskCreated _ => EventType.TaskCreated,
                _ => throw new NotImplementedException(),
=======
                var x => throw new NotSupportedException($"Unknown event type: {x.GetType()}"),
>>>>>>> 20faf889
            };

    }

    public static Type GetTypeInfo(EventType eventType) {
        return (eventType) switch {
            EventType.NodeHeartbeat => typeof(EventNodeHeartbeat),
            EventType.InstanceConfigUpdated => typeof(EventInstanceConfigUpdated),
            EventType.TaskHeartbeat => typeof(EventTaskHeartbeat),
            EventType.Ping => typeof(EventPing),
            EventType.ProxyCreated => typeof(EventProxyCreated),
            EventType.ProxyDeleted => typeof(EventProxyDeleted),
            EventType.ProxyFailed => typeof(EventProxyFailed),
            EventType.ProxyStateUpdated => typeof(EventProxyStateUpdated),
            EventType.CrashReported => typeof(EventCrashReported),
            EventType.RegressionReported => typeof(EventRegressionReported),
            EventType.FileAdded => typeof(EventFileAdded),
            EventType.TaskFailed => typeof(EventTaskFailed),
            EventType.TaskStopped => typeof(EventTaskStopped),
            EventType.TaskStateUpdated => typeof(EventTaskStateUpdated),
            EventType.NodeStateUpdated => typeof(EventNodeStateUpdated),
            EventType.ScalesetFailed => typeof(EventScalesetFailed),
            EventType.ScalesetResizeScheduled => typeof(EventScalesetResizeScheduled),
            EventType.ScalesetStateUpdated => typeof(EventScalesetStateUpdated),
            EventType.NodeDeleted => typeof(EventNodeDeleted),
            EventType.NodeCreated => typeof(EventNodeCreated),
            EventType.JobStopped => typeof(EventJobStopped),
<<<<<<< HEAD
            EventType.TaskCreated => typeof(EventTaskCreated),
            _ => throw new ArgumentException($"invalid input {eventType}"),

=======
            _ => throw new ArgumentException($"Unknown event type: {eventType}"),
>>>>>>> 20faf889
        };
    }
};

public class EventTypeProvider : ITypeProvider {
    public Type GetTypeInfo(object input) {
        return BaseEvent.GetTypeInfo((input as EventType?) ?? throw new ArgumentException($"input is expected to be an EventType {input}"));
    }
}

public record EventTaskStopped(
    Guid JobId,
    Guid TaskId,
    UserInfo? UserInfo,
    TaskConfig Config
) : BaseEvent();


public record EventTaskFailed(
    Guid JobId,
    Guid TaskId,
    Error Error,
    UserInfo? UserInfo,
    TaskConfig Config
    ) : BaseEvent();


//record EventJobCreated(
//    Guid JobId,
//    JobConfig Config,
//    UserInfo? UserInfo
//    ) : BaseEvent();


public record JobTaskStopped(
    Guid TaskId,
    TaskType TaskType,
    Error? Error
    ) : BaseEvent();


public record EventJobStopped(
    Guid JobId,
    JobConfig Config,
    UserInfo? UserInfo,
    List<JobTaskStopped> TaskInfo
) : BaseEvent();


record EventTaskCreated(
    Guid JobId,
    Guid TaskId,
    TaskConfig Config,
    UserInfo? UserInfo
    ) : BaseEvent();


public record EventTaskStateUpdated(
    Guid JobId,
    Guid TaskId,
    TaskState State,
    DateTimeOffset? EndTime,
    TaskConfig Config
    ) : BaseEvent();


public record EventTaskHeartbeat(
   Guid JobId,
   Guid TaskId,
   TaskConfig Config
) : BaseEvent();

public record EventPing(
    Guid PingId
) : BaseEvent();

//record EventScalesetCreated(
//    Guid ScalesetId,
//    PoolName PoolName,
//    string VmSku,
//    string Image,
//    Region Region,
//    int Size) : BaseEvent();


public record EventScalesetFailed(
    Guid ScalesetId,
    PoolName PoolName,
    Error Error
) : BaseEvent();


//record EventScalesetDeleted(
//    Guid ScalesetId,
//    PoolName PoolName,

//    ) : BaseEvent();


public record EventScalesetResizeScheduled(
    Guid ScalesetId,
    PoolName PoolName,
    long size
    ) : BaseEvent();


//record EventPoolDeleted(
//    PoolName PoolName
//    ) : BaseEvent();


//record EventPoolCreated(
//    PoolName PoolName,
//    Os Os,
//    Architecture Arch,
//    bool Managed,
//    AutoScaleConfig? Autoscale
//    ) : BaseEvent();


public record EventProxyCreated(
   Region Region,
   Guid? ProxyId
   ) : BaseEvent();


public record EventProxyDeleted(
   Region Region,
   Guid? ProxyId
) : BaseEvent();


public record EventProxyFailed(
   Region Region,
   Guid? ProxyId,
   Error Error
) : BaseEvent();


public record EventProxyStateUpdated(
   Region Region,
   Guid ProxyId,
   VmState State
   ) : BaseEvent();


public record EventNodeCreated(
    Guid MachineId,
    Guid? ScalesetId,
    PoolName PoolName
    ) : BaseEvent();



public record EventNodeHeartbeat(
    Guid MachineId,
    Guid? ScalesetId,
    PoolName PoolName
    ) : BaseEvent();


public record EventNodeDeleted(
    Guid MachineId,
    Guid? ScalesetId,
    PoolName PoolName,
    NodeState? MachineState
) : BaseEvent();


public record EventScalesetStateUpdated(
    Guid ScalesetId,
    PoolName PoolName,
    ScalesetState State
) : BaseEvent();

record EventNodeStateUpdated(
    Guid MachineId,
    Guid? ScalesetId,
    PoolName PoolName,
    NodeState state
    ) : BaseEvent();

public record EventCrashReported(
    Report Report,
    Container Container,
    [property: JsonPropertyName("filename")] String FileName,
    TaskConfig? TaskConfig
) : BaseEvent();

public record EventRegressionReported(
    RegressionReport RegressionReport,
    Container Container,
    [property: JsonPropertyName("filename")] String FileName,
    TaskConfig? TaskConfig
) : BaseEvent();


public record EventFileAdded(
    Container Container,
    [property: JsonPropertyName("filename")] String FileName
) : BaseEvent();


public record EventInstanceConfigUpdated(
    InstanceConfig Config
) : BaseEvent();

public record EventMessage(
    Guid EventId,
    EventType EventType,
    [property: TypeDiscrimnatorAttribute("EventType", typeof(EventTypeProvider))]
    [property: JsonConverter(typeof(BaseEventConverter))]
    BaseEvent Event,
    Guid InstanceId,
    String InstanceName
);

public class BaseEventConverter : JsonConverter<BaseEvent> {
    public override BaseEvent? Read(ref Utf8JsonReader reader, Type typeToConvert, JsonSerializerOptions options) {
        return null;
    }

    public override void Write(Utf8JsonWriter writer, BaseEvent value, JsonSerializerOptions options) {
        var eventType = value.GetType();
        JsonSerializer.Serialize(writer, value, eventType, options);
    }
}<|MERGE_RESOLUTION|>--- conflicted
+++ resolved
@@ -4,7 +4,6 @@
 using Region = System.String;
 
 namespace Microsoft.OneFuzz.Service;
-
 
 
 
@@ -63,12 +62,8 @@
                 EventNodeDeleted _ => EventType.NodeDeleted,
                 EventNodeCreated _ => EventType.NodeCreated,
                 EventJobStopped _ => EventType.JobStopped,
-<<<<<<< HEAD
                 EventTaskCreated _ => EventType.TaskCreated,
-                _ => throw new NotImplementedException(),
-=======
                 var x => throw new NotSupportedException($"Unknown event type: {x.GetType()}"),
->>>>>>> 20faf889
             };
 
     }
@@ -96,13 +91,8 @@
             EventType.NodeDeleted => typeof(EventNodeDeleted),
             EventType.NodeCreated => typeof(EventNodeCreated),
             EventType.JobStopped => typeof(EventJobStopped),
-<<<<<<< HEAD
             EventType.TaskCreated => typeof(EventTaskCreated),
-            _ => throw new ArgumentException($"invalid input {eventType}"),
-
-=======
             _ => throw new ArgumentException($"Unknown event type: {eventType}"),
->>>>>>> 20faf889
         };
     }
 };
