--- conflicted
+++ resolved
@@ -274,14 +274,9 @@
 [EventType(EventType.NodeHeartbeat)]
 public record EventNodeHeartbeat(
     Guid MachineId,
-<<<<<<< HEAD
     ScalesetId? ScalesetId,
-    PoolName PoolName
-=======
-    Guid? ScalesetId,
     PoolName PoolName,
     NodeState state
->>>>>>> d84b72b5
     ) : BaseEvent();
 
 
