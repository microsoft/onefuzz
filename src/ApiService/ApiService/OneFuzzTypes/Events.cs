--- conflicted
+++ resolved
@@ -1,4 +1,4 @@
-using Microsoft.OneFuzz.Service.OneFuzzLib.Orm;
+﻿using Microsoft.OneFuzz.Service.OneFuzzLib.Orm;
 using System.Text.Json;
 using System.Text.Json.Serialization;
 using PoolName = System.String;
@@ -207,32 +207,20 @@
    ) : BaseEvent();
 
 
-<<<<<<< HEAD
-record EventProxyDeleted(
-=======
 public record EventProxyDeleted(
->>>>>>> e86854cf
    Region Region,
    Guid? ProxyId
 ) : BaseEvent();
 
 
-<<<<<<< HEAD
-record EventProxyFailed(
-=======
 public record EventProxyFailed(
->>>>>>> e86854cf
    Region Region,
    Guid? ProxyId,
    Error Error
 ) : BaseEvent();
 
 
-<<<<<<< HEAD
-record EventProxyStateUpdated(
-=======
 public record EventProxyStateUpdated(
->>>>>>> e86854cf
    Region Region,
    Guid ProxyId,
    VmState State
