--- conflicted
+++ resolved
@@ -284,13 +284,12 @@
     List<EventType>? EventTypes,
     string? SecretToken,
     WebhookMessageFormat? MessageFormat
-<<<<<<< HEAD
-);
+) : BaseRequest;
 
 
 public record AgentRegistrationGet(
     Guid MachineId
-);
+) : BaseRequest;
 
 
 public record AgentRegistrationPost(
@@ -299,7 +298,4 @@
     Guid MachineId,
     string Version,
     Os? Os
-);
-=======
-) : BaseRequest;
->>>>>>> ee1ad0ab
+) : BaseRequest;
