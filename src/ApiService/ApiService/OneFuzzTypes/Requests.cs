--- conflicted
+++ resolved
@@ -140,10 +140,8 @@
 
 public record NodeAddSshKeyPost(Guid MachineId, string PublicKey);
 
-<<<<<<< HEAD
+public record ReproGet(Guid? VmId);
 
-public record ReproGet(Guid? VmId);
-=======
 public record ProxyGet(
     Guid? ScalesetId,
     Guid? MachineId,
@@ -164,5 +162,4 @@
 
 public record ProxyReset(
     string Region
-);
->>>>>>> 2ee01c94
+);