--- conflicted
+++ resolved
@@ -206,12 +206,11 @@
     List<Guid> NotificationIdsToUpdate
 ) : BaseResponse();
 
-<<<<<<< HEAD
 public record EventGetResponse(
     DownloadableEventMessage Event
-=======
+) : BaseResponse();
+
 public record NotificationTestResponse(
     bool Success,
     string? Error = null
->>>>>>> 13aca52a
 ) : BaseResponse();