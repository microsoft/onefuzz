--- conflicted
+++ resolved
@@ -87,11 +87,8 @@
     target_class: Optional[str]
     target_method: Optional[str]
     setup_dir: Optional[str]
-<<<<<<< HEAD
+    target_env: Optional[Dict[str, str]]
     pool: PoolName
-=======
-    target_env: Optional[Dict[str, str]]
->>>>>>> 9c4bc3ee
 
 
 TARGETS: Dict[str, Integration] = {
