--- conflicted
+++ resolved
@@ -18,10 +18,6 @@
     "RUSTSEC-2022-0048", # xml-rs is unmaintained
     "RUSTSEC-2021-0139", # ansi_term is unmaintained
     "RUSTSEC-2021-0145", # atty bug: we are unaffected (no custom allocator)
-<<<<<<< HEAD
-]
-=======
->>>>>>> f36dd9d8
 ]
 
 [bans]
