--- conflicted
+++ resolved
@@ -17,11 +17,7 @@
 ignore = [
     "RUSTSEC-2022-0048", # xml-rs is unmaintained
     "RUSTSEC-2021-0139", # ansi_term is unmaintained
-<<<<<<< HEAD
-    "RUSTSEC-2021-0145", # atty bug: we are unaffected (no custom allocator)
-=======
     "RUSTSEC-2021-0145", # waiting for clap upgrade; we are unaffected by the bug (no custom allocator)
->>>>>>> 95abeeac
 ]
 
 [bans]
