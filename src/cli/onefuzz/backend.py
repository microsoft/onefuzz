--- conflicted
+++ resolved
@@ -227,34 +227,6 @@
                 token_cache=self.token_cache,
             )
 
-<<<<<<< HEAD
-        profile = get_cli_profile()
-        current_user = profile.get_current_account_user()
-        if current_user:
-            accounts = self.app.get_accounts(current_user)
-        else:
-            accounts = self.app.get_accounts()
-
-        if accounts:
-            access_token = self.app.acquire_token_silent(scopes, account=accounts[0])
-            if access_token:
-                return access_token
-
-        LOGGER.info("Attempting interactive device login")
-        print("Please login", flush=True)
-
-        flow = self.app.initiate_device_flow(scopes=scopes)
-        check_msal_error(flow, ["user_code", "message"])
-        print(flow["message"], flush=True)
-
-        access_token = self.app.acquire_token_by_device_flow(flow)
-        check_msal_error(access_token, ["access_token"])
-
-        LOGGER.info("Interactive device authentication succeeded")
-        print("Login succeeded", flush=True)
-        self.save_cache()
-        return access_token
-=======
         for scope in scopes:
             accounts = self.app.get_accounts()
             if accounts:
@@ -296,7 +268,6 @@
             return access_token
         else:
             raise Exception("Failed to acquire token")
->>>>>>> 98cd7c9c
 
     def request(
         self,
