--- conflicted
+++ resolved
@@ -327,15 +327,10 @@
         check_fuzzer_help: bool = True,
         expect_crash_on_failure: bool = False,
         minimized_stack_depth: Optional[int] = None,
-<<<<<<< HEAD
         function_allowlist: Optional[File] = None,
         module_allowlist: Optional[File] = None,
         source_allowlist: Optional[File] = None,
-        analyzer_exe: Optional[str] = "powershell.exe",
-=======
-        coverage_filter: Optional[File] = None,
         analyzer_exe: Optional[str] = None,
->>>>>>> 21374b36
         analyzer_options: Optional[List[str]] = None,
         analyzer_env: Optional[Dict[str, str]] = None,
         tools: Optional[Container] = None,
