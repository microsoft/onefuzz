#!/usr/bin/env python
#
# Copyright (c) Microsoft Corporation.
# Licensed under the MIT License.

import os
import tempfile
from enum import Enum
from typing import Dict, List, Optional

from onefuzztypes.enums import OS, ContainerType, TaskDebugFlag, TaskType
from onefuzztypes.models import Job, NotificationConfig
from onefuzztypes.primitives import Container, Directory, File, PoolName

from onefuzz.api import Command

from . import JobHelper

LIBFUZZER_MAGIC_STRING = b"ERROR: libFuzzer"

# The loader DLL is managed, but links platform-specific code. Task VMs must pull the
# tools container that matches their platform (which will contain the correct DLL).
LIBFUZZER_DOTNET_LOADER_PATH = (
    "{tools_dir}/LibFuzzerDotnetLoader/LibFuzzerDotnetLoader.dll"
)


class QemuArch(Enum):
    aarch64 = "aarch64"


class Libfuzzer(Command):
    """Pre-defined Libfuzzer job"""

    def _check_is_libfuzzer(self, target_exe: File) -> None:
        """Look for a magic string"""
        self.logger.debug(
            "checking %s for %s", repr(target_exe), repr(LIBFUZZER_MAGIC_STRING)
        )
        with open(target_exe, "rb") as handle:
            data = handle.read()

        if LIBFUZZER_MAGIC_STRING not in data:
            raise Exception("not a libfuzzer binary: %s" % target_exe)

    def _create_tasks(
        self,
        *,
        job: Job,
        containers: Dict[ContainerType, Container],
        pool_name: PoolName,
        target_exe: str,
        vm_count: int = 2,
        reboot_after_setup: bool = False,
        duration: int = 24,
        target_workers: Optional[int] = None,
        target_options: Optional[List[str]] = None,
        fuzzing_target_options: Optional[List[str]] = None,
        target_env: Optional[Dict[str, str]] = None,
        target_timeout: Optional[int] = None,
        tags: Optional[Dict[str, str]] = None,
        check_retry_count: Optional[int] = None,
        crash_report_timeout: Optional[int] = None,
        debug: Optional[List[TaskDebugFlag]] = None,
        ensemble_sync_delay: Optional[int] = None,
        colocate_all_tasks: bool = False,
        colocate_secondary_tasks: bool = True,
        check_fuzzer_help: bool = True,
        expect_crash_on_failure: bool = False,
        minimized_stack_depth: Optional[int] = None,
        module_allowlist: Optional[str] = None,
        source_allowlist: Optional[str] = None,
        analyzer_exe: Optional[str] = None,
        analyzer_options: Optional[List[str]] = None,
        analyzer_env: Optional[Dict[str, str]] = None,
        tools: Optional[Container] = None,
    ) -> None:
        target_options = target_options or []

        regression_containers = [
            (ContainerType.setup, containers[ContainerType.setup]),
            (ContainerType.crashes, containers[ContainerType.crashes]),
            (ContainerType.unique_reports, containers[ContainerType.unique_reports]),
            (
                ContainerType.regression_reports,
                containers[ContainerType.regression_reports],
            ),
        ]

        # We don't really need a separate timeout for crash reporting, and we could just
        # use `target_timeout`. But `crash_report_timeout` was introduced first, so we
        # can't remove it without a breaking change. Since both timeouts may be present,
        # prefer the more task-specific timeout.
        effective_crash_report_timeout = crash_report_timeout or target_timeout

        self.logger.info("creating libfuzzer_regression task")
        regression_task = self.onefuzz.tasks.create(
            job.job_id,
            TaskType.libfuzzer_regression,
            target_exe,
            regression_containers,
            pool_name=pool_name,
            duration=duration,
            vm_count=1,
            reboot_after_setup=reboot_after_setup,
            target_options=target_options,
            target_env=target_env,
            tags=tags,
            target_timeout=effective_crash_report_timeout,
            check_retry_count=check_retry_count,
            check_fuzzer_help=check_fuzzer_help,
            debug=debug,
            colocate=colocate_all_tasks or colocate_secondary_tasks,
            minimized_stack_depth=minimized_stack_depth,
        )

        fuzzer_containers = [
            (ContainerType.setup, containers[ContainerType.setup]),
            (ContainerType.crashes, containers[ContainerType.crashes]),
            (ContainerType.crashdumps, containers[ContainerType.crashdumps]),
            (ContainerType.inputs, containers[ContainerType.inputs]),
        ]

        if ContainerType.readonly_inputs in containers:
            fuzzer_containers.append(
                (
                    ContainerType.readonly_inputs,
                    containers[ContainerType.readonly_inputs],
                )
            )

        self.logger.info("creating libfuzzer task")

        # disable ensemble sync if only one VM is used
        if ensemble_sync_delay is None and vm_count == 1:
            ensemble_sync_delay = 0

        # Build `target_options` for the `libfuzzer_fuzz` task.
        #
        # This allows passing arguments like `-runs` to the target only when
        # invoked in persistent fuzzing mode, and not test case repro mode.
        libfuzzer_fuzz_target_options = target_options.copy()

        if fuzzing_target_options:
            libfuzzer_fuzz_target_options += fuzzing_target_options

        fuzzer_task = self.onefuzz.tasks.create(
            job.job_id,
            TaskType.libfuzzer_fuzz,
            target_exe,
            fuzzer_containers,
            pool_name=pool_name,
            reboot_after_setup=reboot_after_setup,
            duration=duration,
            vm_count=vm_count,
            target_options=libfuzzer_fuzz_target_options,
            target_env=target_env,
            target_workers=target_workers,
            tags=tags,
            debug=debug,
            ensemble_sync_delay=ensemble_sync_delay,
            colocate=colocate_all_tasks,
            check_fuzzer_help=check_fuzzer_help,
            expect_crash_on_failure=expect_crash_on_failure,
        )

        prereq_tasks = [fuzzer_task.task_id, regression_task.task_id]

        coverage_containers = [
            (ContainerType.setup, containers[ContainerType.setup]),
            (ContainerType.coverage, containers[ContainerType.coverage]),
            (ContainerType.readonly_inputs, containers[ContainerType.inputs]),
        ]

        if ContainerType.readonly_inputs in containers:
            coverage_containers.append(
                (
                    ContainerType.readonly_inputs,
                    containers[ContainerType.readonly_inputs],
                )
            )

        self.logger.info("creating coverage task")

        # The `coverage` task is not libFuzzer-aware, so invocations of the target fuzzer
        # against an input do not automatically add an `{input}` specifier to the command
        # args. That means on the VM, the fuzzer will get run in fuzzing mode each time we
        # try to test an input.
        #
        # We cannot require `{input}` occur in `target_options`, since that would break
        # the current assumptions of the libFuzzer-aware tasks, as well as be a breaking
        # API change.
        #
        # For now, locally extend the `target_options` for this task only, to ensure that
        # test case invocations work as expected.
        coverage_target_options = target_options.copy() if target_options else []
        coverage_target_options.append("{input}")

        # Opposite precedence to `effective_crash_report_timeout`.
        #
        # If the user specified a timeout for crash reporting but not a general target
        # timeout, consider that to be a better (more target-aware) default than the
        # default in the agent.
        coverage_timeout = target_timeout or crash_report_timeout

        self.onefuzz.tasks.create(
            job.job_id,
            TaskType.coverage,
            target_exe,
            coverage_containers,
            pool_name=pool_name,
            duration=duration,
            vm_count=1,
            reboot_after_setup=reboot_after_setup,
            target_options=coverage_target_options,
            target_env=target_env,
            target_timeout=coverage_timeout,
            tags=tags,
            prereq_tasks=prereq_tasks,
            debug=debug,
            colocate=colocate_all_tasks or colocate_secondary_tasks,
            check_fuzzer_help=check_fuzzer_help,
            module_allowlist=module_allowlist,
            source_allowlist=source_allowlist,
        )

        report_containers = [
            (ContainerType.setup, containers[ContainerType.setup]),
            (ContainerType.crashes, containers[ContainerType.crashes]),
            (ContainerType.reports, containers[ContainerType.reports]),
            (ContainerType.unique_reports, containers[ContainerType.unique_reports]),
            (ContainerType.no_repro, containers[ContainerType.no_repro]),
        ]

        self.logger.info("creating libfuzzer_crash_report task")
        self.onefuzz.tasks.create(
            job.job_id,
            TaskType.libfuzzer_crash_report,
            target_exe,
            report_containers,
            pool_name=pool_name,
            duration=duration,
            vm_count=1,
            reboot_after_setup=reboot_after_setup,
            target_options=target_options,
            target_env=target_env,
            tags=tags,
            prereq_tasks=prereq_tasks,
            target_timeout=effective_crash_report_timeout,
            check_retry_count=check_retry_count,
            check_fuzzer_help=check_fuzzer_help,
            debug=debug,
            colocate=colocate_all_tasks or colocate_secondary_tasks,
            minimized_stack_depth=minimized_stack_depth,
        )

        if analyzer_exe is not None:
            self.logger.info("creating custom analysis")

            if tools is None:
                self.logger.error(
                    "tools container cannot be empty when specifying a custom analyzer"
                )
                return None

            analysis_containers = [
                (ContainerType.setup, containers[ContainerType.setup]),
                (ContainerType.tools, tools),
                (ContainerType.analysis, containers[ContainerType.analysis]),
                (ContainerType.crashes, containers[ContainerType.crashes]),
            ]

            self.onefuzz.tasks.create(
                job.job_id,
                TaskType.generic_analysis,
                target_exe,
                analysis_containers,
                duration=duration,
                pool_name=pool_name,
                vm_count=vm_count,
                reboot_after_setup=reboot_after_setup,
                target_options=target_options,
                target_env=target_env,
                analyzer_exe=analyzer_exe,
                analyzer_options=analyzer_options,
                analyzer_env=analyzer_env,
                tags=tags,
                prereq_tasks=[fuzzer_task.task_id],
                colocate=colocate_all_tasks or colocate_secondary_tasks,
                debug=debug,
                target_timeout=target_timeout,
            )

    def basic(
        self,
        project: str,
        name: str,
        build: str,
        pool_name: PoolName,
        *,
        target_exe: File = File("fuzz.exe"),
        setup_dir: Optional[Directory] = None,
        vm_count: int = 2,
        inputs: Optional[Directory] = None,
        reboot_after_setup: bool = False,
        duration: int = 24,
        target_workers: Optional[int] = None,
        target_options: Optional[List[str]] = None,
        fuzzing_target_options: Optional[List[str]] = None,
        target_env: Optional[Dict[str, str]] = None,
        target_timeout: Optional[int] = None,
        check_retry_count: Optional[int] = None,
        crash_report_timeout: Optional[int] = None,
        tags: Optional[Dict[str, str]] = None,
        wait_for_running: bool = False,
        wait_for_files: Optional[List[ContainerType]] = None,
        extra_files: Optional[List[File]] = None,
        existing_inputs: Optional[Container] = None,
        readonly_inputs: Optional[Container] = None,
        dryrun: bool = False,
        notification_config: Optional[NotificationConfig] = None,
        debug: Optional[List[TaskDebugFlag]] = None,
        ensemble_sync_delay: Optional[int] = None,
        colocate_all_tasks: bool = False,
        colocate_secondary_tasks: bool = True,
        check_fuzzer_help: bool = True,
        expect_crash_on_failure: bool = False,
        minimized_stack_depth: Optional[int] = None,
        module_allowlist: Optional[File] = None,
        source_allowlist: Optional[File] = None,
        analyzer_exe: Optional[str] = None,
        analyzer_options: Optional[List[str]] = None,
        analyzer_env: Optional[Dict[str, str]] = None,
        tools: Optional[Container] = None,
    ) -> Optional[Job]:
        """
        Basic libfuzzer job

        :param bool ensemble_sync_delay: Specify duration between
            syncing inputs during ensemble fuzzing (0 to disable).
        """

        # verify containers exist
        if existing_inputs:
            self.onefuzz.containers.get(existing_inputs)

        if readonly_inputs:
            self.onefuzz.containers.get(readonly_inputs)

        if dryrun:
            return None

        self.logger.info("creating libfuzzer from template")

        self._check_is_libfuzzer(target_exe)

        helper = JobHelper(
            self.onefuzz,
            self.logger,
            project,
            name,
            build,
            duration,
            pool_name=pool_name,
            target_exe=target_exe,
        )

        helper.add_tags(tags)
        helper.define_containers(
            ContainerType.setup,
            ContainerType.inputs,
            ContainerType.crashes,
            ContainerType.crashdumps,
            ContainerType.reports,
            ContainerType.unique_reports,
            ContainerType.unique_inputs,
            ContainerType.no_repro,
            ContainerType.coverage,
            ContainerType.unique_inputs,
            ContainerType.regression_reports,
        )

        if existing_inputs:
            helper.containers[ContainerType.inputs] = existing_inputs
        else:
            helper.define_containers(ContainerType.inputs)

        if readonly_inputs:
            helper.containers[ContainerType.readonly_inputs] = readonly_inputs

        if analyzer_exe is not None:
            helper.define_containers(ContainerType.analysis)

        helper.create_containers()
        helper.setup_notifications(notification_config)

        helper.upload_setup(setup_dir, target_exe, extra_files)
        if inputs:
            helper.upload_inputs(inputs)
        helper.wait_on(wait_for_files, wait_for_running)

        target_exe_blob_name = helper.setup_relative_blob_name(target_exe, setup_dir)

        if module_allowlist:
            module_allowlist_blob_name: Optional[str] = helper.setup_relative_blob_name(
                module_allowlist, setup_dir
            )
        else:
            module_allowlist_blob_name = None

        if source_allowlist:
            source_allowlist_blob_name: Optional[str] = helper.setup_relative_blob_name(
                source_allowlist, setup_dir
            )
        else:
            source_allowlist_blob_name = None

        self._create_tasks(
            job=helper.job,
            containers=helper.containers,
            pool_name=pool_name,
            target_exe=target_exe_blob_name,
            vm_count=vm_count,
            reboot_after_setup=reboot_after_setup,
            duration=duration,
            target_workers=target_workers,
            target_options=target_options,
            fuzzing_target_options=fuzzing_target_options,
            target_env=target_env,
            tags=helper.tags,
            crash_report_timeout=crash_report_timeout,
            check_retry_count=check_retry_count,
            debug=debug,
            ensemble_sync_delay=ensemble_sync_delay,
            colocate_all_tasks=colocate_all_tasks,
            colocate_secondary_tasks=colocate_secondary_tasks,
            check_fuzzer_help=check_fuzzer_help,
            expect_crash_on_failure=expect_crash_on_failure,
            minimized_stack_depth=minimized_stack_depth,
            module_allowlist=module_allowlist_blob_name,
            source_allowlist=source_allowlist_blob_name,
            analyzer_exe=analyzer_exe,
            analyzer_options=analyzer_options,
            analyzer_env=analyzer_env,
            tools=tools,
        )

        self.logger.info("done creating tasks")
        helper.wait()
        return helper.job

    def merge(
        self,
        project: str,
        name: str,
        build: str,
        pool_name: PoolName,
        *,
        target_exe: File = File("fuzz.exe"),
        setup_dir: Optional[Directory] = None,
        inputs: Optional[Directory] = None,
        output_container: Optional[Container] = None,
        reboot_after_setup: bool = False,
        duration: int = 24,
        target_options: Optional[List[str]] = None,
        target_env: Optional[Dict[str, str]] = None,
        check_retry_count: Optional[int] = None,
        crash_report_timeout: Optional[int] = None,
        tags: Optional[Dict[str, str]] = None,
        wait_for_running: bool = False,
        wait_for_files: Optional[List[ContainerType]] = None,
        extra_files: Optional[List[File]] = None,
        existing_inputs: Optional[List[Container]] = None,
        dryrun: bool = False,
        notification_config: Optional[NotificationConfig] = None,
        debug: Optional[List[TaskDebugFlag]] = None,
        preserve_existing_outputs: bool = False,
        check_fuzzer_help: bool = True,
    ) -> Optional[Job]:
        """
        libfuzzer merge task
        """

        # verify containers exist
        if existing_inputs:
            for existing_container in existing_inputs:
                self.onefuzz.containers.get(existing_container)
        elif not inputs:
            self.logger.error(
                "please specify either an input folder or at least one existing inputs container"
            )
            return None

        if dryrun:
            return None

        self.logger.info("creating libfuzzer merge from template")
        self._check_is_libfuzzer(target_exe)

        helper = JobHelper(
            self.onefuzz,
            self.logger,
            project,
            name,
            build,
            duration,
            pool_name=pool_name,
            target_exe=target_exe,
        )

        helper.add_tags(tags)
        helper.define_containers(
            ContainerType.setup,
        )
        if inputs:
            helper.define_containers(ContainerType.inputs)

        if output_container:
            if self.onefuzz.containers.get(output_container):
                helper.define_containers(ContainerType.unique_inputs)

        helper.create_containers()
        helper.setup_notifications(notification_config)

        helper.upload_setup(setup_dir, target_exe, extra_files)
        if inputs:
            helper.upload_inputs(inputs)
        helper.wait_on(wait_for_files, wait_for_running)

        target_exe_blob_name = helper.setup_relative_blob_name(target_exe, setup_dir)

        merge_containers = [
            (ContainerType.setup, helper.containers[ContainerType.setup]),
            (
                ContainerType.unique_inputs,
                output_container or helper.containers[ContainerType.unique_inputs],
            ),
        ]

        if inputs:
            merge_containers.append(
                (ContainerType.inputs, helper.containers[ContainerType.inputs])
            )
        if existing_inputs:
            for existing_container in existing_inputs:
                merge_containers.append((ContainerType.inputs, existing_container))

        self.logger.info("creating libfuzzer_merge task")
        self.onefuzz.tasks.create(
            helper.job.job_id,
            TaskType.libfuzzer_merge,
            target_exe_blob_name,
            merge_containers,
            pool_name=pool_name,
            duration=duration,
            vm_count=1,
            reboot_after_setup=reboot_after_setup,
            target_options=target_options,
            target_env=target_env,
            tags=tags,
            target_timeout=crash_report_timeout,
            check_retry_count=check_retry_count,
            debug=debug,
            preserve_existing_outputs=preserve_existing_outputs,
            check_fuzzer_help=check_fuzzer_help,
        )

        self.logger.info("done creating tasks")
        helper.wait()
        return helper.job

    def dotnet(
        self,
        project: str,
        name: str,
        build: str,
        pool_name: PoolName,
        *,
        setup_dir: Directory,
<<<<<<< HEAD
        target_harness: str,
        vm_count: int = 1,
        inputs: Optional[Directory] = None,
        reboot_after_setup: bool = False,
        duration: int = 24,
        target_workers: Optional[int] = None,
        target_options: Optional[List[str]] = None,
        fuzzing_target_options: Optional[List[str]] = None,
        target_env: Optional[Dict[str, str]] = None,
        tags: Optional[Dict[str, str]] = None,
        wait_for_running: bool = False,
        wait_for_files: Optional[List[ContainerType]] = None,
        existing_inputs: Optional[Container] = None,
        readonly_inputs: Optional[Container] = None,
        debug: Optional[List[TaskDebugFlag]] = None,
        ensemble_sync_delay: Optional[int] = None,
        check_fuzzer_help: bool = True,
        expect_crash_on_failure: bool = False,
        notification_config: Optional[NotificationConfig] = None,
    ) -> Optional[Job]:
        """
        libfuzzer-dotnet task
        """

        # ensure containers exist
        if existing_inputs:
            self.onefuzz.containers.get(existing_inputs)

        if readonly_inputs:
            self.onefuzz.containers.get(readonly_inputs)

        harness = "libfuzzer-dotnet"

        pool = self.onefuzz.pools.get(pool_name)
        if pool.os != OS.linux:
            raise Exception("libfuzzer-dotnet jobs are only compatible on linux")

        target_exe = File(os.path.join(setup_dir, harness))
        if not os.path.exists(target_exe):
            raise Exception(f"missing harness: {target_exe}")

        assembly_path = os.path.join(setup_dir, target_harness)
        if not os.path.exists(assembly_path):
            raise Exception(f"missing assembly: {target_harness}")

        self._check_is_libfuzzer(target_exe)
        if target_options is None:
            target_options = []
        target_options = [
            "--target_path={setup_dir}/" + "{target_harness}"
        ] + target_options

        helper = JobHelper(
            self.onefuzz,
            self.logger,
            project,
            name,
            build,
            duration,
            pool_name=pool_name,
            target_exe=target_exe,
        )

        helper.add_tags(tags)
        helper.define_containers(
            ContainerType.setup,
            ContainerType.inputs,
            ContainerType.crashes,
            ContainerType.crashdumps,
        )

        if existing_inputs:
            helper.containers[ContainerType.inputs] = existing_inputs
        else:
            helper.define_containers(ContainerType.inputs)

        if readonly_inputs:
            helper.containers[ContainerType.readonly_inputs] = readonly_inputs

        fuzzer_containers = [
            (ContainerType.setup, helper.containers[ContainerType.setup]),
            (ContainerType.crashes, helper.containers[ContainerType.crashes]),
            (ContainerType.crashdumps, helper.containers[ContainerType.crashdumps]),
            (ContainerType.inputs, helper.containers[ContainerType.inputs]),
        ]

        helper.create_containers()
        helper.setup_notifications(notification_config)

        helper.upload_setup(setup_dir, target_exe)
        if inputs:
            helper.upload_inputs(inputs)
        helper.wait_on(wait_for_files, wait_for_running)

        # Build `target_options` for the `libfuzzer_fuzz` task.
        #
        # This allows passing arguments like `-runs` to the target only when
        # invoked in persistent fuzzing mode, and not test case repro mode.
        libfuzzer_fuzz_target_options = target_options.copy()

        if fuzzing_target_options:
            libfuzzer_fuzz_target_options += fuzzing_target_options

        self.onefuzz.tasks.create(
            helper.job.job_id,
            TaskType.libfuzzer_fuzz,
            harness,
            fuzzer_containers,
            pool_name=pool_name,
            reboot_after_setup=reboot_after_setup,
            duration=duration,
            vm_count=vm_count,
            target_options=libfuzzer_fuzz_target_options,
            target_env=target_env,
            target_workers=target_workers,
            tags=tags,
            debug=debug,
            ensemble_sync_delay=ensemble_sync_delay,
            check_fuzzer_help=check_fuzzer_help,
            expect_crash_on_failure=expect_crash_on_failure,
        )

        self.logger.info("done creating tasks")
        helper.wait()
        return helper.job

    def dotnet_dll(
        self,
        project: str,
        name: str,
        build: str,
        pool_name: PoolName,
        *,
        setup_dir: Directory,
=======
>>>>>>> 4caaf8fc
        target_dll: File,
        target_class: str,
        target_method: str,
        vm_count: int = 1,
        inputs: Optional[Directory] = None,
        reboot_after_setup: bool = False,
        duration: int = 24,
        target_workers: Optional[int] = None,
        fuzzing_target_options: Optional[List[str]] = None,
        target_env: Optional[Dict[str, str]] = None,
        target_timeout: Optional[int] = None,
        check_retry_count: Optional[int] = None,
        tags: Optional[Dict[str, str]] = None,
        wait_for_running: bool = False,
        wait_for_files: Optional[List[ContainerType]] = None,
        existing_inputs: Optional[Container] = None,
        readonly_inputs: Optional[Container] = None,
        debug: Optional[List[TaskDebugFlag]] = None,
        ensemble_sync_delay: Optional[int] = None,
        colocate_all_tasks: bool = False,
        colocate_secondary_tasks: bool = True,
        expect_crash_on_failure: bool = False,
        notification_config: Optional[NotificationConfig] = None,
    ) -> Optional[Job]:
        pool = self.onefuzz.pools.get(pool_name)

        # verify containers exist
        if existing_inputs:
            self.onefuzz.containers.get(existing_inputs)

        if readonly_inputs:
            self.onefuzz.containers.get(readonly_inputs)

        # We _must_ proactively specify the OS based on pool.
        #
        # This is because managed DLLs are always (Windows-native) PE files, so the job
        # helper's platform guess (based on the file type of `target_exe`) will always
        # evaluate to `OS.windows`. In the case of true Linux `libfuzzer dotnet_dll` jobs,
        # this leads to a client- side validation error when the helper checks the nominal
        # target OS against the pool OS.
        platform = pool.os

        helper = JobHelper(
            self.onefuzz,
            self.logger,
            project,
            name,
            build,
            duration,
            pool_name=pool_name,
            target_exe=target_dll,
            platform=platform,
        )

        target_dll_blob_name = helper.setup_relative_blob_name(target_dll, setup_dir)

        target_env = target_env or {}

        # Set target environment variables for `LibFuzzerDotnetLoader`.
        target_env["LIBFUZZER_DOTNET_TARGET_ASSEMBLY"] = (
            "{setup_dir}/" + target_dll_blob_name
        )
        target_env["LIBFUZZER_DOTNET_TARGET_CLASS"] = target_class
        target_env["LIBFUZZER_DOTNET_TARGET_METHOD"] = target_method

        helper.add_tags(tags)
        helper.define_containers(
            ContainerType.setup,
            ContainerType.inputs,
            ContainerType.crashes,
            ContainerType.crashdumps,
            ContainerType.coverage,
            ContainerType.reports,
            ContainerType.unique_reports,
            ContainerType.no_repro,
        )

        containers = helper.containers

        if existing_inputs:
            helper.containers[ContainerType.inputs] = existing_inputs
        else:
            helper.define_containers(ContainerType.inputs)

        if readonly_inputs:
            helper.containers[ContainerType.readonly_inputs] = readonly_inputs

        # Assumes that `libfuzzer-dotnet` and supporting tools were uploaded upon deployment.
        fuzzer_tools_container = Container(
            "dotnet-fuzzing-linux" if platform == OS.linux else "dotnet-fuzzing-windows"
        )

        fuzzer_containers = [
            (ContainerType.setup, containers[ContainerType.setup]),
            (ContainerType.crashes, containers[ContainerType.crashes]),
            (ContainerType.crashdumps, containers[ContainerType.crashdumps]),
            (ContainerType.inputs, containers[ContainerType.inputs]),
            (ContainerType.tools, fuzzer_tools_container),
        ]

        helper.create_containers()
        helper.setup_notifications(notification_config)

        helper.upload_setup(setup_dir, target_dll)

        if inputs:
            helper.upload_inputs(inputs)

        helper.wait_on(wait_for_files, wait_for_running)

        fuzzer_task = self.onefuzz.tasks.create(
            helper.job.job_id,
            TaskType.libfuzzer_dotnet_fuzz,
            target_dll_blob_name,  # Not used
            fuzzer_containers,
            pool_name=pool_name,
            reboot_after_setup=reboot_after_setup,
            duration=duration,
            vm_count=vm_count,
            target_options=fuzzing_target_options,
            target_env=target_env,
            target_assembly=target_dll_blob_name,
            target_class=target_class,
            target_method=target_method,
            target_workers=target_workers,
            tags=tags,
            debug=debug,
            ensemble_sync_delay=ensemble_sync_delay,
            expect_crash_on_failure=expect_crash_on_failure,
            check_fuzzer_help=False,
        )

        # Ensure the fuzzing task starts before we schedule the coverage and
        # crash reporting tasks (which are useless without it).
        prereq_tasks = [fuzzer_task.task_id]

        # Target options for the .NET harness produced by SharpFuzz, when _not_
        # invoked as a child process of `libfuzzer-dotnet`. This harness has a
        # `main()` function with one argument: the path to an input test case.
        sharpfuzz_harness_target_options = ["{input}"]

        # Set the path to the `LibFuzzerDotnetLoader` DLL.
        #
        # This provides a `main()` function that dynamically loads a target DLL
        # passed via environment variables. This is assumed to be installed on
        # the VMs.
        libfuzzer_dotnet_loader_dll = LIBFUZZER_DOTNET_LOADER_PATH

        coverage_containers = [
            (ContainerType.setup, containers[ContainerType.setup]),
            (ContainerType.coverage, containers[ContainerType.coverage]),
            (ContainerType.readonly_inputs, containers[ContainerType.inputs]),
            (ContainerType.tools, fuzzer_tools_container),
        ]

        self.logger.info("creating `dotnet_coverage` task")
        self.onefuzz.tasks.create(
            helper.job.job_id,
            TaskType.dotnet_coverage,
            libfuzzer_dotnet_loader_dll,
            coverage_containers,
            pool_name=pool_name,
            duration=duration,
            vm_count=1,
            reboot_after_setup=reboot_after_setup,
            target_options=sharpfuzz_harness_target_options,
            target_env=target_env,
            target_timeout=target_timeout,
            tags=tags,
            prereq_tasks=prereq_tasks,
            debug=debug,
            colocate=colocate_all_tasks or colocate_secondary_tasks,
        )

        report_containers = [
            (ContainerType.setup, containers[ContainerType.setup]),
            (ContainerType.crashes, containers[ContainerType.crashes]),
            (ContainerType.reports, containers[ContainerType.reports]),
            (ContainerType.unique_reports, containers[ContainerType.unique_reports]),
            (ContainerType.no_repro, containers[ContainerType.no_repro]),
            (ContainerType.tools, fuzzer_tools_container),
        ]

        self.logger.info("creating `dotnet_crash_report` task")
        self.onefuzz.tasks.create(
            helper.job.job_id,
            TaskType.dotnet_crash_report,
            libfuzzer_dotnet_loader_dll,
            report_containers,
            pool_name=pool_name,
            duration=duration,
            vm_count=1,
            reboot_after_setup=reboot_after_setup,
            target_options=sharpfuzz_harness_target_options,
            target_env=target_env,
            tags=tags,
            prereq_tasks=prereq_tasks,
            target_timeout=target_timeout,
            check_retry_count=check_retry_count,
            debug=debug,
            colocate=colocate_all_tasks or colocate_secondary_tasks,
        )

        self.logger.info("done creating tasks")
        helper.wait()
        return helper.job

    def qemu_user(
        self,
        project: str,
        name: str,
        build: str,
        pool_name: PoolName,
        *,
        arch: QemuArch = QemuArch.aarch64,
        target_exe: File = File("fuzz.exe"),
        sysroot: Optional[File] = None,
        vm_count: int = 1,
        inputs: Optional[Directory] = None,
        reboot_after_setup: bool = False,
        duration: int = 24,
        target_workers: Optional[int] = 1,
        target_options: Optional[List[str]] = None,
        fuzzing_target_options: Optional[List[str]] = None,
        target_env: Optional[Dict[str, str]] = None,
        tags: Optional[Dict[str, str]] = None,
        wait_for_running: bool = False,
        wait_for_files: Optional[List[ContainerType]] = None,
        existing_inputs: Optional[Container] = None,
        debug: Optional[List[TaskDebugFlag]] = None,
        ensemble_sync_delay: Optional[int] = None,
        colocate_all_tasks: bool = False,
        crash_report_timeout: Optional[int] = 1,
        check_retry_count: Optional[int] = 300,
        check_fuzzer_help: bool = True,
    ) -> Optional[Job]:
        """
        libfuzzer tasks, wrapped via qemu-user (PREVIEW FEATURE)
        """

        self.logger.warning(
            "qemu_user jobs are a preview feature and may change in the future"
        )

        pool = self.onefuzz.pools.get(pool_name)
        if pool.os != OS.linux:
            raise Exception("libfuzzer qemu-user jobs are only compatible with Linux")

        self._check_is_libfuzzer(target_exe)

        if target_options is None:
            target_options = []

        # disable detect_leaks, as this is non-functional on cross-compile targets
        if target_env is None:
            target_env = {}
        target_env["ASAN_OPTIONS"] = (
            target_env.get("ASAN_OPTIONS", "") + ":detect_leaks=0"
        )

        helper = JobHelper(
            self.onefuzz,
            self.logger,
            project,
            name,
            build,
            duration,
            pool_name=pool_name,
            target_exe=target_exe,
        )

        helper.add_tags(tags)
        helper.define_containers(
            ContainerType.setup,
            ContainerType.inputs,
            ContainerType.crashes,
            ContainerType.crashdumps,
            ContainerType.reports,
            ContainerType.unique_reports,
            ContainerType.no_repro,
        )

        if existing_inputs:
            self.onefuzz.containers.get(existing_inputs)
            helper.containers[ContainerType.inputs] = existing_inputs
        else:
            helper.define_containers(ContainerType.inputs)

        fuzzer_containers = [
            (ContainerType.setup, helper.containers[ContainerType.setup]),
            (ContainerType.crashes, helper.containers[ContainerType.crashes]),
            (ContainerType.crashdumps, helper.containers[ContainerType.crashdumps]),
            (ContainerType.inputs, helper.containers[ContainerType.inputs]),
        ]

        helper.create_containers()

        target_exe_blob_name = helper.setup_relative_blob_name(target_exe, None)

        wrapper_name = File(target_exe_blob_name + "-wrapper.sh")

        with tempfile.TemporaryDirectory() as tempdir:
            if sysroot:
                setup_path = File(os.path.join(tempdir, "setup.sh"))
                with open(setup_path, "w", newline="\n") as handle:
                    sysroot_filename = helper.setup_relative_blob_name(sysroot, None)
                    handle.write(
                        "#!/bin/bash\n"
                        "set -ex\n"
                        "sudo apt-get install -y qemu-user g++-aarch64-linux-gnu libasan5-arm64-cross\n"
                        'cd $(dirname "$(readlink -f "$0")")\n'
                        "mkdir -p sysroot\n"
                        "tar -C sysroot -zxvf %s\n" % sysroot_filename
                    )

                wrapper_path = File(os.path.join(tempdir, wrapper_name))
                with open(wrapper_path, "w", newline="\n") as handle:
                    handle.write(
                        "#!/bin/bash\n"
                        'SETUP_DIR=$(dirname "$(readlink -f "$0")")\n'
                        "qemu-%s -L $SETUP_DIR/sysroot $SETUP_DIR/%s $*"
                        % (arch.name, target_exe_blob_name)
                    )
                upload_files = [setup_path, wrapper_path, sysroot]
            else:
                setup_path = File(os.path.join(tempdir, "setup.sh"))
                with open(setup_path, "w", newline="\n") as handle:
                    handle.write(
                        "#!/bin/bash\n"
                        "set -ex\n"
                        "sudo apt-get install -y qemu-user g++-aarch64-linux-gnu libasan5-arm64-cross\n"
                    )

                wrapper_path = File(os.path.join(tempdir, wrapper_name))
                with open(wrapper_path, "w", newline="\n") as handle:
                    handle.write(
                        "#!/bin/bash\n"
                        'SETUP_DIR=$(dirname "$(readlink -f "$0")")\n'
                        "qemu-%s -L /usr/%s-linux-gnu $SETUP_DIR/%s $*"
                        % (arch.name, arch.name, target_exe_blob_name)
                    )
                upload_files = [setup_path, wrapper_path]
            helper.upload_setup(None, target_exe, upload_files)

        if inputs:
            helper.upload_inputs(inputs)
        helper.wait_on(wait_for_files, wait_for_running)

        # Build `target_options` for the `libfuzzer_fuzz` task.
        #
        # This allows passing arguments like `-runs` to the target only when
        # invoked in persistent fuzzing mode, and not test case repro mode.
        libfuzzer_fuzz_target_options = target_options.copy()

        if fuzzing_target_options:
            libfuzzer_fuzz_target_options += fuzzing_target_options

        self.logger.info("creating libfuzzer_fuzz task")
        fuzzer_task = self.onefuzz.tasks.create(
            helper.job.job_id,
            TaskType.libfuzzer_fuzz,
            wrapper_name,
            fuzzer_containers,
            pool_name=pool_name,
            reboot_after_setup=reboot_after_setup,
            duration=duration,
            vm_count=vm_count,
            target_options=libfuzzer_fuzz_target_options,
            target_env=target_env,
            target_workers=target_workers,
            tags=tags,
            debug=debug,
            ensemble_sync_delay=ensemble_sync_delay,
            expect_crash_on_failure=False,
            check_fuzzer_help=check_fuzzer_help,
        )

        report_containers = [
            (ContainerType.setup, helper.containers[ContainerType.setup]),
            (ContainerType.crashes, helper.containers[ContainerType.crashes]),
            (ContainerType.reports, helper.containers[ContainerType.reports]),
            (
                ContainerType.unique_reports,
                helper.containers[ContainerType.unique_reports],
            ),
            (ContainerType.no_repro, helper.containers[ContainerType.no_repro]),
        ]

        self.logger.info("creating libfuzzer_crash_report task")
        self.onefuzz.tasks.create(
            helper.job.job_id,
            TaskType.libfuzzer_crash_report,
            wrapper_name,
            report_containers,
            pool_name=pool_name,
            duration=duration,
            vm_count=1,
            reboot_after_setup=reboot_after_setup,
            target_options=target_options,
            target_env=target_env,
            tags=tags,
            prereq_tasks=[fuzzer_task.task_id],
            target_timeout=crash_report_timeout,
            check_retry_count=check_retry_count,
            debug=debug,
            colocate=colocate_all_tasks,
            expect_crash_on_failure=False,
            check_fuzzer_help=check_fuzzer_help,
        )

        self.logger.info("done creating tasks")
        helper.wait()
        return helper.job<|MERGE_RESOLUTION|>--- conflicted
+++ resolved
@@ -577,143 +577,6 @@
         pool_name: PoolName,
         *,
         setup_dir: Directory,
-<<<<<<< HEAD
-        target_harness: str,
-        vm_count: int = 1,
-        inputs: Optional[Directory] = None,
-        reboot_after_setup: bool = False,
-        duration: int = 24,
-        target_workers: Optional[int] = None,
-        target_options: Optional[List[str]] = None,
-        fuzzing_target_options: Optional[List[str]] = None,
-        target_env: Optional[Dict[str, str]] = None,
-        tags: Optional[Dict[str, str]] = None,
-        wait_for_running: bool = False,
-        wait_for_files: Optional[List[ContainerType]] = None,
-        existing_inputs: Optional[Container] = None,
-        readonly_inputs: Optional[Container] = None,
-        debug: Optional[List[TaskDebugFlag]] = None,
-        ensemble_sync_delay: Optional[int] = None,
-        check_fuzzer_help: bool = True,
-        expect_crash_on_failure: bool = False,
-        notification_config: Optional[NotificationConfig] = None,
-    ) -> Optional[Job]:
-        """
-        libfuzzer-dotnet task
-        """
-
-        # ensure containers exist
-        if existing_inputs:
-            self.onefuzz.containers.get(existing_inputs)
-
-        if readonly_inputs:
-            self.onefuzz.containers.get(readonly_inputs)
-
-        harness = "libfuzzer-dotnet"
-
-        pool = self.onefuzz.pools.get(pool_name)
-        if pool.os != OS.linux:
-            raise Exception("libfuzzer-dotnet jobs are only compatible on linux")
-
-        target_exe = File(os.path.join(setup_dir, harness))
-        if not os.path.exists(target_exe):
-            raise Exception(f"missing harness: {target_exe}")
-
-        assembly_path = os.path.join(setup_dir, target_harness)
-        if not os.path.exists(assembly_path):
-            raise Exception(f"missing assembly: {target_harness}")
-
-        self._check_is_libfuzzer(target_exe)
-        if target_options is None:
-            target_options = []
-        target_options = [
-            "--target_path={setup_dir}/" + "{target_harness}"
-        ] + target_options
-
-        helper = JobHelper(
-            self.onefuzz,
-            self.logger,
-            project,
-            name,
-            build,
-            duration,
-            pool_name=pool_name,
-            target_exe=target_exe,
-        )
-
-        helper.add_tags(tags)
-        helper.define_containers(
-            ContainerType.setup,
-            ContainerType.inputs,
-            ContainerType.crashes,
-            ContainerType.crashdumps,
-        )
-
-        if existing_inputs:
-            helper.containers[ContainerType.inputs] = existing_inputs
-        else:
-            helper.define_containers(ContainerType.inputs)
-
-        if readonly_inputs:
-            helper.containers[ContainerType.readonly_inputs] = readonly_inputs
-
-        fuzzer_containers = [
-            (ContainerType.setup, helper.containers[ContainerType.setup]),
-            (ContainerType.crashes, helper.containers[ContainerType.crashes]),
-            (ContainerType.crashdumps, helper.containers[ContainerType.crashdumps]),
-            (ContainerType.inputs, helper.containers[ContainerType.inputs]),
-        ]
-
-        helper.create_containers()
-        helper.setup_notifications(notification_config)
-
-        helper.upload_setup(setup_dir, target_exe)
-        if inputs:
-            helper.upload_inputs(inputs)
-        helper.wait_on(wait_for_files, wait_for_running)
-
-        # Build `target_options` for the `libfuzzer_fuzz` task.
-        #
-        # This allows passing arguments like `-runs` to the target only when
-        # invoked in persistent fuzzing mode, and not test case repro mode.
-        libfuzzer_fuzz_target_options = target_options.copy()
-
-        if fuzzing_target_options:
-            libfuzzer_fuzz_target_options += fuzzing_target_options
-
-        self.onefuzz.tasks.create(
-            helper.job.job_id,
-            TaskType.libfuzzer_fuzz,
-            harness,
-            fuzzer_containers,
-            pool_name=pool_name,
-            reboot_after_setup=reboot_after_setup,
-            duration=duration,
-            vm_count=vm_count,
-            target_options=libfuzzer_fuzz_target_options,
-            target_env=target_env,
-            target_workers=target_workers,
-            tags=tags,
-            debug=debug,
-            ensemble_sync_delay=ensemble_sync_delay,
-            check_fuzzer_help=check_fuzzer_help,
-            expect_crash_on_failure=expect_crash_on_failure,
-        )
-
-        self.logger.info("done creating tasks")
-        helper.wait()
-        return helper.job
-
-    def dotnet_dll(
-        self,
-        project: str,
-        name: str,
-        build: str,
-        pool_name: PoolName,
-        *,
-        setup_dir: Directory,
-=======
->>>>>>> 4caaf8fc
         target_dll: File,
         target_class: str,
         target_method: str,
