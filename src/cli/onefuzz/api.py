#!/usr/bin/env python
#
# Copyright (c) Microsoft Corporation.
# Licensed under the MIT License.

import json
import logging
import os
import pkgutil
import re
import subprocess  # nosec
import uuid
from enum import Enum
from shutil import which
from typing import Callable, Dict, List, Optional, Tuple, Type, TypeVar
from uuid import UUID

import semver
from memoization import cached
from onefuzztypes import (
    enums,
    events,
    models,
    primitives,
    requests,
    responses,
    webhooks,
)
from pydantic import BaseModel
from six.moves import input  # workaround for static analysis

from .__version__ import __version__
from .azcopy import azcopy_sync
from .backend import Backend, BackendConfig, ContainerWrapper, wait
from .ssh import build_ssh_command, ssh_connect, temp_file

UUID_EXPANSION = TypeVar("UUID_EXPANSION", UUID, str)

DEFAULT = BackendConfig(
    authority="https://login.microsoftonline.com/72f988bf-86f1-41af-91ab-2d7cd011db47",
    client_id="72f1562a-8c0c-41ea-beb9-fa2b71c80134",
)

# This was generated randomly and should be preserved moving forwards
ONEFUZZ_GUID_NAMESPACE = uuid.UUID("27f25e3f-6544-4b69-b309-9b096c5a9cbc")

ONE_HOUR_IN_SECONDS = 3600

DEFAULT_LINUX_IMAGE = "Canonical:UbuntuServer:18.04-LTS:latest"
DEFAULT_WINDOWS_IMAGE = "MicrosoftWindowsDesktop:Windows-10:20h2-pro:latest"

REPRO_SSH_FORWARD = "1337:127.0.0.1:1337"

UUID_RE = r"^[a-f0-9]{8}-?[a-f0-9]{4}-?[a-f0-9]{4}-?[a-f0-9]{4}-?[a-f0-9]{12}\Z"


class PreviewFeature(Enum):
    job_templates = "job_templates"


def is_uuid(value: str) -> bool:
    return bool(re.match(UUID_RE, value))


A = TypeVar("A", bound=BaseModel)


def _wsl_path(path: str) -> str:
    if which("wslpath"):
        # security note: path should always be a temporary path constructed by
        # this library
        return (
            subprocess.check_output(["wslpath", "-w", path]).decode().strip()  # nosec
        )
    return path


def user_confirmation(message: str) -> bool:
    answer: Optional[str] = None
    while answer not in ["y", "n"]:
        answer = input(message).strip()

    if answer == "n":
        return False
    return True


class Endpoint:
    endpoint: str

    def __init__(self, onefuzz: "Onefuzz"):
        self.onefuzz = onefuzz
        self.logger = onefuzz.logger

    def _req_model(
        self,
        method: str,
        model: Type[A],
        *,
        data: Optional[BaseModel] = None,
        as_params: bool = False,
        alternate_endpoint: Optional[str] = None,
    ) -> A:
        endpoint = self.endpoint if alternate_endpoint is None else alternate_endpoint

        if as_params:
            response = self.onefuzz._backend.request(method, endpoint, params=data)
        else:
            response = self.onefuzz._backend.request(method, endpoint, json_data=data)

        return model.parse_obj(response)

    def _req_model_list(
        self,
        method: str,
        model: Type[A],
        *,
        data: Optional[BaseModel] = None,
        as_params: bool = False,
        alternate_endpoint: Optional[str] = None,
    ) -> List[A]:
        endpoint = self.endpoint if alternate_endpoint is None else alternate_endpoint

        if as_params:
            response = self.onefuzz._backend.request(method, endpoint, params=data)
        else:
            response = self.onefuzz._backend.request(method, endpoint, json_data=data)

        return [model.parse_obj(x) for x in response]

    def _disambiguate(
        self,
        name: str,
        value: str,
        check: Callable[[str], bool],
        func: Callable[[], List[str]],
    ) -> str:
        if check(value):
            return value

        self.logger.debug("expanding %s: %s", name, value)

        values = [x for x in func() if x.startswith(value)]
        if len(values) == 1:
            return values[0]

        if len(values) > 1:
            if value in values:
                return value
            raise Exception(
                "%s expands to multiple values - %s: %s"
                % (name, value, ",".join(values))
            )

        raise Exception("Unable to find %s based on prefix: %s" % (name, value))

    def _disambiguate_uuid(
        self,
        name: str,
        value: UUID_EXPANSION,
        func: Callable[[], List[str]],
    ) -> UUID:
        if isinstance(value, UUID):
            return value
        return UUID(self._disambiguate(name, value, is_uuid, func))


class Files(Endpoint):
    """Interact with files within a container"""

    endpoint = "files"

    @cached(ttl=ONE_HOUR_IN_SECONDS)
    def _get_client(self, container: primitives.Container) -> ContainerWrapper:
        sas = self.onefuzz.containers.get(container).sas_url
        return ContainerWrapper(sas)

    def list(
        self, container: primitives.Container, prefix: Optional[str] = None
    ) -> models.Files:
        """Get a list of files in a container"""
        self.logger.debug("listing files in container: %s", container)
        client = self._get_client(container)
        return models.Files(files=client.list_blobs(name_starts_with=prefix))

    def delete(self, container: primitives.Container, filename: str) -> None:
        """delete a file from a container"""
        self.logger.debug("deleting in container: %s:%s", container, filename)
        client = self._get_client(container)
        client.delete_blob(filename)

    def get(self, container: primitives.Container, filename: str) -> bytes:
        """get a file from a container"""
        self.logger.debug("getting file from container: %s:%s", container, filename)
        client = self._get_client(container)
        downloaded = client.download_blob(filename)
        return downloaded

    def upload_file(
        self,
        container: primitives.Container,
        file_path: str,
        blob_name: Optional[str] = None,
    ) -> None:
        """uploads a file to a container"""
        if not blob_name:
            # Default blob name to file basename. This means that the file data will be
            # written to the "root" of the container, if simulating a directory tree.
            blob_name = os.path.basename(file_path)

        self.logger.debug(
            "uploading file to container %s:%s (blob_name: %s)",
            container,
            file_path,
            blob_name,
        )

        client = self._get_client(container)
        client.upload_file(file_path, blob_name)

    def upload_dir(
        self, container: primitives.Container, dir_path: primitives.Directory
    ) -> None:
        """uploads a directory to a container"""

        self.logger.debug("uploading directory to container %s:%s", container, dir_path)

        client = self._get_client(container)
        client.upload_dir(dir_path)

    def download_dir(
        self, container: primitives.Container, dir_path: primitives.Directory
    ) -> None:
        """downloads a container to a directory"""

        self.logger.debug(
            "downloading container to directory %s:%s", container, dir_path
        )

        client = self._get_client(container)
        client.download_dir(dir_path)


class Versions(Endpoint):
    """Onefuzz Instance"""

    def check(self, exact: bool = False) -> str:
        """Compare API and CLI versions for compatibility"""
        versions = self.onefuzz.info.get().versions
        api_str = versions["onefuzz"].version
        cli_str = __version__
        if exact:
            result = semver.compare(api_str, cli_str) == 0
        else:
            api = semver.VersionInfo.parse(api_str)
            cli = semver.VersionInfo.parse(cli_str)
            result = (
                api.major > 0 and api.major == cli.major and api.minor >= cli.minor
            ) or (
                api.major == 0
                and api.major == cli.major
                and api.minor == cli.minor
                and api.patch >= cli.patch
            )
            if cli_str == "0.0.0" and not result:
                self.logger.warning(
                    "ignoring compatibility check as the CLI was installed "
                    "from git.  api: %s cli: %s",
                    api_str,
                    cli_str,
                )
                result = True

        if not result:
            raise Exception(
                "incompatible versions.  api: %s cli: %s" % (api_str, cli_str)
            )

        return "compatible"


class Info(Endpoint):
    """Information about the OneFuzz instance"""

    endpoint = "info"

    def get(self) -> responses.Info:
        """Get information about the OneFuzz instance"""
        self.logger.debug("getting info")
        return self._req_model("GET", responses.Info)


class Webhooks(Endpoint):
    """Interact with Webhooks"""

    endpoint = "webhooks"

    def get(self, webhook_id: UUID_EXPANSION) -> webhooks.Webhook:
        """get a webhook"""

        webhook_id_expanded = self._disambiguate_uuid(
            "webhook_id", webhook_id, lambda: [str(x.webhook_id) for x in self.list()]
        )

        self.logger.debug("getting webhook: %s", webhook_id_expanded)
        return self._req_model(
            "GET",
            webhooks.Webhook,
            data=requests.WebhookSearch(webhook_id=webhook_id_expanded),
        )

    def list(self) -> List[webhooks.Webhook]:
        """list webhooks"""

        self.logger.debug("listing webhooks")
        return self._req_model_list(
            "GET",
            webhooks.Webhook,
            data=requests.WebhookSearch(),
        )

    def create(
        self,
        name: str,
        url: str,
        event_types: List[events.EventType],
        *,
        secret_token: Optional[str] = None,
    ) -> webhooks.Webhook:
        """Create a webhook"""
        self.logger.debug("creating webhook.  name: %s", name)
        return self._req_model(
            "POST",
            webhooks.Webhook,
            data=requests.WebhookCreate(
                name=name, url=url, event_types=event_types, secret_token=secret_token
            ),
        )

    def update(
        self,
        webhook_id: UUID_EXPANSION,
        *,
        name: Optional[str] = None,
        url: Optional[str] = None,
        event_types: Optional[List[events.EventType]] = None,
        secret_token: Optional[str] = None,
    ) -> webhooks.Webhook:
        """Update a webhook"""

        webhook_id_expanded = self._disambiguate_uuid(
            "webhook_id", webhook_id, lambda: [str(x.webhook_id) for x in self.list()]
        )

        self.logger.debug("updating webhook: %s", webhook_id_expanded)
        return self._req_model(
            "PATCH",
            webhooks.Webhook,
            data=requests.WebhookUpdate(
                webhook_id=webhook_id_expanded,
                name=name,
                url=url,
                event_types=event_types,
                secret_token=secret_token,
            ),
        )

    def delete(self, webhook_id: UUID_EXPANSION) -> responses.BoolResult:
        """Delete a webhook"""

        webhook_id_expanded = self._disambiguate_uuid(
            "webhook_id", webhook_id, lambda: [str(x.webhook_id) for x in self.list()]
        )

        return self._req_model(
            "DELETE",
            responses.BoolResult,
            data=requests.WebhookGet(webhook_id=webhook_id_expanded),
        )

    def ping(self, webhook_id: UUID_EXPANSION) -> events.EventPing:
        """ping a webhook"""

        webhook_id_expanded = self._disambiguate_uuid(
            "webhook_id", webhook_id, lambda: [str(x.webhook_id) for x in self.list()]
        )

        self.logger.debug("pinging webhook: %s", webhook_id_expanded)
        return self._req_model(
            "POST",
            events.EventPing,
            data=requests.WebhookGet(webhook_id=webhook_id_expanded),
            alternate_endpoint="webhooks/ping",
        )

    def logs(self, webhook_id: UUID_EXPANSION) -> List[webhooks.WebhookMessageLog]:
        """retreive webhook event log"""

        webhook_id_expanded = self._disambiguate_uuid(
            "webhook_id", webhook_id, lambda: [str(x.webhook_id) for x in self.list()]
        )

        self.logger.debug("pinging webhook: %s", webhook_id_expanded)
        return self._req_model_list(
            "POST",
            webhooks.WebhookMessageLog,
            data=requests.WebhookGet(webhook_id=webhook_id_expanded),
            alternate_endpoint="webhooks/logs",
        )


class Containers(Endpoint):
    """Interact with Onefuzz containers"""

    endpoint = "containers"

    def __init__(self, onefuzz: "Onefuzz"):
        super().__init__(onefuzz)
        self.files = Files(onefuzz)

    def get(self, name: str) -> responses.ContainerInfo:
        """Get a fully qualified SAS URL for a container"""
        self.logger.debug("get container: %s", name)
        return self._req_model(
            "GET", responses.ContainerInfo, data=requests.ContainerGet(name=name)
        )

    def create(
        self, name: str, metadata: Optional[Dict[str, str]] = None
    ) -> responses.ContainerInfo:
        """Create a storage container"""
        self.logger.debug("create container: %s", name)
        return self._req_model(
            "POST",
            responses.ContainerInfo,
            data=requests.ContainerCreate(name=name, metadata=metadata),
        )

    def delete(self, name: str) -> responses.BoolResult:
        """Delete a storage container"""
        self.logger.debug("delete container: %s", name)
        return self._req_model(
            "DELETE", responses.BoolResult, data=requests.ContainerDelete(name=name)
        )

    def list(self) -> List[responses.ContainerInfoBase]:
        """Get a list of containers"""
        self.logger.debug("list containers")
        return self._req_model_list("GET", responses.ContainerInfoBase)

    def reset(
        self,
        *,
        container_types: Optional[
            List[enums.ContainerType]
        ] = enums.ContainerType.reset_defaults(),
        yes: bool = False,
    ) -> None:
        """
        Reset containers by container type  (NOTE: This may cause unexpected issues with existing fuzzing jobs)
        """
        if not container_types:
            return

        message = "Confirm deleting container types: %s (specify y or n): " % (
            ",".join(x.name for x in container_types)
        )
        if not yes and not user_confirmation(message):
            self.logger.warning("not deleting containers")
            return

        for container in self.list():
            if (
                container.metadata
                and "container_type" in container.metadata
                and enums.ContainerType(container.metadata["container_type"])
                in container_types
            ):
                self.logger.info("removing container: %s", container.name)
                self.delete(container.name)


class Repro(Endpoint):
    """Interact with Reproduction VMs"""

    endpoint = "repro_vms"

    def get(self, vm_id: UUID_EXPANSION) -> models.Repro:
        """get information about a Reproduction VM"""
        vm_id_expanded = self._disambiguate_uuid(
            "vm_id", vm_id, lambda: [str(x.vm_id) for x in self.list()]
        )

        self.logger.debug("get repro vm: %s", vm_id_expanded)
        return self._req_model(
            "GET", models.Repro, data=requests.ReproGet(vm_id=vm_id_expanded)
        )

    def create(
        self, container: primitives.Container, path: str, duration: int = 24
    ) -> models.Repro:
        """Create a Reproduction VM from a Crash Report"""
        self.logger.info(
            "creating repro vm: %s %s (%d hours)", container, path, duration
        )
        return self._req_model(
            "POST",
            models.Repro,
            data=models.ReproConfig(container=container, path=path, duration=duration),
        )

    def delete(self, vm_id: UUID_EXPANSION) -> models.Repro:
        """Delete a Reproduction VM"""
        vm_id_expanded = self._disambiguate_uuid(
            "vm_id", vm_id, lambda: [str(x.vm_id) for x in self.list()]
        )

        self.logger.debug("deleting repro vm: %s", vm_id_expanded)
        return self._req_model(
            "DELETE", models.Repro, data=requests.ReproGet(vm_id=vm_id_expanded)
        )

    def list(self) -> List[models.Repro]:
        """List all VMs"""
        self.logger.debug("listing repro vms")
        return self._req_model_list("GET", models.Repro, data=requests.ReproGet())

    def _dbg_linux(
        self, repro: models.Repro, debug_command: Optional[str]
    ) -> Optional[str]:
        """Launch gdb with GDB script that includes 'target remote | ssh ...'"""

        if (
            repro.auth is None
            or repro.ip is None
            or repro.state != enums.VmState.running
        ):
            raise Exception("vm setup failed: %s" % repro.state)

        with build_ssh_command(
            repro.ip, repro.auth.private_key, command="-T"
        ) as ssh_cmd:

            gdb_script = [
                "target remote | %s sudo /onefuzz/bin/repro-stdout.sh"
                % " ".join(ssh_cmd)
            ]

            if debug_command:
                gdb_script += [debug_command, "quit"]

            with temp_file("gdb.script", "\n".join(gdb_script)) as gdb_script_path:
                dbg = ["gdb", "--silent", "--command", gdb_script_path]

                if debug_command:
                    dbg += ["--batch"]

                    try:
                        # security note: dbg is built from content coming from
                        # the server, which is trusted in this context.
                        return subprocess.run(  # nosec
                            dbg, stdout=subprocess.PIPE, stderr=subprocess.STDOUT
                        ).stdout.decode(errors="ignore")
                    except subprocess.CalledProcessError as err:
                        self.logger.error(
                            "debug failed: %s", err.output.decode(errors="ignore")
                        )
                        raise err
                else:
                    # security note: dbg is built from content coming from the
                    # server, which is trusted in this context.
                    subprocess.call(dbg)  # nosec
        return None

    def _dbg_windows(
        self, repro: models.Repro, debug_command: Optional[str]
    ) -> Optional[str]:
        """Setup an SSH tunnel, then connect via CDB over SSH tunnel"""

        if (
            repro.auth is None
            or repro.ip is None
            or repro.state != enums.VmState.running
        ):
            raise Exception("vm setup failed: %s" % repro.state)

        bind_all = which("wslpath") is not None and repro.os == enums.OS.windows
        proxy = "*:" + REPRO_SSH_FORWARD if bind_all else REPRO_SSH_FORWARD
        with ssh_connect(repro.ip, repro.auth.private_key, proxy=proxy):
            dbg = ["cdb.exe", "-remote", "tcp:port=1337,server=localhost"]
            if debug_command:
                dbg_script = [debug_command, "qq"]
                with temp_file("db.script", "\r\n".join(dbg_script)) as dbg_script_path:
                    dbg += ["-cf", _wsl_path(dbg_script_path)]

                    logging.debug("launching: %s", dbg)
                    try:
                        # security note: dbg is built from content coming from the server,
                        # which is trusted in this context.
                        return subprocess.run(  # nosec
                            dbg, stdout=subprocess.PIPE, stderr=subprocess.STDOUT
                        ).stdout.decode(errors="ignore")
                    except subprocess.CalledProcessError as err:
                        self.logger.error(
                            "debug failed: %s", err.output.decode(errors="ignore")
                        )
                        raise err
            else:
                logging.debug("launching: %s", dbg)
                # security note:  dbg is built from content coming from the
                # server, which is trusted in this context.
                subprocess.call(dbg)  # nosec

        return None

    def connect(
        self,
        vm_id: UUID_EXPANSION,
        delete_after_use: bool = False,
        debug_command: Optional[str] = None,
    ) -> Optional[str]:
        """Connect to an existing Reproduction VM"""

        self.logger.info("connecting to reproduction VM: %s", vm_id)

        if which("ssh") is None:
            raise Exception("unable to find ssh")

        def missing_os() -> Tuple[bool, str, models.Repro]:
            repro = self.get(vm_id)
            return (
                repro.os is not None,
                "waiting for os determination",
                repro,
            )

        repro = wait(missing_os)

        if repro.os == enums.OS.windows:
            if which("cdb.exe") is None:
                raise Exception("unable to find cdb.exe")
        if repro.os == enums.OS.linux:
            if which("gdb") is None:
                raise Exception("unable to find gdb")

        def func() -> Tuple[bool, str, models.Repro]:
            repro = self.get(vm_id)
            state = repro.state
            return (
                repro.auth is not None
                and repro.ip is not None
                and state not in [enums.VmState.init, enums.VmState.extensions_launch],
                "launching reproducing vm.  current state: %s" % state,
                repro,
            )

        repro = wait(func)

        result: Optional[str] = None

        if repro.os == enums.OS.windows:
            result = self._dbg_windows(repro, debug_command)
        elif repro.os == enums.OS.linux:
            result = self._dbg_linux(repro, debug_command)
        else:
            raise NotImplementedError

        if delete_after_use:
            self.logger.debug("deleting vm %s", repro.vm_id)
            self.delete(repro.vm_id)

        return result

    def create_and_connect(
        self,
        container: primitives.Container,
        path: str,
        duration: int = 24,
        delete_after_use: bool = False,
        debug_command: Optional[str] = None,
    ) -> Optional[str]:
        """Create and connect to a Reproduction VM"""
        repro = self.create(container, path, duration=duration)
        return self.connect(
            repro.vm_id, delete_after_use=delete_after_use, debug_command=debug_command
        )


class Notifications(Endpoint):
    """Interact with models.Notifications"""

    endpoint = "notifications"

    def create(
        self, container: primitives.Container, config: models.NotificationConfig
    ) -> models.Notification:
        """Create a notification based on a config file"""

        config = requests.NotificationCreate(container=container, config=config.config)
        return self._req_model("POST", models.Notification, data=config)

    def create_teams(
        self, container: primitives.Container, url: str
    ) -> models.Notification:
        """Create a Teams notification integration"""

        self.logger.debug("create teams notification integration: %s", container)

        config = models.NotificationConfig(config=models.TeamsTemplate(url=url))
        return self.create(container, config)

    def create_ado(
        self,
        container: primitives.Container,
        project: str,
        base_url: str,
        auth_token: str,
        work_item_type: str,
        unique_fields: List[str],
        comment: Optional[str] = None,
        fields: Optional[Dict[str, str]] = None,
        on_dup_increment: Optional[List[str]] = None,
        on_dup_comment: Optional[str] = None,
        on_dup_set_state: Optional[Dict[str, str]] = None,
        on_dup_fields: Optional[Dict[str, str]] = None,
    ) -> models.Notification:
        """Create an Azure DevOps notification integration"""

        self.logger.debug("create ado notification integration: %s", container)

        entry = models.NotificationConfig(
            config=models.ADOTemplate(
                base_url=base_url,
                auth_token=auth_token,
                project=project,
                type=work_item_type,
                comment=comment,
                unique_fields=unique_fields,
                ado_fields=fields,
                on_duplicate=models.ADODuplicateTemplate(
                    increment=on_dup_increment or [],
                    comment=on_dup_comment,
                    ado_fields=on_dup_fields or {},
                    set_state=on_dup_set_state or {},
                ),
            ),
        )
        return self.create(container, entry)

    def delete(self, notification_id: UUID_EXPANSION) -> models.Notification:
        """Delete a notification integration"""

        notification_id_expanded = self._disambiguate_uuid(
            "notification_id",
            notification_id,
            lambda: [str(x.notification_id) for x in self.list()],
        )

        self.logger.debug(
            "create notification integration: %s",
            notification_id_expanded,
        )
        return self._req_model(
            "DELETE",
            models.Notification,
            data=requests.NotificationGet(notification_id=notification_id_expanded),
        )

    def list(self) -> List[models.Notification]:
        """List notification integrations"""

        self.logger.debug("listing notification integrations")
        return self._req_model_list("GET", models.Notification)


class Tasks(Endpoint):
    """Interact with tasks"""

    endpoint = "tasks"

    def delete(self, task_id: UUID_EXPANSION) -> models.Task:
        """Stop an individual task"""

        task_id_expanded = self._disambiguate_uuid(
            "task_id", task_id, lambda: [str(x.task_id) for x in self.list()]
        )

        self.logger.debug("delete task: %s", task_id_expanded)

        return self._req_model(
            "DELETE", models.Task, data=requests.TaskGet(task_id=task_id_expanded)
        )

    def get(self, task_id: UUID_EXPANSION) -> models.Task:
        """Get information about a task"""
        task_id_expanded = self._disambiguate_uuid(
            "task_id", task_id, lambda: [str(x.task_id) for x in self.list()]
        )

        self.logger.debug("get task: %s", task_id_expanded)

        return self._req_model(
            "GET", models.Task, data=requests.TaskGet(task_id=task_id_expanded)
        )

    def create_with_config(self, config: models.TaskConfig) -> models.Task:
        """Create a Task using TaskConfig"""

        return self._req_model("POST", models.Task, data=config)

    def create(
        self,
        job_id: UUID_EXPANSION,
        task_type: enums.TaskType,
        target_exe: str,
        containers: List[Tuple[enums.ContainerType, primitives.Container]],
        *,
        analyzer_env: Optional[Dict[str, str]] = None,
        analyzer_exe: Optional[str] = None,
        analyzer_options: Optional[List[str]] = None,
        check_asan_log: bool = False,
        check_debugger: bool = True,
        check_retry_count: Optional[int] = None,
        check_fuzzer_help: Optional[bool] = None,
        expect_crash_on_failure: Optional[bool] = None,
        debug: Optional[List[enums.TaskDebugFlag]] = None,
        duration: int = 24,
        ensemble_sync_delay: Optional[int] = None,
        generator_exe: Optional[str] = None,
        generator_options: Optional[List[str]] = None,
        pool_name: primitives.PoolName,
        prereq_tasks: Optional[List[UUID]] = None,
        reboot_after_setup: bool = False,
        rename_output: bool = False,
        stats_file: Optional[str] = None,
        stats_format: Optional[enums.StatsFormat] = None,
        supervisor_env: Optional[Dict[str, str]] = None,
        supervisor_exe: Optional[str] = None,
        supervisor_input_marker: Optional[str] = None,
        supervisor_options: Optional[List[str]] = None,
        tags: Optional[Dict[str, str]] = None,
        task_wait_for_files: Optional[enums.ContainerType] = None,
        target_env: Optional[Dict[str, str]] = None,
        target_options: Optional[List[str]] = None,
        target_options_merge: bool = False,
        target_timeout: Optional[int] = None,
        target_workers: Optional[int] = None,
        vm_count: int = 1,
        preserve_existing_outputs: bool = False,
        colocate: bool = False,
        report_list: Optional[List[str]] = None,
        minimized_stack_depth: Optional[int] = None,
    ) -> models.Task:
        """
        Create a task

        :param bool ensemble_sync_delay: Specify duration between
            syncing inputs during ensemble fuzzing (0 to disable).
        """

        self.logger.debug("creating task: %s", task_type)

        job_id_expanded = self._disambiguate_uuid(
            "job_id",
            job_id,
            lambda: [str(x.job_id) for x in self.onefuzz.jobs.list()],
        )

        if tags is None:
            tags = {}

        containers_submit = []
        for (container_type, container) in containers:
            containers_submit.append(
                models.TaskContainers(name=container, type=container_type)
            )

        config = models.TaskConfig(
            containers=containers_submit,
            debug=debug,
            job_id=job_id_expanded,
            pool=models.TaskPool(count=vm_count, pool_name=pool_name),
            prereq_tasks=prereq_tasks,
            tags=tags,
            colocate=colocate,
            task=models.TaskDetails(
                analyzer_env=analyzer_env,
                analyzer_exe=analyzer_exe,
                analyzer_options=analyzer_options,
                check_asan_log=check_asan_log,
                check_debugger=check_debugger,
                check_retry_count=check_retry_count,
                check_fuzzer_help=check_fuzzer_help,
                expect_crash_on_failure=expect_crash_on_failure,
                duration=duration,
                ensemble_sync_delay=ensemble_sync_delay,
                generator_exe=generator_exe,
                generator_options=generator_options,
                reboot_after_setup=reboot_after_setup,
                rename_output=rename_output,
                stats_file=stats_file,
                stats_format=stats_format,
                supervisor_env=supervisor_env,
                supervisor_exe=supervisor_exe,
                supervisor_input_marker=supervisor_input_marker,
                supervisor_options=supervisor_options,
                target_env=target_env,
                target_exe=target_exe,
                target_options=target_options,
                target_options_merge=target_options_merge,
                target_timeout=target_timeout,
                target_workers=target_workers,
                type=task_type,
                wait_for_files=task_wait_for_files,
                report_list=report_list,
                preserve_existing_outputs=preserve_existing_outputs,
                minimized_stack_depth=minimized_stack_depth,
            ),
        )

        return self.create_with_config(config)

    def list(
        self,
        job_id: Optional[UUID_EXPANSION] = None,
        state: Optional[List[enums.TaskState]] = enums.TaskState.available(),
    ) -> List[models.Task]:
        """Get information about all tasks"""
        self.logger.debug("list tasks")
        job_id_expanded: Optional[UUID] = None

        if job_id is not None:
            job_id_expanded = self._disambiguate_uuid(
                "job_id",
                job_id,
                lambda: [str(x.job_id) for x in self.onefuzz.jobs.list()],
            )

        return self._req_model_list(
            "GET",
            models.Task,
            data=requests.TaskSearch(job_id=job_id_expanded, state=state),
        )


class JobContainers(Endpoint):
    """Interact with Containers used within tasks in a Job"""

    endpoint = "jobs"

    def list(
        self,
        job_id: UUID_EXPANSION,
        container_type: Optional[
            enums.ContainerType
        ] = enums.ContainerType.unique_reports,
    ) -> Dict[str, List[str]]:
        """
        List the files for all of the containers of a given container type
        for the specified job
        """
        containers = set()
        tasks = self.onefuzz.tasks.list(job_id=job_id, state=[])
        for task in tasks:
            containers.update(
                set(x.name for x in task.config.containers if x.type == container_type)
            )

        results: Dict[str, List[str]] = {}
        for container in containers:
            results[container] = self.onefuzz.containers.files.list(container).files
        return results

<<<<<<< HEAD
    def download(
        self, job_id: UUID_EXPANSION, *, output: Optional[primitives.Directory] = None
    ) -> None:
        to_download = {}
        tasks = self.onefuzz.tasks.list(job_id=job_id, state=None)
        if not tasks:
            raise Exception("no tasks with job_id:%s" % job_id)

        for task in tasks:
            for container in task.config.containers:
                info = self.onefuzz.containers.get(container.name)
                name = os.path.join(container.type.name, container.name)
                to_download[name] = info.sas_url

        if output is None:
            output = primitives.Directory(os.getcwd())

        for name in to_download:
            outdir = os.path.join(output, name)
            if not os.path.exists(outdir):
                os.makedirs(outdir)
            self.logger.info("downloading: %s", name)
            # security note: the src for azcopy comes from the server which is
            # trusted in this context, while the destination is provided by the
            # user
            azcopy_sync(to_download[name], outdir)
=======
    def delete(
        self,
        job_id: UUID_EXPANSION,
        *,
        only_job_specific: bool = True,
        dryrun: bool = False,
    ) -> None:
        SAFE_TO_REMOVE = [
            enums.ContainerType.crashes,
            enums.ContainerType.setup,
            enums.ContainerType.inputs,
            enums.ContainerType.reports,
            enums.ContainerType.unique_inputs,
            enums.ContainerType.unique_reports,
            enums.ContainerType.no_repro,
            enums.ContainerType.analysis,
            enums.ContainerType.coverage,
            enums.ContainerType.readonly_inputs,
            enums.ContainerType.regression_reports,
        ]

        job = self.onefuzz.jobs.get(job_id)
        containers = set()
        to_delete = set()
        for task in self.onefuzz.jobs.tasks.list(job_id=job.job_id):
            for container in task.config.containers:
                containers.add(container.name)
                if container.type not in SAFE_TO_REMOVE:
                    continue
                elif not only_job_specific:
                    to_delete.add(container.name)
                elif only_job_specific and (
                    self.onefuzz.utils.build_container_name(
                        container_type=container.type,
                        project=job.config.project,
                        name=job.config.name,
                        build=job.config.build,
                        platform=task.os,
                    )
                    == container.name
                ):
                    to_delete.add(container.name)

        to_keep = containers - to_delete
        for container_name in to_keep:
            self.logger.info("not removing: %s", container_name)

        for container_name in to_delete:
            if dryrun:
                self.logger.info("container would be deleted: %s", container_name)
            elif self.onefuzz.containers.delete(container_name).result:
                self.logger.info("removed container: %s", container_name)
            else:
                self.logger.info("container already removed: %s", container_name)
>>>>>>> 1822acf9


class JobTasks(Endpoint):
    """Interact with tasks within a job"""

    endpoint = "jobs"

    def list(self, job_id: UUID_EXPANSION) -> List[models.Task]:
        """List all of the tasks for a given job"""
        return self.onefuzz.tasks.list(job_id=job_id, state=[])


class Jobs(Endpoint):
    """Interact with Jobs"""

    endpoint = "jobs"

    def __init__(self, onefuzz: "Onefuzz"):
        super().__init__(onefuzz)
        self.containers = JobContainers(onefuzz)
        self.tasks = JobTasks(onefuzz)

    def delete(self, job_id: UUID_EXPANSION) -> models.Job:

        """Stop a job and all tasks that make up a job"""
        job_id_expanded = self._disambiguate_uuid(
            "job_id", job_id, lambda: [str(x.job_id) for x in self.list()]
        )

        self.logger.debug("delete job: %s", job_id_expanded)
        return self._req_model(
            "DELETE", models.Job, data=requests.JobGet(job_id=job_id_expanded)
        )

    def get(self, job_id: UUID_EXPANSION) -> models.Job:
        """Get information about a specific job"""
        job_id_expanded = self._disambiguate_uuid(
            "job_id", job_id, lambda: [str(x.job_id) for x in self.list()]
        )
        self.logger.debug("get job: %s", job_id_expanded)
        job = self._req_model(
            "GET", models.Job, data=requests.JobGet(job_id=job_id_expanded)
        )
        return job

    def create_with_config(self, config: models.JobConfig) -> models.Job:
        """Create a job"""
        self.logger.debug(
            "create job: project:%s name:%s build:%s",
            config.project,
            config.name,
            config.build,
        )
        return self._req_model(
            "POST",
            models.Job,
            data=config,
        )

    def create(
        self, project: str, name: str, build: str, duration: int = 24
    ) -> models.Job:
        """Create a job"""
        return self.create_with_config(
            models.JobConfig(project=project, name=name, build=build, duration=duration)
        )

    def list(
        self,
        job_state: Optional[List[enums.JobState]] = enums.JobState.available(),
    ) -> List[models.Job]:
        """Get information about all jobs"""
        self.logger.debug("list jobs")
        return self._req_model_list(
            "GET", models.Job, data=requests.JobSearch(state=job_state)
        )


class Pool(Endpoint):
    """Interact with worker pools"""

    endpoint = "pool"

    def create(
        self,
        name: str,
        os: enums.OS,
        client_id: Optional[UUID] = None,
        *,
        unmanaged: bool = False,
        arch: enums.Architecture = enums.Architecture.x86_64,
    ) -> models.Pool:
        """
        Create a worker pool

        :param str name: Name of the worker-pool
        """
        self.logger.debug("create worker pool")
        managed = not unmanaged

        return self._req_model(
            "POST",
            models.Pool,
            data=requests.PoolCreate(
                name=name, os=os, arch=arch, managed=managed, client_id=client_id
            ),
        )

    def get_config(self, pool_name: primitives.PoolName) -> models.AgentConfig:
        """Get the agent configuration for the pool"""

        pool = self.get(pool_name)

        if pool.config is None:
            raise Exception("Missing AgentConfig in response")

        config = pool.config
        config.client_credentials = models.ClientCredentials(  # nosec - bandit consider this a hard coded password
            client_id=pool.client_id,
            client_secret="<client secret>",
        )

        return config

    def shutdown(self, name: str, *, now: bool = False) -> responses.BoolResult:
        expanded_name = self._disambiguate(
            "name", name, lambda x: False, lambda: [x.name for x in self.list()]
        )

        self.logger.debug("shutdown worker pool: %s (now: %s)", expanded_name, now)
        return self._req_model(
            "DELETE",
            responses.BoolResult,
            data=requests.PoolStop(name=expanded_name, now=now),
        )

    def get(self, name: str) -> models.Pool:
        self.logger.debug("get details on a specific pool")
        expanded_name = self._disambiguate(
            "pool name", name, lambda x: False, lambda: [x.name for x in self.list()]
        )

        return self._req_model(
            "GET", models.Pool, data=requests.PoolSearch(name=expanded_name)
        )

    def list(
        self, *, state: Optional[List[enums.PoolState]] = None
    ) -> List[models.Pool]:
        self.logger.debug("list worker pools")
        return self._req_model_list(
            "GET", models.Pool, data=requests.PoolSearch(state=state)
        )


class Node(Endpoint):
    """Interact with nodes"""

    endpoint = "node"

    def get(self, machine_id: UUID_EXPANSION) -> models.Node:
        self.logger.debug("get node: %s", machine_id)
        machine_id_expanded = self._disambiguate_uuid(
            "machine_id",
            machine_id,
            lambda: [str(x.machine_id) for x in self.list()],
        )

        return self._req_model(
            "GET", models.Node, data=requests.NodeGet(machine_id=machine_id_expanded)
        )

    def halt(self, machine_id: UUID_EXPANSION) -> responses.BoolResult:
        self.logger.debug("halt node: %s", machine_id)
        machine_id_expanded = self._disambiguate_uuid(
            "machine_id",
            machine_id,
            lambda: [str(x.machine_id) for x in self.list()],
        )

        return self._req_model(
            "DELETE",
            responses.BoolResult,
            data=requests.NodeGet(machine_id=machine_id_expanded),
        )

    def reimage(self, machine_id: UUID_EXPANSION) -> responses.BoolResult:
        self.logger.debug("reimage node: %s", machine_id)
        machine_id_expanded = self._disambiguate_uuid(
            "machine_id",
            machine_id,
            lambda: [str(x.machine_id) for x in self.list()],
        )

        return self._req_model(
            "PATCH",
            responses.BoolResult,
            data=requests.NodeGet(machine_id=machine_id_expanded),
        )

    def update(
        self,
        machine_id: UUID_EXPANSION,
        *,
        debug_keep_node: Optional[bool] = None,
    ) -> responses.BoolResult:
        self.logger.debug("update node: %s", machine_id)
        machine_id_expanded = self._disambiguate_uuid(
            "machine_id",
            machine_id,
            lambda: [str(x.machine_id) for x in self.list()],
        )

        return self._req_model(
            "POST",
            responses.BoolResult,
            data=requests.NodeUpdate(
                machine_id=machine_id_expanded,
                debug_keep_node=debug_keep_node,
            ),
        )

    def list(
        self,
        *,
        state: Optional[List[enums.NodeState]] = None,
        scaleset_id: Optional[UUID_EXPANSION] = None,
        pool_name: Optional[primitives.PoolName] = None,
    ) -> List[models.Node]:
        self.logger.debug("list nodes")
        scaleset_id_expanded: Optional[UUID] = None

        if pool_name is not None:
            pool_name = primitives.PoolName(
                self._disambiguate(
                    "name",
                    str(pool_name),
                    lambda x: False,
                    lambda: [x.name for x in self.onefuzz.pools.list()],
                )
            )

        if scaleset_id is not None:
            scaleset_id_expanded = self._disambiguate_uuid(
                "scaleset_id",
                scaleset_id,
                lambda: [str(x.scaleset_id) for x in self.onefuzz.scalesets.list()],
            )

        return self._req_model_list(
            "GET",
            models.Node,
            data=requests.NodeSearch(
                scaleset_id=scaleset_id_expanded, state=state, pool_name=pool_name
            ),
        )

    def add_ssh_key(
        self, machine_id: UUID_EXPANSION, *, public_key: str
    ) -> responses.BoolResult:
        self.logger.debug("add ssh public key to node: %s", machine_id)
        machine_id_expanded = self._disambiguate_uuid(
            "machine_id",
            machine_id,
            lambda: [str(x.machine_id) for x in self.list()],
        )

        return self._req_model(
            "POST",
            responses.BoolResult,
            data=requests.NodeAddSshKey(
                machine_id=machine_id_expanded,
                public_key=public_key,
            ),
            alternate_endpoint="node/add_ssh_key",
        )


class Scaleset(Endpoint):
    """Interact with managed scaleset pools"""

    endpoint = "scaleset"

    def _expand_scaleset_machine(
        self,
        scaleset_id: UUID_EXPANSION,
        machine_id: UUID_EXPANSION,
        *,
        include_auth: bool = False,
    ) -> Tuple[models.Scaleset, UUID]:
        scaleset = self.get(scaleset_id, include_auth=include_auth)

        if scaleset.nodes is None:
            raise Exception("no nodes defined in scaleset")
        nodes = scaleset.nodes

        machine_id_expanded = self._disambiguate_uuid(
            "machine_id", machine_id, lambda: [str(x.machine_id) for x in nodes]
        )
        return (scaleset, machine_id_expanded)

    def create(
        self,
        pool_name: primitives.PoolName,
        size: int,
        *,
        image: Optional[str] = None,
        vm_sku: Optional[str] = "Standard_D2s_v3",
        region: Optional[primitives.Region] = None,
        spot_instances: bool = False,
        ephemeral_os_disks: bool = False,
        tags: Optional[Dict[str, str]] = None,
    ) -> models.Scaleset:
        self.logger.debug("create scaleset")

        if tags is None:
            tags = {}

        if image is None:
            pool = self.onefuzz.pools.get(pool_name)
            if pool.os == enums.OS.linux:
                image = DEFAULT_LINUX_IMAGE
            elif pool.os == enums.OS.windows:
                image = DEFAULT_WINDOWS_IMAGE
            else:
                raise NotImplementedError

        return self._req_model(
            "POST",
            models.Scaleset,
            data=requests.ScalesetCreate(
                pool_name=pool_name,
                vm_sku=vm_sku,
                image=image,
                region=region,
                size=size,
                spot_instances=spot_instances,
                ephemeral_os_disks=ephemeral_os_disks,
                tags=tags,
            ),
        )

    def shutdown(
        self, scaleset_id: UUID_EXPANSION, *, now: bool = False
    ) -> responses.BoolResult:
        scaleset_id_expanded = self._disambiguate_uuid(
            "scaleset_id",
            scaleset_id,
            lambda: [str(x.scaleset_id) for x in self.list()],
        )

        self.logger.debug("shutdown scaleset: %s (now: %s)", scaleset_id_expanded, now)
        return self._req_model(
            "DELETE",
            responses.BoolResult,
            data=requests.ScalesetStop(scaleset_id=scaleset_id_expanded, now=now),
        )

    def get(
        self, scaleset_id: UUID_EXPANSION, *, include_auth: bool = False
    ) -> models.Scaleset:
        self.logger.debug("get scaleset: %s", scaleset_id)
        scaleset_id_expanded = self._disambiguate_uuid(
            "scaleset_id",
            scaleset_id,
            lambda: [str(x.scaleset_id) for x in self.list()],
        )

        return self._req_model(
            "GET",
            models.Scaleset,
            data=requests.ScalesetSearch(
                scaleset_id=scaleset_id_expanded, include_auth=include_auth
            ),
        )

    def update(
        self, scaleset_id: UUID_EXPANSION, *, size: Optional[int] = None
    ) -> models.Scaleset:
        self.logger.debug("update scaleset: %s", scaleset_id)
        scaleset_id_expanded = self._disambiguate_uuid(
            "scaleset_id",
            scaleset_id,
            lambda: [str(x.scaleset_id) for x in self.list()],
        )

        return self._req_model(
            "PATCH",
            models.Scaleset,
            data=requests.ScalesetUpdate(scaleset_id=scaleset_id_expanded, size=size),
        )

    def list(
        self,
        *,
        state: Optional[List[enums.ScalesetState]] = None,
    ) -> List[models.Scaleset]:
        self.logger.debug("list scalesets")
        return self._req_model_list(
            "GET", models.Scaleset, data=requests.ScalesetSearch(state=state)
        )


class ScalesetProxy(Endpoint):
    """Interact with Scaleset Proxies (NOTE: This API is unstable)"""

    endpoint = "proxy"

    def delete(
        self,
        scaleset_id: UUID_EXPANSION,
        machine_id: UUID_EXPANSION,
        *,
        dst_port: Optional[int] = None,
    ) -> responses.BoolResult:
        """Stop a proxy node"""

        (
            scaleset,
            machine_id_expanded,
        ) = self.onefuzz.scalesets._expand_scaleset_machine(scaleset_id, machine_id)

        self.logger.debug(
            "delete proxy: %s:%d %d",
            scaleset.scaleset_id,
            machine_id_expanded,
            dst_port,
        )
        return self._req_model(
            "DELETE",
            responses.BoolResult,
            data=requests.ProxyDelete(
                scaleset_id=scaleset.scaleset_id,
                machine_id=machine_id_expanded,
                dst_port=dst_port,
            ),
        )

    def reset(self, region: primitives.Region) -> responses.BoolResult:
        """Reset the proxy for an existing region"""

        return self._req_model(
            "PATCH", responses.BoolResult, data=requests.ProxyReset(region=region)
        )

    def get(
        self, scaleset_id: UUID_EXPANSION, machine_id: UUID_EXPANSION, dst_port: int
    ) -> responses.ProxyGetResult:
        """Get information about a specific job"""
        (
            scaleset,
            machine_id_expanded,
        ) = self.onefuzz.scalesets._expand_scaleset_machine(scaleset_id, machine_id)

        self.logger.debug(
            "get proxy: %s:%d:%d", scaleset.scaleset_id, machine_id_expanded, dst_port
        )
        proxy = self._req_model(
            "GET",
            responses.ProxyGetResult,
            data=requests.ProxyGet(
                scaleset_id=scaleset.scaleset_id,
                machine_id=machine_id_expanded,
                dst_port=dst_port,
            ),
        )
        return proxy

    def create(
        self,
        scaleset_id: UUID_EXPANSION,
        machine_id: UUID_EXPANSION,
        dst_port: int,
        *,
        duration: Optional[int] = 1,
    ) -> responses.ProxyGetResult:
        """Create a proxy"""
        (
            scaleset,
            machine_id_expanded,
        ) = self.onefuzz.scalesets._expand_scaleset_machine(scaleset_id, machine_id)

        self.logger.debug(
            "create proxy: %s:%s %d",
            scaleset.scaleset_id,
            machine_id_expanded,
            dst_port,
        )
        return self._req_model(
            "POST",
            responses.ProxyGetResult,
            data=requests.ProxyCreate(
                scaleset_id=scaleset.scaleset_id,
                machine_id=machine_id_expanded,
                dst_port=dst_port,
                duration=duration,
            ),
        )

    def list(self) -> responses.ProxyList:
        return self._req_model("GET", responses.ProxyList, data=requests.ProxyGet())


class Command:
    def __init__(self, onefuzz: "Onefuzz", logger: logging.Logger):
        self.onefuzz = onefuzz
        self.logger = logger


class Utils(Command):
    def namespaced_guid(
        self,
        project: str,
        name: Optional[str] = None,
        build: Optional[str] = None,
        platform: Optional[str] = None,
    ) -> uuid.UUID:
        identifiers = [project]
        if name is not None:
            identifiers.append(name)
        if build is not None:
            identifiers.append(build)
        if platform is not None:
            identifiers.append(platform)
        return uuid.uuid5(ONEFUZZ_GUID_NAMESPACE, ":".join(identifiers))

    def build_container_name(
        self,
        *,
        container_type: enums.ContainerType,
        project: str,
        name: str,
        build: str,
        platform: enums.OS,
    ) -> primitives.Container:
        if container_type in [enums.ContainerType.setup, enums.ContainerType.coverage]:
            guid = self.namespaced_guid(
                project,
                name,
                build=build,
                platform=platform.name,
            )
        elif container_type == enums.ContainerType.regression_reports:
            guid = self.namespaced_guid(
                project,
                name,
                build=build,
            )
        else:
            guid = self.namespaced_guid(project, name)

        return primitives.Container(
            "oft-%s-%s"
            % (
                container_type.name.replace("_", "-"),
                guid.hex,
            )
        )


class Onefuzz:
    def __init__(
        self, config_path: Optional[str] = None, token_path: Optional[str] = None
    ) -> None:
        self.logger = logging.getLogger("onefuzz")
        self._backend = Backend(
            config=DEFAULT, config_path=config_path, token_path=token_path
        )
        self.containers = Containers(self)
        self.repro = Repro(self)
        self.notifications = Notifications(self)
        self.tasks = Tasks(self)
        self.jobs = Jobs(self)
        self.versions = Versions(self)
        self.info = Info(self)
        self.scaleset_proxy = ScalesetProxy(self)
        self.pools = Pool(self)
        self.scalesets = Scaleset(self)
        self.nodes = Node(self)
        self.webhooks = Webhooks(self)

        if self._backend.is_feature_enabled(PreviewFeature.job_templates.name):
            self.job_templates = JobTemplates(self)

        # these are externally developed cli modules
        self.template = Template(self, self.logger)
        self.debug = Debug(self, self.logger)
        self.status = Status(self, self.logger)
        self.utils = Utils(self, self.logger)

        self.__setup__()

    def __setup__(
        self,
        endpoint: Optional[str] = None,
        client_id: Optional[str] = None,
        authority: Optional[str] = None,
        tenant_domain: Optional[str] = None,
    ) -> None:

        if endpoint:
            self._backend.config.endpoint = endpoint
        if authority is not None:
            self._backend.config.authority = authority
        if client_id is not None:
            self._backend.config.client_id = client_id
        if tenant_domain is not None:
            self._backend.config.tenant_domain = tenant_domain

        if self._backend.is_feature_enabled(PreviewFeature.job_templates.name):
            self.job_templates._load_cache()

    def licenses(self) -> object:
        """Return third-party licenses used by this package"""
        data = pkgutil.get_data("onefuzz", "data/licenses.json")
        if data is None:
            raise Exception("missing licenses.json")
        return json.loads(data)

    def privacy_statement(self) -> bytes:
        """Return OneFuzz privacy statement"""
        data = pkgutil.get_data("onefuzz", "data/privacy.txt")
        if data is None:
            raise Exception("missing licenses.json")
        return data

    def logout(self) -> None:
        """Logout of Onefuzz"""
        self.logger.debug("logout")

        self._backend.logout()

    def login(self) -> str:
        """Login to Onefuzz"""

        # Rather than interacting MSAL directly, call a simple API which
        # actuates the login process
        self.info.get()

        # TODO: once job templates are out of preview, this should be enabled
        if self._backend.is_feature_enabled(PreviewFeature.job_templates.name):
            self.job_templates.refresh()
        return "succeeded"

    def config(
        self,
        endpoint: Optional[str] = None,
        authority: Optional[str] = None,
        client_id: Optional[str] = None,
        client_secret: Optional[str] = None,
        enable_feature: Optional[PreviewFeature] = None,
        tenant_domain: Optional[str] = None,
        reset: Optional[bool] = None,
    ) -> BackendConfig:
        """Configure onefuzz CLI"""
        self.logger.debug("set config")

        if reset:
            self._backend.config = BackendConfig(authority="", client_id="")

        if endpoint is not None:
            # The normal path for calling the API always uses the oauth2 workflow,
            # which the devicelogin can take upwards of 15 minutes to fail in
            # error cases.
            #
            # This check only happens on setting the configuration, as checking the
            # viability of the service on every call is prohibitively expensive.
            verify = self._backend.session.request("GET", endpoint)
            if verify.status_code != 401:
                self.logger.warning(
                    "This could be an invalid OneFuzz API endpoint: "
                    "Missing HTTP Authentication"
                )
            self._backend.config.endpoint = endpoint
        if authority is not None:
            self._backend.config.authority = authority
        if client_id is not None:
            self._backend.config.client_id = client_id
        if client_secret is not None:
            self._backend.config.client_secret = client_secret
        if enable_feature:
            self._backend.enable_feature(enable_feature.name)
        if tenant_domain is not None:
            self._backend.config.tenant_domain = tenant_domain
        self._backend.app = None
        self._backend.save_config()

        data = self._backend.config.copy(deep=True)
        if data.client_secret is not None:
            # replace existing secrets with "*** for user display
            data.client_secret = "***"  # nosec

        if not data.endpoint:
            self.logger.warning("endpoint not configured yet")

        return data

    def _delete_components(
        self,
        *,
        containers: bool = False,
        jobs: bool = False,
        notifications: bool = False,
        pools: bool = False,
        repros: bool = False,
        scalesets: bool = False,
        tasks: bool = False,
        webhooks: bool = False,
    ) -> None:
        if jobs:
            for job in self.jobs.list():
                self.logger.info("stopping job %s", job.job_id)
                self.jobs.delete(job.job_id)

        if tasks:
            for task in self.tasks.list():
                self.logger.info("stopping task %s", task.task_id)
                self.tasks.delete(task.task_id)

        if notifications:
            for notification in self.notifications.list():
                self.logger.info(
                    "stopping notification %s", notification.notification_id
                )
                self.notifications.delete(notification.notification_id)

        if repros:
            for vm in self.repro.list():
                self.repro.delete(str(vm.vm_id))

        if pools:
            for pool in self.pools.list():
                self.logger.info("stopping pool: %s", pool.name)
                self.pools.shutdown(pool.name, now=True)

        if scalesets:
            for scaleset in self.scalesets.list():
                self.logger.info("stopping scaleset: %s", scaleset.scaleset_id)
                self.scalesets.shutdown(scaleset.scaleset_id, now=True)

        if containers:
            self.containers.reset(yes=True)

        if webhooks:
            for webhook in self.webhooks.list():
                self.logger.info("removing webhook: %s", webhook.webhook_id)
                self.webhooks.delete(webhook.webhook_id)

    def reset(
        self,
        *,
        containers: bool = False,
        everything: bool = False,
        jobs: bool = False,
        notifications: bool = False,
        pools: bool = False,
        repros: bool = False,
        scalesets: bool = False,
        tasks: bool = False,
        webhooks: bool = False,
        yes: bool = False,
    ) -> None:
        """
        Resets onefuzz. Stops all jobs, notifications, and repro VMs.
        Specifying 'everything' will delete all containers, pools, and managed
        scalesets.

        :param bool containers: Delete all the containers.
        :param bool everything: Delete all containers, pools and managed scalesets.
        :param bool jobs: Stop all jobs.
        :param bool notifications: Stop all notifications.
        :param bool pools: Delete all pools.
        :param bool repros: Delete all repro vms.
        :param bool scalesets: Delete all managed scalesets.
        :param bool tasks: Stop all tasks.
        :param bool webhooks: Stop all webhooks.
        :param bool yes: Ignoring to specify "y" in prompt.
        """

        if everything:
            (
                containers,
                jobs,
                pools,
                notifications,
                repros,
                scalesets,
                tasks,
                webhooks,
            ) = (
                True,
                True,
                True,
                True,
                True,
                True,
                True,
                True,
            )
        elif not any(
            [containers, jobs, pools, notifications, repros, scalesets, tasks]
        ):
            jobs, notifications, repros, tasks = True, True, True, True

        if containers and not (tasks or jobs):
            raise Exception("Resetting containers requires resetting jobs or tasks")

        to_delete = []
        argument_str = {
            "jobs",
            "tasks",
            "notifications",
            "pools",
            "scalesets",
            "repros",
            "containers",
            "webhooks",
        }
        for k, v in locals().items():
            if k in argument_str and v:
                to_delete.append(k)
        message = "Confirm stopping %s (specify y or n): " % (
            ", ".join(sorted(to_delete))
        )
        if not yes and not user_confirmation(message):
            self.logger.warning("not resetting")
            return

        self._delete_components(
            containers=containers,
            jobs=jobs,
            notifications=notifications,
            pools=pools,
            repros=repros,
            scalesets=scalesets,
            tasks=tasks,
            webhooks=webhooks,
        )

    def _warn_preview(self, feature: PreviewFeature) -> None:
        self.logger.warning(
            "%s are a preview-feature and may change in an upcoming release",
            feature.name,
        )


from .debug import Debug  # noqa: E402
from .job_templates.main import JobTemplates  # noqa: E402
from .status.cmd import Status  # noqa: E402
from .template import Template  # noqa: E402<|MERGE_RESOLUTION|>--- conflicted
+++ resolved
@@ -971,7 +971,6 @@
             results[container] = self.onefuzz.containers.files.list(container).files
         return results
 
-<<<<<<< HEAD
     def download(
         self, job_id: UUID_EXPANSION, *, output: Optional[primitives.Directory] = None
     ) -> None:
@@ -998,7 +997,7 @@
             # trusted in this context, while the destination is provided by the
             # user
             azcopy_sync(to_download[name], outdir)
-=======
+
     def delete(
         self,
         job_id: UUID_EXPANSION,
@@ -1053,7 +1052,6 @@
                 self.logger.info("removed container: %s", container_name)
             else:
                 self.logger.info("container already removed: %s", container_name)
->>>>>>> 1822acf9
 
 
 class JobTasks(Endpoint):
