--- conflicted
+++ resolved
@@ -57,11 +57,7 @@
 
 
 class PreviewFeature(Enum):
-<<<<<<< HEAD
     job_templates = "job_templates"
-=======
-    pass
->>>>>>> ce3356d5
 
 
 def is_uuid(value: str) -> bool:
@@ -1475,12 +1471,9 @@
     def __setup__(self, endpoint: Optional[str] = None) -> None:
         if endpoint:
             self._backend.config.endpoint = endpoint
-<<<<<<< HEAD
 
         if self._backend.is_feature_enabled(PreviewFeature.job_templates.name):
             self.job_templates._load_cache()
-=======
->>>>>>> ce3356d5
 
     def licenses(self) -> object:
         """ Return third-party licenses used by this package """
@@ -1537,11 +1530,7 @@
         if client_secret is not None:
             self._backend.config.client_secret = client_secret
         if enable_feature:
-<<<<<<< HEAD
-            self._backend.config.features[enable_feature.name] = True
-=======
             self._backend.enable_feature(enable_feature.name)
->>>>>>> ce3356d5
         self._backend.app = None
         self._backend.save_config()
 
