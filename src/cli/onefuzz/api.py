#!/usr/bin/env python
#
# Copyright (c) Microsoft Corporation.
# Licensed under the MIT License.

import json
import logging
import os
import pkgutil
import re
import subprocess  # nosec
import uuid
from enum import Enum
from shutil import which
from typing import Callable, Dict, List, Optional, Tuple, Type, TypeVar, Union
from urllib.parse import urlparse
from uuid import UUID

import semver
from memoization import cached
from onefuzztypes import (
    enums,
    events,
    models,
    primitives,
    requests,
    responses,
    webhooks,
)
from onefuzztypes.enums import TaskType
from pydantic import BaseModel
from requests import Response
from six.moves import input  # workaround for static analysis

from .__version__ import __version__
from .azcopy import azcopy_sync
from .backend import Backend, BackendConfig, ContainerWrapper

UUID_EXPANSION = TypeVar("UUID_EXPANSION", UUID, str)

DEFAULT = BackendConfig(endpoint="")

# This was generated randomly and should be preserved moving forwards
ONEFUZZ_GUID_NAMESPACE = uuid.UUID("27f25e3f-6544-4b69-b309-9b096c5a9cbc")

ONE_HOUR_IN_SECONDS = 3600

REPRO_SSH_FORWARD = "1337:127.0.0.1:1337"

UUID_RE = r"^[a-f0-9]{8}-?[a-f0-9]{4}-?[a-f0-9]{4}-?[a-f0-9]{4}-?[a-f0-9]{12}\Z"

# Environment variable optionally used for setting an application client secret.
CLIENT_SECRET_ENV_VAR = "ONEFUZZ_CLIENT_SECRET"  # nosec


class PreviewFeature(Enum):
    job_templates = "job_templates"


def is_uuid(value: str) -> bool:
    return bool(re.match(UUID_RE, value))


A = TypeVar("A", bound=BaseModel)


def _wsl_path(path: str) -> str:
    if which("wslpath"):
        # security note: path should always be a temporary path constructed by
        # this library
        return (
            subprocess.check_output(["wslpath", "-w", path]).decode().strip()  # nosec
        )
    return path


def user_confirmation(message: str) -> bool:
    answer: Optional[str] = None
    while answer not in ["y", "n"]:
        answer = input(message).strip()

    if answer == "n":
        return False
    return True


class Endpoint:
    endpoint: str

    def __init__(self, onefuzz: "Onefuzz"):
        self.onefuzz = onefuzz
        self.logger = onefuzz.logger

    def _req_base(
        self,
        method: str,
        *,
        data: Optional[BaseModel] = None,
        as_params: bool = False,
        alternate_endpoint: Optional[str] = None,
    ) -> Response:
        endpoint = self.endpoint if alternate_endpoint is None else alternate_endpoint

        if as_params:
            response = self.onefuzz._backend.request(method, endpoint, params=data)
        else:
            response = self.onefuzz._backend.request(method, endpoint, json_data=data)

        return response

    def _req_model(
        self,
        method: str,
        model: Type[A],
        *,
        data: Optional[BaseModel] = None,
        as_params: bool = False,
        alternate_endpoint: Optional[str] = None,
    ) -> A:
        response = self._req_base(
            method,
            data=data,
            as_params=as_params,
            alternate_endpoint=alternate_endpoint,
        ).json()

        return model.parse_obj(response)

    def _req_model_list(
        self,
        method: str,
        model: Type[A],
        *,
        data: Optional[BaseModel] = None,
        as_params: bool = False,
        alternate_endpoint: Optional[str] = None,
    ) -> List[A]:
        endpoint = self.endpoint if alternate_endpoint is None else alternate_endpoint

        if as_params:
            response = self.onefuzz._backend.request(
                method, endpoint, params=data
            ).json()
        else:
            response = self.onefuzz._backend.request(
                method, endpoint, json_data=data
            ).json()

        return [model.parse_obj(x) for x in response]

    def _disambiguate(
        self,
        name: str,
        value: str,
        check: Callable[[str], bool],
        func: Callable[[], List[str]],
    ) -> str:
        if check(value):
            return value

        self.logger.debug("expanding %s: %s", name, value)

        values = [x for x in func() if x.startswith(value)]
        if len(values) == 1:
            return values[0]

        if len(values) > 1:
            if value in values:
                return value
            raise Exception(
                "%s expands to multiple values - %s: %s"
                % (name, value, ",".join(values))
            )

        raise Exception("Unable to find %s based on prefix: %s" % (name, value))

    def _disambiguate_uuid(
        self,
        name: str,
        value: UUID_EXPANSION,
        func: Callable[[], List[str]],
    ) -> UUID:
        if isinstance(value, UUID):
            return value
        return UUID(self._disambiguate(name, value, is_uuid, func))


class Files(Endpoint):
    """Interact with files within a container"""

    endpoint = "files"

    @cached(ttl=ONE_HOUR_IN_SECONDS)
    def _get_client(self, container: primitives.Container) -> ContainerWrapper:
        sas = self.onefuzz.containers.get(container).sas_url
        return ContainerWrapper(sas)

    def list(
        self, container: primitives.Container, prefix: Optional[str] = None
    ) -> models.Files:
        """Get a list of files in a container"""
        self.logger.debug("listing files in container: %s", container)
        client = self._get_client(container)
        return models.Files(files=client.list_blobs(name_starts_with=prefix))

    def delete(self, container: primitives.Container, filename: str) -> None:
        """delete a file from a container"""
        self.logger.debug("deleting in container: %s:%s", container, filename)
        client = self._get_client(container)
        client.delete_blob(filename)

    def get(self, container: primitives.Container, filename: str) -> bytes:
        """get a file from a container"""
        self.logger.debug("getting file from container: %s:%s", container, filename)
        client = self._get_client(container)
        downloaded = client.download_blob(filename)
        return downloaded

    def download(
        self, container: primitives.Container, blob_name: str, file_path: Optional[str]
    ) -> "None":
        """download a container file to a local path"""
        self.logger.debug("getting file from container: %s:%s", container, blob_name)
        client = self._get_client(container)
        downloaded = client.download_blob(blob_name)
        local_file = file_path if file_path else blob_name
        with open(local_file, "wb") as handle:
            handle.write(downloaded)
        self.logger.debug(
            f"downloaded blob {blob_name} from container {container} to {local_file}"
        )

    def upload_file(
        self,
        container: primitives.Container,
        file_path: str,
        blob_name: Optional[str] = None,
    ) -> None:
        """uploads a file to a container"""
        if not blob_name:
            # Default blob name to file basename. This means that the file data will be
            # written to the "root" of the container, if simulating a directory tree.
            blob_name = os.path.basename(file_path)

        self.logger.debug(
            "uploading file to container %s:%s (blob_name: %s)",
            container,
            file_path,
            blob_name,
        )

        client = self._get_client(container)
        client.upload_file(file_path, blob_name)

    def upload_dir(
        self, container: primitives.Container, dir_path: primitives.Directory
    ) -> None:
        """uploads a directory to a container"""

        self.logger.debug("uploading directory to container %s:%s", container, dir_path)

        client = self._get_client(container)
        client.upload_dir(dir_path)

    def download_dir(
        self, container: primitives.Container, dir_path: primitives.Directory
    ) -> None:
        """downloads a container to a directory"""

        self.logger.debug(
            "downloading container to directory %s:%s", container, dir_path
        )

        client = self._get_client(container)
        client.download_dir(dir_path)


class Versions(Endpoint):
    """Onefuzz Instance"""

    def check(self, exact: bool = False) -> str:
        """Compare API and CLI versions for compatibility"""
        versions = self.onefuzz.info.get().versions
        api_str = versions["onefuzz"].version
        cli_str = __version__
        if exact:
            result = semver.compare(api_str, cli_str) == 0
        else:
            api = semver.VersionInfo.parse(api_str)
            cli = semver.VersionInfo.parse(cli_str)
            result = (
                api.major > 0 and api.major == cli.major and api.minor >= cli.minor
            ) or (
                api.major == 0
                and api.major == cli.major
                and api.minor == cli.minor
                and api.patch >= cli.patch
            )
            if cli_str == "0.0.0" and not result:
                self.logger.warning(
                    "ignoring compatibility check as the CLI was installed "
                    "from git.  api: %s cli: %s",
                    api_str,
                    cli_str,
                )
                result = True

        if not result:
            raise Exception(
                "incompatible versions.  api: %s cli: %s" % (api_str, cli_str)
            )

        return "compatible"


class Info(Endpoint):
    """Information about the OneFuzz instance"""

    endpoint = "info"

    def get(self) -> responses.Info:
        """Get information about the OneFuzz instance"""
        self.logger.debug("getting info")
        return self._req_model("GET", responses.Info)


class Webhooks(Endpoint):
    """Interact with Webhooks"""

    endpoint = "webhooks"

    def get(self, webhook_id: UUID_EXPANSION) -> webhooks.Webhook:
        """get a webhook"""

        webhook_id_expanded = self._disambiguate_uuid(
            "webhook_id", webhook_id, lambda: [str(x.webhook_id) for x in self.list()]
        )

        self.logger.debug("getting webhook: %s", webhook_id_expanded)
        return self._req_model(
            "GET",
            webhooks.Webhook,
            data=requests.WebhookSearch(webhook_id=webhook_id_expanded),
        )

    def list(self) -> List[webhooks.Webhook]:
        """list webhooks"""

        self.logger.debug("listing webhooks")
        return self._req_model_list(
            "GET",
            webhooks.Webhook,
            data=requests.WebhookSearch(),
        )

    def create(
        self,
        name: str,
        url: str,
        event_types: List[events.EventType],
        *,
        secret_token: Optional[str] = None,
        message_format: Optional[webhooks.WebhookMessageFormat] = None,
    ) -> webhooks.Webhook:
        """Create a webhook"""
        self.logger.debug("creating webhook.  name: %s", name)
        return self._req_model(
            "POST",
            webhooks.Webhook,
            data=requests.WebhookCreate(
                name=name,
                url=url,
                event_types=event_types,
                secret_token=secret_token,
                message_format=message_format,
            ),
        )

    def update(
        self,
        webhook_id: UUID_EXPANSION,
        *,
        name: Optional[str] = None,
        url: Optional[str] = None,
        event_types: Optional[List[events.EventType]] = None,
        secret_token: Optional[str] = None,
        message_format: Optional[webhooks.WebhookMessageFormat] = None,
    ) -> webhooks.Webhook:
        """Update a webhook"""

        webhook_id_expanded = self._disambiguate_uuid(
            "webhook_id", webhook_id, lambda: [str(x.webhook_id) for x in self.list()]
        )

        self.logger.debug("updating webhook: %s", webhook_id_expanded)
        return self._req_model(
            "PATCH",
            webhooks.Webhook,
            data=requests.WebhookUpdate(
                webhook_id=webhook_id_expanded,
                name=name,
                url=url,
                event_types=event_types,
                secret_token=secret_token,
                message_format=message_format,
            ),
        )

    def delete(self, webhook_id: UUID_EXPANSION) -> responses.BoolResult:
        """Delete a webhook"""

        webhook_id_expanded = self._disambiguate_uuid(
            "webhook_id", webhook_id, lambda: [str(x.webhook_id) for x in self.list()]
        )

        return self._req_model(
            "DELETE",
            responses.BoolResult,
            data=requests.WebhookGet(webhook_id=webhook_id_expanded),
        )

    def ping(self, webhook_id: UUID_EXPANSION) -> events.EventPing:
        """ping a webhook"""

        webhook_id_expanded = self._disambiguate_uuid(
            "webhook_id", webhook_id, lambda: [str(x.webhook_id) for x in self.list()]
        )

        self.logger.debug("pinging webhook: %s", webhook_id_expanded)
        return self._req_model(
            "POST",
            events.EventPing,
            data=requests.WebhookGet(webhook_id=webhook_id_expanded),
            alternate_endpoint="webhooks/ping",
        )

    def logs(self, webhook_id: UUID_EXPANSION) -> List[webhooks.WebhookMessageLog]:
        """retreive webhook event log"""

        webhook_id_expanded = self._disambiguate_uuid(
            "webhook_id", webhook_id, lambda: [str(x.webhook_id) for x in self.list()]
        )

        self.logger.debug("pinging webhook: %s", webhook_id_expanded)
        return self._req_model_list(
            "POST",
            webhooks.WebhookMessageLog,
            data=requests.WebhookGet(webhook_id=webhook_id_expanded),
            alternate_endpoint="webhooks/logs",
        )


class Containers(Endpoint):
    """Interact with Onefuzz containers"""

    endpoint = "containers"

    def __init__(self, onefuzz: "Onefuzz"):
        super().__init__(onefuzz)
        self.files = Files(onefuzz)

    def get(self, name: str) -> responses.ContainerInfo:
        """Get a fully qualified SAS URL for a container"""
        self.logger.debug("get container: %s", name)
        return self._req_model(
            "GET", responses.ContainerInfo, data=requests.ContainerGet(name=name)
        )

    def create(
        self, name: str, metadata: Optional[Dict[str, str]] = None
    ) -> responses.ContainerInfo:
        """Create a storage container"""
        self.logger.debug("create container: %s", name)
        return self._req_model(
            "POST",
            responses.ContainerInfo,
            data=requests.ContainerCreate(name=name, metadata=metadata),
        )

    def delete(self, name: str) -> responses.BoolResult:
        """Delete a storage container"""
        self.logger.debug("delete container: %s", name)
        return self._req_model(
            "DELETE", responses.BoolResult, data=requests.ContainerDelete(name=name)
        )

    def list(self) -> List[responses.ContainerInfoBase]:
        """Get a list of containers"""
        self.logger.debug("list containers")
        return self._req_model_list("GET", responses.ContainerInfoBase)

    def download_job(
        self, job_id: UUID_EXPANSION, *, output: Optional[primitives.Directory] = None
    ) -> None:
        tasks = self.onefuzz.tasks.list(job_id=job_id, state=None)
        if not tasks:
            raise Exception("no tasks with job_id:%s" % job_id)

        self._download_tasks(tasks, output)

    def download_task(
        self, task_id: UUID_EXPANSION, *, output: Optional[primitives.Directory] = None
    ) -> None:
        self._download_tasks([self.onefuzz.tasks.get(task_id=task_id)], output)

    def _download_tasks(
        self, tasks: List[models.Task], output: Optional[primitives.Directory]
    ) -> None:
        to_download: Dict[str, str] = {}
        for task in tasks:
            if task.config.containers is not None:
                for container in task.config.containers:
                    info = self.onefuzz.containers.get(container.name)
                    name = os.path.join(container.type.name, container.name)
                    to_download[name] = info.sas_url

        if output is None:
            output = primitives.Directory(os.getcwd())

        for name in to_download:
            outdir = os.path.join(output, name)
            if not os.path.exists(outdir):
                os.makedirs(outdir)
            self.logger.info("downloading: %s", name)
            # security note: the src for azcopy comes from the server which is
            # trusted in this context, while the destination is provided by the
            # user
            azcopy_sync(to_download[name], outdir)


<<<<<<< HEAD
=======
class Repro(Endpoint):
    """Interact with repro files"""

    endpoint = "repro_vms"

    def get_files(
        self,
        report_container: primitives.Container,
        report_name: str,
        include_setup: bool = False,
        output_dir: primitives.Directory = primitives.Directory("."),
    ) -> None:
        """downloads the files necessary to locally repro the crash from given report"""
        report_bytes = self.onefuzz.containers.files.get(report_container, report_name)
        report = json.loads(report_bytes)

        crash_info = {
            "input_blob_container": primitives.Container(""),
            "input_blob_name": "",
            "job_id": "",
        }
        if "input_blob" in report:
            crash_info["input_blob_container"] = report["input_blob"]["container"]
            crash_info["input_blob_name"] = report["input_blob"]["name"]
            crash_info["job_id"] = report["job_id"]
        elif "crash_test_result" in report and "original_crash_test_result" in report:
            if report["original_crash_test_result"]["crash_report"] is None:
                self.logger.error(
                    "No crash report found in the original crash test result, repro files cannot be retrieved"
                )
                return
            elif report["crash_test_result"]["crash_report"] is None:
                self.logger.info(
                    "No crash report found in the new crash test result, falling back on the original crash test result for job_id"
                    "Note: if using --include_setup, the downloaded fuzzer binaries may be out-of-date"
                )

            original_report = report["original_crash_test_result"]["crash_report"]
            new_report = (
                report["crash_test_result"]["crash_report"] or original_report
            )  # fallback on original_report

            crash_info["input_blob_container"] = original_report["input_blob"][
                "container"
            ]
            crash_info["input_blob_name"] = original_report["input_blob"]["name"]
            crash_info["job_id"] = new_report["job_id"]
        else:
            self.logger.error(
                "Encountered an unhandled report format, repro files cannot be retrieved"
            )
            return

        self.logger.info(
            "downloading files necessary to locally repro crash %s",
            crash_info["input_blob_name"],
        )
        self.onefuzz.containers.files.download(
            primitives.Container(crash_info["input_blob_container"]),
            crash_info["input_blob_name"],
            os.path.join(output_dir, crash_info["input_blob_name"]),
        )

        if include_setup:
            setup_container = list(
                self.onefuzz.jobs.containers.list(
                    crash_info["job_id"], enums.ContainerType.setup
                )
            )[0]

            self.onefuzz.containers.files.download_dir(
                primitives.Container(setup_container), output_dir
            )


>>>>>>> acd1a365
class Notifications(Endpoint):
    """Interact with models.Notifications"""

    endpoint = "notifications"

    def create(
        self,
        container: primitives.Container,
        config: models.NotificationConfig,
        *,
        replace_existing: bool = False,
    ) -> models.Notification:
        """Create a notification based on a config file"""

        config = requests.NotificationCreate(
            container=container, config=config.config, replace_existing=replace_existing
        )
        return self._req_model("POST", models.Notification, data=config)

    def create_teams(
        self, container: primitives.Container, url: str
    ) -> models.Notification:
        """Create a Teams notification integration"""

        self.logger.debug("create teams notification integration: %s", container)

        config = models.NotificationConfig(config=models.TeamsTemplate(url=url))
        return self.create(container, config)

    def create_ado(
        self,
        container: primitives.Container,
        project: str,
        base_url: str,
        auth_token: str,
        work_item_type: str,
        unique_fields: List[str],
        comment: Optional[str] = None,
        fields: Optional[Dict[str, str]] = None,
        on_dup_increment: Optional[List[str]] = None,
        on_dup_comment: Optional[str] = None,
        on_dup_set_state: Optional[Dict[str, str]] = None,
        on_dup_fields: Optional[Dict[str, str]] = None,
    ) -> models.Notification:
        """Create an Azure DevOps notification integration"""

        self.logger.debug("create ado notification integration: %s", container)

        entry = models.NotificationConfig(
            config=models.ADOTemplate(
                base_url=base_url,
                auth_token=auth_token,
                project=project,
                type=work_item_type,
                comment=comment,
                unique_fields=unique_fields,
                ado_fields=fields,
                on_duplicate=models.ADODuplicateTemplate(
                    increment=on_dup_increment or [],
                    comment=on_dup_comment,
                    ado_fields=on_dup_fields or {},
                    set_state=on_dup_set_state or {},
                ),
            ),
        )
        return self.create(container, entry)

    def delete(self, notification_id: UUID_EXPANSION) -> models.Notification:
        """Delete a notification integration"""

        notification_id_expanded = self._disambiguate_uuid(
            "notification_id",
            notification_id,
            lambda: [str(x.notification_id) for x in self.list()],
        )

        self.logger.debug(
            "create notification integration: %s",
            notification_id_expanded,
        )
        return self._req_model(
            "DELETE",
            models.Notification,
            data=requests.NotificationGet(notification_id=notification_id_expanded),
        )

    def list(
        self, *, container: Optional[List[primitives.Container]] = None
    ) -> List[models.Notification]:
        """List notification integrations"""

        self.logger.debug("listing notification integrations")
        return self._req_model_list(
            "GET",
            models.Notification,
            data=requests.NotificationSearch(container=container),
        )

    def get(self, notification_id: UUID_EXPANSION) -> List[models.Notification]:
        """Get a notification"""
        self.logger.debug("getting notification")
        return self._req_model_list(
            "GET",
            models.Notification,
            data=requests.NotificationSearch(notification_id=notification_id),
        )

    def migrate_jinja_to_scriban(
        self, dry_run: bool = False
    ) -> Union[
        responses.JinjaToScribanMigrationResponse,
        responses.JinjaToScribanMigrationDryRunResponse,
    ]:
        """Migrates all notification templates from jinja to scriban"""

        migration_endpoint = "migrations/jinja_to_scriban"
        if dry_run:
            return self._req_model(
                "POST",
                responses.JinjaToScribanMigrationDryRunResponse,
                data=requests.JinjaToScribanMigrationPost(dry_run=dry_run),
                alternate_endpoint=migration_endpoint,
            )
        else:
            return self._req_model(
                "POST",
                responses.JinjaToScribanMigrationResponse,
                data=requests.JinjaToScribanMigrationPost(dry_run=dry_run),
                alternate_endpoint=migration_endpoint,
            )


class Tasks(Endpoint):
    """Interact with tasks"""

    endpoint = "tasks"

    def delete(self, task_id: UUID_EXPANSION) -> models.Task:
        """Stop an individual task"""

        task_id_expanded = self._disambiguate_uuid(
            "task_id", task_id, lambda: [str(x.task_id) for x in self.list()]
        )

        self.logger.debug("delete task: %s", task_id_expanded)

        return self._req_model(
            "DELETE", models.Task, data=requests.TaskGet(task_id=task_id_expanded)
        )

    def get(self, task_id: UUID_EXPANSION) -> models.Task:
        """Get information about a task"""
        task_id_expanded = self._disambiguate_uuid(
            "task_id", task_id, lambda: [str(x.task_id) for x in self.list()]
        )

        self.logger.debug("get task: %s", task_id_expanded)

        return self._req_model(
            "GET", models.Task, data=requests.TaskGet(task_id=task_id_expanded)
        )

    def create_with_config(self, config: models.TaskConfig) -> models.Task:
        """Create a Task using TaskConfig"""

        return self._req_model("POST", models.Task, data=config)

    def trim_options(self, options: Optional[List[str]]) -> Optional[List[str]]:
        # Trim any surrounding whitespace to allow users to quote multiple options with extra
        # whitespace as a workaround for CLI argument parsing limitations. Trimming is needed
        # to ensure that the binary eventually parses the arguments as options.
        return [o.strip() for o in options] if options else None

    def create(
        self,
        job_id: UUID_EXPANSION,
        task_type: TaskType,
        target_exe: str,
        containers: List[Tuple[enums.ContainerType, primitives.Container]],
        *,
        analyzer_env: Optional[Dict[str, str]] = None,
        analyzer_exe: Optional[str] = None,
        analyzer_options: Optional[List[str]] = None,
        check_asan_log: bool = False,
        check_debugger: bool = True,
        check_retry_count: Optional[int] = None,
        check_fuzzer_help: Optional[bool] = None,
        expect_crash_on_failure: Optional[bool] = None,
        debug: Optional[List[enums.TaskDebugFlag]] = None,
        duration: int = 24,
        ensemble_sync_delay: Optional[int] = None,
        generator_exe: Optional[str] = None,
        generator_options: Optional[List[str]] = None,
        pool_name: primitives.PoolName,
        prereq_tasks: Optional[List[UUID]] = None,
        reboot_after_setup: bool = False,
        rename_output: bool = False,
        stats_file: Optional[str] = None,
        stats_format: Optional[enums.StatsFormat] = None,
        supervisor_env: Optional[Dict[str, str]] = None,
        supervisor_exe: Optional[str] = None,
        supervisor_input_marker: Optional[str] = None,
        supervisor_options: Optional[List[str]] = None,
        tags: Optional[Dict[str, str]] = None,
        task_wait_for_files: Optional[enums.ContainerType] = None,
        target_env: Optional[Dict[str, str]] = None,
        target_options: Optional[List[str]] = None,
        target_options_merge: bool = False,
        target_timeout: Optional[int] = None,
        target_workers: Optional[int] = None,
        target_assembly: Optional[str] = None,
        target_class: Optional[str] = None,
        target_method: Optional[str] = None,
        vm_count: int = 1,
        preserve_existing_outputs: bool = False,
        colocate: bool = False,
        report_list: Optional[List[str]] = None,
        minimized_stack_depth: Optional[int] = None,
        module_allowlist: Optional[str] = None,
        source_allowlist: Optional[str] = None,
        task_env: Optional[Dict[str, str]] = None,
    ) -> models.Task:
        """
        Create a task

        :param bool ensemble_sync_delay: Specify duration between
            syncing inputs during ensemble fuzzing (0 to disable).
        """

        self.logger.debug("creating task: %s", task_type)

        if task_type == TaskType.libfuzzer_coverage:
            self.logger.error(
                "The `libfuzzer_coverage` task type is deprecated. "
                "Please migrate to the `coverage` task type."
            )
            raise RuntimeError("`libfuzzer_coverage` task type not supported")

        job_id_expanded = self._disambiguate_uuid(
            "job_id",
            job_id,
            lambda: [str(x.job_id) for x in self.onefuzz.jobs.list()],
        )

        if tags is None:
            tags = {}

        containers_submit = [
            models.TaskContainers(name=container, type=container_type)
            for container_type, container in containers
        ]

        config = models.TaskConfig(
            containers=containers_submit,
            debug=debug,
            job_id=job_id_expanded,
            pool=models.TaskPool(count=vm_count, pool_name=pool_name),
            prereq_tasks=prereq_tasks,
            tags=tags,
            colocate=colocate,
            task=models.TaskDetails(
                analyzer_env=analyzer_env,
                analyzer_exe=analyzer_exe,
                analyzer_options=self.trim_options(analyzer_options),
                check_asan_log=check_asan_log,
                check_debugger=check_debugger,
                check_retry_count=check_retry_count,
                check_fuzzer_help=check_fuzzer_help,
                expect_crash_on_failure=expect_crash_on_failure,
                duration=duration,
                ensemble_sync_delay=ensemble_sync_delay,
                generator_exe=generator_exe,
                generator_options=self.trim_options(generator_options),
                reboot_after_setup=reboot_after_setup,
                rename_output=rename_output,
                stats_file=stats_file,
                stats_format=stats_format,
                supervisor_env=supervisor_env,
                supervisor_exe=supervisor_exe,
                supervisor_input_marker=supervisor_input_marker,
                supervisor_options=self.trim_options(supervisor_options),
                target_env=target_env,
                target_exe=target_exe,
                target_options=self.trim_options(target_options),
                target_options_merge=target_options_merge,
                target_timeout=target_timeout,
                target_workers=target_workers,
                target_assembly=target_assembly,
                target_class=target_class,
                target_method=target_method,
                type=task_type,
                wait_for_files=task_wait_for_files,
                report_list=report_list,
                preserve_existing_outputs=preserve_existing_outputs,
                minimized_stack_depth=minimized_stack_depth,
                module_allowlist=module_allowlist,
                source_allowlist=source_allowlist,
                task_env=task_env,
            ),
        )

        return self.create_with_config(config)

    def list(
        self,
        job_id: Optional[UUID_EXPANSION] = None,
        state: Optional[List[enums.TaskState]] = None,
    ) -> List[models.Task]:
        """Get information about all tasks"""
        self.logger.debug("list tasks")
        job_id_expanded: Optional[UUID] = None

        if job_id is not None:
            job_id_expanded = self._disambiguate_uuid(
                "job_id",
                job_id,
                lambda: [str(x.job_id) for x in self.onefuzz.jobs.list()],
            )

        if job_id_expanded is None and state is None:
            state = enums.TaskState.available()

        return self._req_model_list(
            "GET",
            models.Task,
            data=requests.TaskSearch(job_id=job_id_expanded, state=state),
        )


class JobContainers(Endpoint):
    """Interact with Containers used within tasks in a Job"""

    endpoint = "jobs"

    def list(
        self,
        job_id: UUID_EXPANSION,
        container_type: enums.ContainerType,
    ) -> Dict[str, List[str]]:
        """
        List the files for all of the containers of a given container type
        for the specified job
        """
        containers = set()
        tasks = self.onefuzz.tasks.list(job_id=job_id, state=[])
        for task in tasks:
            if task.config.containers is not None:
                containers.update(
                    set(
                        x.name
                        for x in task.config.containers
                        if x.type == container_type
                    )
                )

        results: Dict[str, List[str]] = {}
        for container in containers:
            results[container] = self.onefuzz.containers.files.list(container).files
        return results

    def delete(
        self,
        job_id: UUID_EXPANSION,
        *,
        only_job_specific: bool = True,
        dryrun: bool = False,
    ) -> None:
        SAFE_TO_REMOVE = [
            enums.ContainerType.crashes,
            enums.ContainerType.crashdumps,
            enums.ContainerType.setup,
            enums.ContainerType.inputs,
            enums.ContainerType.reports,
            enums.ContainerType.unique_inputs,
            enums.ContainerType.unique_reports,
            enums.ContainerType.no_repro,
            enums.ContainerType.analysis,
            enums.ContainerType.coverage,
            enums.ContainerType.readonly_inputs,
            enums.ContainerType.regression_reports,
        ]

        job = self.onefuzz.jobs.get(job_id)
        containers = set()
        to_delete = set()
        for task in self.onefuzz.jobs.tasks.list(job_id=job.job_id):
            if task.config.containers is not None:
                for container in task.config.containers:
                    containers.add(container.name)
                    if container.type not in SAFE_TO_REMOVE:
                        continue
                    elif not only_job_specific:
                        to_delete.add(container.name)
                    elif only_job_specific and (
                        self.onefuzz.utils.build_container_name(
                            container_type=container.type,
                            project=job.config.project,
                            name=job.config.name,
                            build=job.config.build,
                            platform=task.os,
                        )
                        == container.name
                    ):
                        to_delete.add(container.name)

        to_keep = containers - to_delete
        for container_name in to_keep:
            self.logger.info("not removing: %s", container_name)

        if len(to_delete) > 0:
            for container_name in to_delete:
                if dryrun:
                    self.logger.info("container would be deleted: %s", container_name)
                elif self.onefuzz.containers.delete(container_name).result:
                    self.logger.info("removed container: %s", container_name)
                else:
                    self.logger.info("container already removed: %s", container_name)
        else:
            self.logger.info("nothing to delete")


class JobTasks(Endpoint):
    """Interact with tasks within a job"""

    endpoint = "jobs"

    def list(self, job_id: UUID_EXPANSION) -> List[models.Task]:
        """List all of the tasks for a given job"""
        return self.onefuzz.tasks.list(job_id=job_id, state=[])


class Tools(Endpoint):
    """Interact with tasks within a job"""

    endpoint = "tools"

    def get(self, destination: str) -> str:
        """Download a zip file containing the agent binaries"""
        self.logger.debug("get tools")

        response = self._req_base("GET")
        path = os.path.join(destination, "tools.zip")
        open(path, "wb").write(response.content)

        return path


class Jobs(Endpoint):
    """Interact with Jobs"""

    endpoint = "jobs"

    def __init__(self, onefuzz: "Onefuzz"):
        super().__init__(onefuzz)
        self.containers = JobContainers(onefuzz)
        self.tasks = JobTasks(onefuzz)

    def delete(self, job_id: UUID_EXPANSION) -> models.Job:
        """Stop a job and all tasks that make up a job"""
        job_id_expanded = self._disambiguate_uuid(
            "job_id", job_id, lambda: [str(x.job_id) for x in self.list()]
        )

        self.logger.debug("delete job: %s", job_id_expanded)
        return self._req_model(
            "DELETE", models.Job, data=requests.JobGet(job_id=job_id_expanded)
        )

    def get(self, job_id: UUID_EXPANSION, with_tasks: bool = False) -> models.Job:
        """Get information about a specific job"""
        job_id_expanded = self._disambiguate_uuid(
            "job_id", job_id, lambda: [str(x.job_id) for x in self.list()]
        )
        self.logger.debug("get job: %s", job_id_expanded)
        job = self._req_model(
            "GET",
            models.Job,
            data=requests.JobGet(job_id=job_id_expanded, with_tasks=with_tasks),
        )
        return job

    def create_with_config(self, config: models.JobConfig) -> models.Job:
        """Create a job"""
        self.logger.debug(
            "create job: project:%s name:%s build:%s",
            config.project,
            config.name,
            config.build,
        )
        return self._req_model(
            "POST",
            models.Job,
            data=config,
        )

    def create(
        self, project: str, name: str, build: str, duration: int = 24
    ) -> models.Job:
        """Create a job"""
        return self.create_with_config(
            models.JobConfig(project=project, name=name, build=build, duration=duration)
        )

    def list(
        self,
        job_state: Optional[List[enums.JobState]] = enums.JobState.available(),
    ) -> List[models.Job]:
        """Get information about all jobs"""
        self.logger.debug("list jobs")
        return self._req_model_list(
            "GET", models.Job, data=requests.JobSearch(state=job_state)
        )


class Pool(Endpoint):
    """Interact with worker pools"""

    endpoint = "pool"

    def create(
        self,
        name: str,
        os: enums.OS,
        object_id: Optional[UUID] = None,
        *,
        unmanaged: bool = False,
        arch: enums.Architecture = enums.Architecture.x86_64,
    ) -> models.Pool:
        """
        Create a worker pool

        :param str name: Name of the worker-pool
        """
        self.logger.debug("create worker pool")
        managed = not unmanaged

        return self._req_model(
            "POST",
            models.Pool,
            data=requests.PoolCreate(
                name=name, os=os, arch=arch, managed=managed, object_id=object_id
            ),
        )

    def update(
        self,
        name: str,
        object_id: Optional[UUID] = None,
    ) -> models.Pool:
        """
        Update a worker pool

        :param str name: Name of the worker-pool
        """
        self.logger.debug("create worker pool")

        return self._req_model(
            "PATCH",
            models.Pool,
            data=requests.PoolUpdate(name=name, object_id=object_id),
        )

    def get_config(self, pool_name: primitives.PoolName) -> models.AgentConfig:
        """Get the agent configuration for the pool"""

        pool = self.get(pool_name)

        if pool.config is None:
            raise Exception("Missing AgentConfig in response")

        config = pool.config
        if not pool.managed and self.onefuzz._backend.config.authority:
            config.client_credentials = models.ClientCredentials(  # nosec
                client_id=uuid.UUID(int=0),
                client_secret="<client_secret>",
                resource=self.onefuzz._backend.config.endpoint,
                tenant=urlparse(self.onefuzz._backend.config.authority).path.strip("/"),
                multi_tenant_domain=self.onefuzz._backend.config.get_multi_tenant_domain(),
            )

        return pool.config

    def shutdown(self, name: str, *, now: bool = False) -> responses.BoolResult:
        expanded_name = self._disambiguate(
            "name", name, lambda x: False, lambda: [x.name for x in self.list()]
        )

        self.logger.debug("shutdown worker pool: %s (now: %s)", expanded_name, now)
        return self._req_model(
            "DELETE",
            responses.BoolResult,
            data=requests.PoolStop(name=expanded_name, now=now),
        )

    def get(self, name: str) -> models.Pool:
        self.logger.debug("get details on a specific pool")
        expanded_name = self._disambiguate(
            "pool name", name, lambda x: False, lambda: [x.name for x in self.list()]
        )

        return self._req_model(
            "GET", models.Pool, data=requests.PoolSearch(name=expanded_name)
        )

    def list(
        self, *, state: Optional[List[enums.PoolState]] = None
    ) -> List[models.Pool]:
        self.logger.debug("list worker pools")
        return self._req_model_list(
            "GET", models.Pool, data=requests.PoolSearch(state=state)
        )


class Node(Endpoint):
    """Interact with nodes"""

    endpoint = "node"

    def get(self, machine_id: UUID_EXPANSION) -> models.Node:
        self.logger.debug("get node: %s", machine_id)
        machine_id_expanded = self._disambiguate_uuid(
            "machine_id",
            machine_id,
            lambda: [str(x.machine_id) for x in self.list()],
        )

        return self._req_model(
            "GET", models.Node, data=requests.NodeGet(machine_id=machine_id_expanded)
        )

    def halt(self, machine_id: UUID_EXPANSION) -> responses.BoolResult:
        self.logger.debug("halt node: %s", machine_id)
        machine_id_expanded = self._disambiguate_uuid(
            "machine_id",
            machine_id,
            lambda: [str(x.machine_id) for x in self.list()],
        )

        return self._req_model(
            "DELETE",
            responses.BoolResult,
            data=requests.NodeGet(machine_id=machine_id_expanded),
        )

    def reimage(self, machine_id: UUID_EXPANSION) -> responses.BoolResult:
        self.logger.debug("reimage node: %s", machine_id)
        machine_id_expanded = self._disambiguate_uuid(
            "machine_id",
            machine_id,
            lambda: [str(x.machine_id) for x in self.list()],
        )

        return self._req_model(
            "PATCH",
            responses.BoolResult,
            data=requests.NodeGet(machine_id=machine_id_expanded),
        )

    def update(
        self,
        machine_id: UUID_EXPANSION,
        *,
        debug_keep_node: Optional[bool] = None,
    ) -> responses.BoolResult:
        self.logger.debug("update node: %s", machine_id)
        machine_id_expanded = self._disambiguate_uuid(
            "machine_id",
            machine_id,
            lambda: [str(x.machine_id) for x in self.list()],
        )

        return self._req_model(
            "POST",
            responses.BoolResult,
            data=requests.NodeUpdate(
                machine_id=machine_id_expanded,
                debug_keep_node=debug_keep_node,
            ),
        )

    def list(
        self,
        *,
        state: Optional[List[enums.NodeState]] = None,
        scaleset_id: Optional[str] = None,
        pool_name: Optional[primitives.PoolName] = None,
    ) -> List[models.Node]:
        self.logger.debug("list nodes")

        if pool_name is not None:
            pool_name = primitives.PoolName(
                self._disambiguate(
                    "name",
                    str(pool_name),
                    lambda x: False,
                    lambda: [x.name for x in self.onefuzz.pools.list()],
                )
            )

        return self._req_model_list(
            "GET",
            models.Node,
            data=requests.NodeSearch(
                scaleset_id=scaleset_id, state=state, pool_name=pool_name
            ),
        )

    def add_ssh_key(
        self, machine_id: UUID_EXPANSION, *, public_key: str
    ) -> responses.BoolResult:
        self.logger.debug("add ssh public key to node: %s", machine_id)
        machine_id_expanded = self._disambiguate_uuid(
            "machine_id",
            machine_id,
            lambda: [str(x.machine_id) for x in self.list()],
        )

        return self._req_model(
            "POST",
            responses.BoolResult,
            data=requests.NodeAddSshKey(
                machine_id=machine_id_expanded,
                public_key=public_key,
            ),
            alternate_endpoint="node/add_ssh_key",
        )


class Scaleset(Endpoint):
    """Interact with managed scaleset pools"""

    endpoint = "scaleset"

    def _expand_scaleset_machine(
        self,
        scaleset_id: str,
        machine_id: UUID_EXPANSION,
        *,
        include_auth: bool = False,
    ) -> Tuple[models.Scaleset, UUID]:
        scaleset = self.get(scaleset_id, include_auth=include_auth)

        if scaleset.nodes is None:
            raise Exception("no nodes defined in scaleset")
        nodes = scaleset.nodes

        machine_id_expanded = self._disambiguate_uuid(
            "machine_id", machine_id, lambda: [str(x.machine_id) for x in nodes]
        )
        return (scaleset, machine_id_expanded)

    def create(
        self,
        pool_name: primitives.PoolName,
        max_size: int,
        *,
        initial_size: Optional[int] = 1,
        image: Optional[str] = None,
        vm_sku: Optional[str] = "Standard_D2s_v3",
        region: Optional[primitives.Region] = None,
        spot_instances: bool = False,
        ephemeral_os_disks: bool = False,
        tags: Optional[Dict[str, str]] = None,
        min_instances: Optional[int] = 0,
        scale_out_amount: Optional[int] = 1,
        scale_out_cooldown: Optional[int] = 10,
        scale_in_amount: Optional[int] = 1,
        scale_in_cooldown: Optional[int] = 15,
    ) -> models.Scaleset:
        self.logger.debug("create scaleset")

        if tags is None:
            tags = {}

        auto_scale = requests.AutoScaleOptions(
            min=min_instances,
            max=max_size,
            default=max_size,
            scale_out_amount=scale_out_amount,
            scale_out_cooldown=scale_out_cooldown,
            scale_in_amount=scale_in_amount,
            scale_in_cooldown=scale_in_cooldown,
        )

        # Setting size=1 so that the scaleset is intialized with only 1 node.
        # The default and max are defined above
        return self._req_model(
            "POST",
            models.Scaleset,
            data=requests.ScalesetCreate(
                pool_name=pool_name,
                vm_sku=vm_sku,
                image=image,
                region=region,
                size=initial_size,
                spot_instances=spot_instances,
                ephemeral_os_disks=ephemeral_os_disks,
                tags=tags,
                auto_scale=auto_scale,
            ),
        )

    def shutdown(self, scaleset_id: str, *, now: bool = False) -> responses.BoolResult:
        self.logger.debug("shutdown scaleset: %s (now: %s)", scaleset_id, now)
        return self._req_model(
            "DELETE",
            responses.BoolResult,
            data=requests.ScalesetStop(scaleset_id=scaleset_id, now=now),
        )

    def get(self, scaleset_id: str, *, include_auth: bool = False) -> models.Scaleset:
        self.logger.debug("get scaleset: %s", scaleset_id)
        return self._req_model(
            "GET",
            models.Scaleset,
            data=requests.ScalesetSearch(
                scaleset_id=scaleset_id, include_auth=include_auth
            ),
        )

    def update(
        self, scaleset_id: str, *, size: Optional[int] = None
    ) -> models.Scaleset:
        self.logger.debug("update scaleset: %s", scaleset_id)
        return self._req_model(
            "PATCH",
            models.Scaleset,
            data=requests.ScalesetUpdate(scaleset_id=scaleset_id, size=size),
        )

    def list(
        self,
        *,
        state: Optional[List[enums.ScalesetState]] = None,
    ) -> List[models.Scaleset]:
        self.logger.debug("list scalesets")
        return self._req_model_list(
            "GET", models.Scaleset, data=requests.ScalesetSearch(state=state)
        )


class ScalesetProxy(Endpoint):
    """Interact with Scaleset Proxies (NOTE: This API is unstable)"""

    endpoint = "proxy"

    def delete(
        self,
        scaleset_id: str,
        machine_id: UUID_EXPANSION,
        *,
        dst_port: Optional[int] = None,
    ) -> responses.BoolResult:
        """Stop a proxy node"""

        (
            scaleset,
            machine_id_expanded,
        ) = self.onefuzz.scalesets._expand_scaleset_machine(scaleset_id, machine_id)

        self.logger.debug(
            "delete proxy: %s:%d %d",
            scaleset.scaleset_id,
            machine_id_expanded,
            dst_port,
        )
        return self._req_model(
            "DELETE",
            responses.BoolResult,
            data=requests.ProxyDelete(
                scaleset_id=scaleset.scaleset_id,
                machine_id=machine_id_expanded,
                dst_port=dst_port,
            ),
        )

    def reset(self, region: primitives.Region) -> responses.BoolResult:
        """Reset the proxy for an existing region"""

        return self._req_model(
            "PATCH", responses.BoolResult, data=requests.ProxyReset(region=region)
        )

    def get(
        self, scaleset_id: str, machine_id: UUID_EXPANSION, dst_port: int
    ) -> responses.ProxyGetResult:
        """Get information about a specific job"""
        (
            scaleset,
            machine_id_expanded,
        ) = self.onefuzz.scalesets._expand_scaleset_machine(scaleset_id, machine_id)

        self.logger.debug(
            "get proxy: %s:%d:%d", scaleset.scaleset_id, machine_id_expanded, dst_port
        )
        proxy = self._req_model(
            "GET",
            responses.ProxyGetResult,
            data=requests.ProxyGet(
                scaleset_id=scaleset.scaleset_id,
                machine_id=machine_id_expanded,
                dst_port=dst_port,
            ),
        )
        return proxy

    def create(
        self,
        scaleset_id: str,
        machine_id: UUID_EXPANSION,
        dst_port: int,
        *,
        duration: Optional[int] = 1,
    ) -> responses.ProxyGetResult:
        """Create a proxy"""
        (
            scaleset,
            machine_id_expanded,
        ) = self.onefuzz.scalesets._expand_scaleset_machine(scaleset_id, machine_id)

        self.logger.debug(
            "create proxy: %s:%s %d",
            scaleset.scaleset_id,
            machine_id_expanded,
            dst_port,
        )
        return self._req_model(
            "POST",
            responses.ProxyGetResult,
            data=requests.ProxyCreate(
                scaleset_id=scaleset.scaleset_id,
                machine_id=machine_id_expanded,
                dst_port=dst_port,
                duration=duration,
            ),
        )

    def list(self) -> responses.ProxyList:
        return self._req_model("GET", responses.ProxyList, data=requests.ProxyGet())


class InstanceConfigCmd(Endpoint):
    """Interact with Instance Configuration"""

    endpoint = "instance_config"

    def get(self) -> models.InstanceConfig:
        return self._req_model("GET", models.InstanceConfig)

    def update(self, config: models.InstanceConfig) -> models.InstanceConfig:
        return self._req_model(
            "POST",
            models.InstanceConfig,
            data=requests.InstanceConfigUpdate(config=config),
        )


class ValidateScriban(Endpoint):
    """Interact with Validate Scriban"""

    endpoint = "ValidateScriban"

    def post(
        self, req: requests.TemplateValidationPost
    ) -> responses.TemplateValidationResponse:
        return self._req_model("POST", responses.TemplateValidationResponse, data=req)


class Events(Endpoint):
    """Interact with Onefuzz events"""

    endpoint = "events"

    def get(self, event_id: UUID_EXPANSION) -> events.EventGetResponse:
        """Get an event's payload by id"""
        self.logger.debug("get event: %s", event_id)
        return self._req_model(
            "GET",
            events.EventGetResponse,
            data=requests.EventsGet(event_id=event_id),
        )


class Command:
    def __init__(self, onefuzz: "Onefuzz", logger: logging.Logger):
        self.onefuzz = onefuzz
        self.logger = logger


class Utils(Command):
    def namespaced_guid(
        self,
        project: str,
        name: Optional[str] = None,
        build: Optional[str] = None,
        platform: Optional[str] = None,
    ) -> uuid.UUID:
        identifiers = [project]
        if name is not None:
            identifiers.append(name)
        if build is not None:
            identifiers.append(build)
        if platform is not None:
            identifiers.append(platform)
        return uuid.uuid5(ONEFUZZ_GUID_NAMESPACE, ":".join(identifiers))

    def build_container_name(
        self,
        *,
        container_type: enums.ContainerType,
        project: str,
        name: str,
        build: str,
        platform: enums.OS,
    ) -> primitives.Container:
        if container_type in [enums.ContainerType.setup, enums.ContainerType.coverage]:
            guid = self.namespaced_guid(
                project,
                name,
                build=build,
                platform=platform.name,
            )
        elif container_type == enums.ContainerType.regression_reports:
            guid = self.namespaced_guid(
                project,
                name,
                build=build,
            )
        else:
            guid = self.namespaced_guid(project, name)

        return primitives.Container(
            "oft-%s-%s"
            % (
                container_type.name.replace("_", "-"),
                guid.hex,
            )
        )


class Onefuzz:
    def __init__(
        self,
        config_path: Optional[str] = None,
        token_path: Optional[str] = None,
        client_secret: Optional[str] = None,
    ) -> None:
        self.logger = logging.getLogger("onefuzz")

        if client_secret is None:
            # If not explicitly provided, check the environment for a user-provided client secret.
            client_secret = self._client_secret_from_env()

        self._backend = Backend(
            config=DEFAULT,
            config_path=config_path,
            token_path=token_path,
            client_secret=client_secret,
        )
        self.containers = Containers(self)
        self.notifications = Notifications(self)
        self.tasks = Tasks(self)
        self.jobs = Jobs(self)
        self.versions = Versions(self)
        self.info = Info(self)
        self.scaleset_proxy = ScalesetProxy(self)
        self.pools = Pool(self)
        self.scalesets = Scaleset(self)
        self.nodes = Node(self)
        self.webhooks = Webhooks(self)
        self.tools = Tools(self)
        self.instance_config = InstanceConfigCmd(self)
        self.validate_scriban = ValidateScriban(self)
        self.events = Events(self)

        # these are externally developed cli modules
        self.template = Template(self, self.logger)
        self.debug = Debug(self, self.logger)
        self.status = Status(self, self.logger)
        self.utils = Utils(self, self.logger)

        self.__setup__()

    # Try to obtain a confidential client secret from the environment.
    #
    # If not set, return `None`.
    def _client_secret_from_env(self) -> Optional[str]:
        return os.environ.get(CLIENT_SECRET_ENV_VAR)

    def __setup__(
        self,
        endpoint: Optional[str] = None,
        client_id: Optional[str] = None,
        client_secret: Optional[str] = None,
        authority: Optional[str] = None,
        tenant_domain: Optional[str] = None,
    ) -> None:
        if endpoint:
            self._backend.config.endpoint = endpoint
        if authority is not None:
            self._backend.config.authority = authority
        if client_id is not None:
            self._backend.config.client_id = client_id
        if client_secret is not None:
            self._backend.client_secret = client_secret
        if tenant_domain is not None:
            self._backend.config.tenant_domain = tenant_domain

    def licenses(self) -> object:
        """Return third-party licenses used by this package"""
        data = pkgutil.get_data("onefuzz", "data/licenses.json")
        if data is None:
            raise Exception("missing licenses.json")
        return json.loads(data)

    def privacy_statement(self) -> bytes:
        """Return OneFuzz privacy statement"""
        data = pkgutil.get_data("onefuzz", "data/privacy.txt")
        if data is None:
            raise Exception("missing licenses.json")
        return data

    def logout(self) -> None:
        """Logout of Onefuzz"""
        self.logger.debug("logout")

        self._backend.logout()

    def login(self) -> str:
        """Login to Onefuzz"""

        # Rather than interacting MSAL directly, call a simple API which
        # actuates the login process
        self.info.get()

        return "succeeded"

    def config(
        self,
        endpoint: Optional[str] = None,
        enable_feature: Optional[PreviewFeature] = None,
        reset: Optional[bool] = None,
    ) -> BackendConfig:
        """Configure onefuzz CLI"""
        self.logger.debug("set config")

        if reset:
            self._backend.config = BackendConfig(endpoint="")

        if endpoint is not None:
            # The normal path for calling the API always uses the oauth2 workflow,
            # which the devicelogin can take upwards of 15 minutes to fail in
            # error cases.
            #
            # This check only happens on setting the configuration, as checking the
            # viability of the service on every call is prohibitively expensive.
            verify = self._backend.session.request("GET", endpoint)
            if verify.status_code != 401:
                self.logger.warning(
                    "This could be an invalid OneFuzz API endpoint: "
                    "Missing HTTP Authentication"
                )
            self._backend.config.endpoint = endpoint

        if enable_feature:
            self._backend.enable_feature(enable_feature.name)

        self._backend.app = None
        self._backend.save_config()
        data = self._backend.config.copy(deep=True)

        if not data.endpoint:
            self.logger.warning("endpoint not configured yet")

        return data

    def _warn_preview(self, feature: PreviewFeature) -> None:
        self.logger.warning(
            "%s are a preview-feature and may change in an upcoming release",
            feature.name,
        )


from .debug import Debug  # noqa: E402
from .status.cmd import Status  # noqa: E402
from .template import Template  # noqa: E402<|MERGE_RESOLUTION|>--- conflicted
+++ resolved
@@ -528,8 +528,6 @@
             azcopy_sync(to_download[name], outdir)
 
 
-<<<<<<< HEAD
-=======
 class Repro(Endpoint):
     """Interact with repro files"""
 
@@ -605,7 +603,6 @@
             )
 
 
->>>>>>> acd1a365
 class Notifications(Endpoint):
     """Interact with models.Notifications"""
 
