--- conflicted
+++ resolved
@@ -859,7 +859,6 @@
             data=requests.NotificationSearch(container=container),
         )
 
-<<<<<<< HEAD
     def get(self, notification_id: UUID_EXPANSION) -> List[models.Notification]:
         """Get a notification"""
         self.logger.debug("getting notification")
@@ -868,7 +867,7 @@
             models.Notification,
             data=requests.NotificationSearch(notification_id=notification_id),
         )
-=======
+ 
     def migrate_jinja_to_scriban(
         self, dry_run: bool = False
     ) -> Union[
@@ -892,7 +891,6 @@
                 data=requests.JinjaToScribanMigrationPost(dry_run=dry_run),
                 alternate_endpoint=migration_endpoint,
             )
->>>>>>> a13bb2fe
 
 
 class Tasks(Endpoint):
