--- conflicted
+++ resolved
@@ -7,11 +7,8 @@
 export PATH=$PATH:/onefuzz/bin:/onefuzz/tools/linux:/onefuzz/tools/linux/afl:/onefuzz/tools/linux/radamsa
 export ONEFUZZ_TOOLS=/onefuzz/tools
 export ONEFUZZ_ROOT=/onefuzz
-<<<<<<< HEAD
-=======
 export RUST_BACKTRACE=full
 export RUST_LOG=info
->>>>>>> 6dc7b784
 export ASAN_SYMBOLIZER_PATH=/onefuzz/bin/llvm-symbolizer
 
 logger "onefuzz: starting up onefuzz"
@@ -34,18 +31,11 @@
     "fuzz")
         logger "onefuzz: starting fuzzing"
         echo fuzzing
-<<<<<<< HEAD
-        export RUST_BACKTRACE=full
-=======
->>>>>>> 6dc7b784
         onefuzz-supervisor run --config /onefuzz/config.json
     ;;
     "repro")
         logger "onefuzz: starting repro"
-<<<<<<< HEAD
-=======
         echo repro
->>>>>>> 6dc7b784
         export ASAN_OPTIONS=abort_on_error=1
         repro.sh
     ;;
