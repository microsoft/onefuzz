#!/bin/bash
# Copyright (c) Microsoft Corporation.
# Licensed under the MIT License.

set -ex

export PATH=$PATH:/onefuzz/bin:/onefuzz/tools/linux:/onefuzz/tools/linux/afl:/onefuzz/tools/linux/radamsa
export DOTNET_ROOT=/onefuzz/tools/dotnet
export ONEFUZZ_TOOLS=/onefuzz/tools
export ONEFUZZ_ROOT=/onefuzz
export RUST_BACKTRACE=full
export RUST_LOG="${RUST_LOG:=info}"
export LLVM_SYMBOLIZER_PATH=/onefuzz/bin/llvm-symbolizer

logger "onefuzz: starting up onefuzz"

#check if we are running in docker
<<<<<<< HEAD
if [ -f /.dockerenv ]
then
    echo "Running in docker:
    to optimize the experience make sure the host os is stup propery. with the follwing command
=======
if [ -f /.dockerenv ]; then
    echo "Running in docker:
    to optimize the experience make sure the host os is setup properly. with the following command
>>>>>>> bc57fa01
    # use core files, not external crash handler
    echo core | sudo tee /proc/sys/kernel/core_pattern
    # disable ASLR
    echo 0 | sudo tee /proc/sys/kernel/randomize_va_space
    # set core dumping to default behavior
    echo 1 | sudo tee /proc/sys/fs/suid_dumpable"
<<<<<<< HEAD

=======
>>>>>>> bc57fa01
else
    # use core files, not external crash handler
    echo core | sudo tee /proc/sys/kernel/core_pattern
    # disable ASLR
    echo 0 | sudo tee /proc/sys/kernel/randomize_va_space
    # set core dumping to default behavior
    echo 1 | sudo tee /proc/sys/fs/suid_dumpable
fi

cd /onefuzz
MODE=$(cat /onefuzz/etc/mode)
case ${MODE} in
    "proxy")
        logger "onefuzz: starting proxy"
        echo proxy
        onefuzz-proxy-manager --config /onefuzz/config.json
    ;;
    "fuzz")
        logger "onefuzz: starting fuzzing"
        echo fuzzing
<<<<<<< HEAD
        if [ -f /.dockerenv ]
        then
=======
        if [ -f /.dockerenv ]; then
>>>>>>> bc57fa01
            onefuzz-agent run --config /onefuzz/config.json "$@"
        else
            onefuzz-agent run --config /onefuzz/config.json --redirect-output /onefuzz/logs/
        fi
    ;;
    "repro")
        logger "onefuzz: starting repro"
        echo repro
        export ASAN_OPTIONS=abort_on_error=1
        repro.sh
    ;;
    *) logger "onefuzz: unknown command $MODE"; exit 1 ;;
esac<|MERGE_RESOLUTION|>--- conflicted
+++ resolved
@@ -15,26 +15,15 @@
 logger "onefuzz: starting up onefuzz"
 
 #check if we are running in docker
-<<<<<<< HEAD
-if [ -f /.dockerenv ]
-then
-    echo "Running in docker:
-    to optimize the experience make sure the host os is stup propery. with the follwing command
-=======
 if [ -f /.dockerenv ]; then
     echo "Running in docker:
     to optimize the experience make sure the host os is setup properly. with the following command
->>>>>>> bc57fa01
     # use core files, not external crash handler
     echo core | sudo tee /proc/sys/kernel/core_pattern
     # disable ASLR
     echo 0 | sudo tee /proc/sys/kernel/randomize_va_space
     # set core dumping to default behavior
     echo 1 | sudo tee /proc/sys/fs/suid_dumpable"
-<<<<<<< HEAD
-
-=======
->>>>>>> bc57fa01
 else
     # use core files, not external crash handler
     echo core | sudo tee /proc/sys/kernel/core_pattern
@@ -55,12 +44,7 @@
     "fuzz")
         logger "onefuzz: starting fuzzing"
         echo fuzzing
-<<<<<<< HEAD
-        if [ -f /.dockerenv ]
-        then
-=======
         if [ -f /.dockerenv ]; then
->>>>>>> bc57fa01
             onefuzz-agent run --config /onefuzz/config.json "$@"
         else
             onefuzz-agent run --config /onefuzz/config.json --redirect-output /onefuzz/logs/
