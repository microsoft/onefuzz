#!/bin/bash
# Copyright (c) Microsoft Corporation.
# Licensed under the MIT License.


find .
set -x

INSTANCE_OS_SETUP="/onefuzz/instance-specific-setup/linux/setup.sh"
INSTANCE_SETUP="/onefuzz/instance-specific-setup/setup.sh"
USER_SETUP="/onefuzz/setup/setup.sh"
TASK_SETUP="/onefuzz/bin/task-setup.sh"
MANAGED_SETUP="/onefuzz/bin/managed.sh"
SCALESET_SETUP="/onefuzz/bin/scaleset-setup.sh"
DOTNET_VERSIONS=('7.0.100' '6.0.403')
export DOTNET_ROOT=/onefuzz/tools/dotnet
export DOTNET_CLI_HOME="$DOTNET_ROOT"
export ONEFUZZ_ROOT=/onefuzz
export LLVM_SYMBOLIZER_PATH=/onefuzz/bin/llvm-symbolizer

logger "onefuzz: making directories"
sudo mkdir -p /onefuzz/downloaded
sudo chown -R $(whoami) /onefuzz
mv * /onefuzz/downloaded
cd /onefuzz
mkdir -p /onefuzz/bin
mkdir -p /onefuzz/logs
mkdir -p /onefuzz/setup
mkdir -p /onefuzz/tools
mkdir -p /onefuzz/etc
mkdir -p /onefuzz/instance-specific-setup
mkdir -p "$DOTNET_ROOT"

echo $1 > /onefuzz/etc/mode
export PATH=$PATH:/onefuzz/bin:/onefuzz/tools/linux:/onefuzz/tools/linux/afl:/onefuzz/tools/linux/radamsa

# Basic setup
mv /onefuzz/downloaded/config.json /onefuzz
mv /onefuzz/downloaded/azcopy /onefuzz/bin
mv /onefuzz/downloaded/managed.sh /onefuzz/bin

if [ -f /onefuzz/downloaded/task-setup.sh ]; then
    mv /onefuzz/downloaded/task-setup.sh /onefuzz/bin/
fi

if [ -f /onefuzz/downloaded/repro.sh ]; then
    mv /onefuzz/downloaded/repro.sh /onefuzz/bin/
fi
if [ -f /onefuzz/downloaded/repro-stdout.sh ]; then
    mv /onefuzz/downloaded/repro-stdout.sh /onefuzz/bin/
fi
if [ -f /onefuzz/downloaded/scaleset-setup.sh ]; then
    mv /onefuzz/downloaded/scaleset-setup.sh /onefuzz/bin
fi

chmod -R a+rx /onefuzz/bin

if [ -f ${MANAGED_SETUP} ]; then
    logger "onefuzz: managed setup script start"
    chmod +x ${MANAGED_SETUP}
    ${MANAGED_SETUP} 2>&1 | logger -s -i -t 'onefuzz-managed-setup'
    logger "onefuzz: managed setup script stop"
else
    logger "onefuzz: no managed setup script"
fi

if [ -f ${SCALESET_SETUP} ]; then
    logger "onefuzz: scaleset setup script start"
    chmod +x ${SCALESET_SETUP}
    ${SCALESET_SETUP} 2>&1 | logger -s -i -t 'onefuzz-scaleset-setup'
    logger "onefuzz: scaleset setup script stop"
else
    logger "onefuzz: no scaleset setup script"
fi

if [ -f ${INSTANCE_SETUP} ]; then
    logger "onefuzz: instance setup script start"
    chmod +x ${INSTANCE_SETUP}
    ${INSTANCE_SETUP} 2>&1 | logger -s -i -t 'onefuzz-instance-setup'
    logger "onefuzz: instance setup script stop"
elif [ -f ${INSTANCE_OS_SETUP} ]; then
    logger "onefuzz: instance setup script (linux) start"
    chmod +x ${INSTANCE_OS_SETUP}
    ${INSTANCE_OS_SETUP} 2>&1 | logger -s -i -t 'onefuzz-instance-setup'
    logger "onefuzz: instance setup script stop"
else
    logger "onefuzz: no instance setup script"
fi

# When repro case is moved into the supervisor, this should be deleted
if [ -f ${TASK_SETUP} ]; then
    logger "onefuzz: task-specific setup script start"
    chmod +x ${TASK_SETUP}
    ${TASK_SETUP} 2>&1 | logger -s -i -t 'onefuzz-task-setup'
    logger "onefuzz: task-specific setup script stop"
else
    logger "onefuzz: no task-specific setup script"
fi


if [ -f ${USER_SETUP} ]; then
    logger "onefuzz: user-specific setup script start"
    chmod +x ${USER_SETUP}
    ${USER_SETUP} 2>&1 | logger -s -i -t 'onefuzz-user-setup'
    logger "onefuzz: user-specific setup script stop"
else
    logger "onefuzz: no user-specific setup script"
fi

chmod -R a+rx /onefuzz/tools/linux

if type apt > /dev/null 2> /dev/null; then

    # Install updated Microsoft Open Management Infrastructure - github.com/microsoft/omi
    curl -sSL https://packages.microsoft.com/keys/microsoft.asc | sudo tee /etc/apt/trusted.gpg.d/microsoft.asc 2>&1 | logger -s -i -t 'onefuzz-OMI-add-MS-repo-key'
    sudo apt-add-repository https://packages.microsoft.com/ubuntu/20.04/prod 2>&1 | logger -s -i -t 'onefuzz-OMI-add-MS-repo'
    sudo apt update
    sleep 10
    sudo apt-get install -y omi=1.6.10.2 2>&1 | logger -s -i -t 'onefuzz-OMI-install'

    until sudo apt install -y gdb gdbserver; do
        echo "apt failed.  sleep 10s, then retrying"
        sleep 10
    done

    if ! [ -f ${LLVM_SYMBOLIZER_PATH} ]; then
        until sudo apt install -y llvm-12; do
            echo "apt failed, sleeping 10s then retrying"
            sleep 10
        done

        # If specifying symbolizer, exe name must be a "known symbolizer".
        # Using `llvm-symbolizer` works for clang 8 .. 12.
        sudo ln -f -s $(which llvm-symbolizer-12) $LLVM_SYMBOLIZER_PATH
    fi

    # Install dotnet
    until sudo apt install -y curl libicu-dev; do
        logger "apt failed, sleeping 10s then retrying"
        sleep 10
    done

    logger "downloading dotnet install"
    curl --retry 10 -sSL https://dot.net/v1/dotnet-install.sh -o dotnet-install.sh 2>&1 | logger -s -i -t 'onefuzz-curl-dotnet-install'
    chmod +x dotnet-install.sh

    for version in "${DOTNET_VERSIONS[@]}"; do
        logger "running dotnet install $version"
        /bin/bash ./dotnet-install.sh --version "$version" --install-dir "$DOTNET_ROOT" 2>&1 | logger -s -i -t 'onefuzz-dotnet-setup'
    done
    rm dotnet-install.sh

    logger "install dotnet tools"
    pushd "$DOTNET_ROOT"
    ls -lah 2>&1 | logger -s -i -t 'onefuzz-dotnet-tools'
    "$DOTNET_ROOT"/dotnet tool install dotnet-dump --version 6.0.351802 --tool-path /onefuzz/tools 2>&1 | logger -s -i -t 'onefuzz-dotnet-tools'
    "$DOTNET_ROOT"/dotnet tool install dotnet-coverage --version 17.5 --tool-path /onefuzz/tools 2>&1 | logger -s -i -t 'onefuzz-dotnet-tools'
    "$DOTNET_ROOT"/dotnet tool install dotnet-sos --version 6.0.351802 --tool-path /onefuzz/tools 2>&1 | logger -s -i -t 'onefuzz-dotnet-tools'
    popd
fi

<<<<<<< HEAD
if  [[ ! -z DOCKER_BUILD ]]
then
    echo "buidling for docker docker"
=======
if  [ -v DOCKER_BUILD ]; then
    echo "building for docker"
>>>>>>> bc57fa01
elif [ -d /etc/systemd/system ]; then
    logger "onefuzz: setting up systemd"
    sudo chmod 644 /onefuzz/tools/linux/onefuzz.service
    sudo chown root /onefuzz/tools/linux/onefuzz.service
    sudo ln -s /onefuzz/tools/linux/onefuzz.service /etc/systemd/system/onefuzz.service
    sudo systemctl enable onefuzz
    if [ "X$2" == "Xreboot" ]; then
        logger "onefuzz: restarting"
        echo rebooting
        sudo reboot
    else
        logger "onefuzz: starting via systemd"
        sudo systemctl start onefuzz
    fi
elif [ -d /etc/init.d ]; then
    logger "onefuzz: setting up init.d"
    sudo chown root /onefuzz/tools/linux/onefuzz.initd
    sudo ln -s /onefuzz/tools/linux/onefuzz.initd /etc/init.d/onefuzz
    RCDIRS=/etc/rc2.d /etc/rc3.d /etc/rc4.d /etc/rc5.d
    for RCDIR in ${RCDRS}; do
        if [ -d ${RCDIR} ]; then
            sudo ln -s /onefuzz/tools/linux/onefuzz.initd ${RCDIR}/S99onefuzz
        fi
    done
    if [ "X$2" == "Xreboot" ]; then
        logger "onefuzz: rebooting"
        sudo reboot
    else
        logger "onefuzz: starting via init"
        sudo /etc/init.d/onefuzz start
    fi
else
    logger "onefuzz: unknown startup"
    if [ "X$2" == "Xreboot" ]; then
        logger "onefuzz: rebooting without startup script"
        sudo reboot
    else
        logger "onefuzz: starting directly"
        nohup sudo /onefuzz/tools/linux/run.sh
    fi
fi<|MERGE_RESOLUTION|>--- conflicted
+++ resolved
@@ -159,14 +159,8 @@
     popd
 fi
 
-<<<<<<< HEAD
-if  [[ ! -z DOCKER_BUILD ]]
-then
-    echo "buidling for docker docker"
-=======
 if  [ -v DOCKER_BUILD ]; then
     echo "building for docker"
->>>>>>> bc57fa01
 elif [ -d /etc/systemd/system ]; then
     logger "onefuzz: setting up systemd"
     sudo chmod 644 /onefuzz/tools/linux/onefuzz.service
