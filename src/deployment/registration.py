#!/usr/bin/env python
#
# Copyright (c) Microsoft Corporation.
# Licensed under the MIT License.

import argparse
import logging
import time
import urllib.parse
from datetime import datetime, timedelta
from enum import Enum
from typing import Any, Callable, Dict, List, NamedTuple, Optional, Tuple, TypeVar, cast
from uuid import UUID, uuid4

import requests
from azure.cli.core.azclierror import AuthenticationError
from azure.common.credentials import get_cli_profile
from functional import seq
from msrest.serialization import TZ_UTC

FIX_URL = (
    "https://ms.portal.azure.com/#blade/Microsoft_AAD_RegisteredApps/"
    "ApplicationMenuBlade/ProtectAnAPI/appId/%s/isMSAApp/"
)

logger = logging.getLogger("deploy")


class GraphQueryError(Exception):
    def __init__(self, message: str, status_code: int) -> None:
        super(GraphQueryError, self).__init__(message)
        self.message = message
        self.status_code = status_code


def query_microsoft_graph(
    method: str,
    resource: str,
    params: Optional[Dict] = None,
    body: Optional[Dict] = None,
    subscription: Optional[str] = None,
) -> Any:
    profile = get_cli_profile()
    (token_type, access_token, _), _, _ = profile.get_raw_token(
        resource="https://graph.microsoft.com", subscription=subscription
    )
    url = urllib.parse.urljoin("https://graph.microsoft.com/v1.0/", resource)
    headers = {
        "Authorization": "%s %s" % (token_type, access_token),
        "Content-Type": "application/json",
    }
    response = requests.request(
        method=method, url=url, headers=headers, params=params, json=body
    )

    response.status_code

    if 200 <= response.status_code < 300:
        try:
            return response.json()
        except ValueError:
            return None
    else:
        error_text = str(response.content, encoding="utf-8", errors="backslashreplace")
        raise GraphQueryError(
            "request did not succeed: HTTP %s - %s"
            % (response.status_code, error_text),
            response.status_code,
        )


def get_tenant_id(subscription_id: Optional[str] = None) -> str:
    result = query_microsoft_graph(
        method="GET", resource="organization", subscription=subscription_id
    )
    return cast(str, result["value"][0]["id"])


OperationResult = TypeVar("OperationResult")


def retry(
    operation: Callable[[], OperationResult],
    description: str,
    tries: int = 10,
    wait_duration: int = 10,
) -> OperationResult:
    count = 0
    while count < tries:
        count += 1
        if count > 1:
            logger.info(f"retrying '{description}'")
        try:
            return operation()
        except GraphQueryError as err:
            error = err
            # modeled after AZ-CLI's handling of missing application
            # See: https://github.com/Azure/azure-cli/blob/
            #   e015d5bcba0c2d21dc42189daa43dc1eb82d2485/src/azure-cli/
            #   azure/cli/command_modules/util/tests/
            #   latest/test_rest.py#L191-L192
            if "Request_ResourceNotFound" in repr(err):
                logger.info(f"failed '{description}' missing required resource")
            else:
                logger.warning(f"failed '{description}': {err.message}")
        time.sleep(wait_duration)
    if error:
        raise error
    else:
        raise Exception(f"failed '{description}'")


class ApplicationInfo(NamedTuple):
    client_id: UUID
    client_secret: str
    authority: str


class OnefuzzAppRole(Enum):
    ManagedNode = "ManagedNode"
    CliClient = "CliClient"


def register_application(
    registration_name: str,
    onefuzz_instance_name: str,
    approle: OnefuzzAppRole,
    subscription_id: str,
) -> ApplicationInfo:
    logger.info("retrieving the application registration %s" % registration_name)

    app = get_application(
        display_name=registration_name, subscription_id=subscription_id
    )

    if not app:
        logger.info("No existing registration found. creating a new one")
        app = create_application_registration(
            onefuzz_instance_name, registration_name, approle, subscription_id
        )
    else:
        logger.info(
            "Found existing application objectId '%s' - appid '%s'"
            % (app["id"], app["appId"])
        )

    onefuzz_app = get_application(
        display_name=onefuzz_instance_name, subscription_id=subscription_id
    )

    if not (onefuzz_app):
        raise Exception("onefuzz app not found")

<<<<<<< HEAD
    pre_authorized_applications = onefuzz_app["apiApplication"][
        "preAuthorizedApplications"
    ]
=======
    pre_authorized_applications = onefuzz_app["api"]["preAuthorizedApplications"]
>>>>>>> 088dc4db

    if app["appId"] not in [app["appId"] for app in pre_authorized_applications]:
        authorize_application(UUID(app["appId"]), UUID(onefuzz_app["appId"]))

    password = create_application_credential(registration_name, subscription_id)
    tenant_id = get_tenant_id(subscription_id=subscription_id)

    return ApplicationInfo(
        client_id=app["id"],
        client_secret=password,
        authority=("https://login.microsoftonline.com/%s" % tenant_id),
    )


def create_application_credential(application_name: str, subscription_id: str) -> str:
    """Add a new password to the application registration"""

    logger.info("creating application credential for '%s'" % application_name)
    app = get_application(display_name=application_name)

    if not app:
        raise Exception("app not found")

    (_, password) = add_application_password(
<<<<<<< HEAD
        f"{application_name}_password", app["objectId"], subscription_id
=======
        f"{application_name}_password", app["id"], subscription_id
>>>>>>> 088dc4db
    )
    return str(password)


def create_application_registration(
    onefuzz_instance_name: str, name: str, approle: OnefuzzAppRole, subscription_id: str
) -> Any:
    """Create an application registration"""

    app = get_application(
        display_name=onefuzz_instance_name, subscription_id=subscription_id
    )

    if not app:
        raise Exception("onefuzz app registration not found")

    resource_access = [
        {"id": "guid", "type": "string"}
        for role in app["appRoles"]
        if role["value"] == approle.value
    ]

    params = {
        "isDeviceOnlyAuthSupported": True,
        "displayName": name,
        "publicClient": {
            "redirectUris": ["https://%s.azurewebsites.net" % onefuzz_instance_name]
        },
        "requiredResourceAccess": (
            [
                {
                    "resourceAccess": resource_access,
                    "resourceAppId": app["appId"],
                }
            ]
            if len(resource_access) > 0
            else []
        ),
    }

    registered_app: Dict = query_microsoft_graph(
        method="POST",
        resource="applications",
        body=params,
        subscription=subscription_id,
    )

    logger.info("creating service principal")

    service_principal_params = {
        "accountEnabled": True,
        "appRoleAssignmentRequired": False,
        "servicePrincipalType": "Application",
        "appId": registered_app["appId"],
    }

    query_microsoft_graph(
        method="POST",
        resource="servicePrincipals",
        body=service_principal_params,
        subscription=subscription_id,
    )

    authorize_application(
        UUID(registered_app["appId"]),
        UUID(app["appId"]),
        subscription_id=subscription_id,
    )
    assign_app_role(
        onefuzz_instance_name, name, subscription_id, OnefuzzAppRole.ManagedNode
    )
    return registered_app


def add_application_password(
    password_name: str, app_object_id: UUID, subscription_id: str
) -> Tuple[str, str]:
    def create_password() -> Tuple[str, str]:
        password = add_application_password_impl(
            password_name, app_object_id, subscription_id
        )
        logger.info("app password created")
        return password

    # Work-around the race condition where the app is created but passwords cannot
    # be created yet.
    return retry(create_password, "create password")


def add_application_password_impl(
    password_name: str, app_object_id: UUID, subscription_id: str
) -> Tuple[str, str]:

    app = query_microsoft_graph(
        method="GET",
        resource="applications/%s" % app_object_id,
        subscription=subscription_id,
    )

    passwords = [
        x for x in app["passwordCredentials"] if x["displayName"] == password_name
    ]

    if len(passwords) > 0:
        key_id = passwords[0]["keyId"]
        query_microsoft_graph(
            method="POST",
            resource="applications/%s/removePassword" % app_object_id,
            body={"keyId": key_id},
            subscription=subscription_id,
        )

    key = uuid4()
    password_request = {
        "passwordCredential": {
            "displayName": "%s" % key,
            "startDateTime": "%s" % datetime.now(TZ_UTC).strftime("%Y-%m-%dT%H:%M.%fZ"),
            "endDateTime": "%s"
            % (datetime.now(TZ_UTC) + timedelta(days=365)).strftime(
                "%Y-%m-%dT%H:%M.%fZ"
            ),
        }
    }

    password: Dict = query_microsoft_graph(
        method="POST",
        resource="applications/%s/addPassword" % app_object_id,
        body=password_request,
        subscription=subscription_id,
    )
    return (str(key), password["secretText"])
<<<<<<< HEAD


def get_application(
    app_id: Optional[UUID] = None,
    display_name: Optional[str] = None,
    subscription_id: Optional[str] = None,
) -> Optional[Any]:
    filters = []
    if app_id:
        filters.append("appId eq '%s'" % app_id)
    if display_name:
        filters.append("displayName eq '%s'" % display_name)
=======
>>>>>>> 088dc4db

    filter_str = " and ".join(filters)

<<<<<<< HEAD
=======
def get_application(
    app_id: Optional[UUID] = None,
    display_name: Optional[str] = None,
    subscription_id: Optional[str] = None,
) -> Optional[Any]:
    filters = []
    if app_id:
        filters.append("appId eq '%s'" % app_id)
    if display_name:
        filters.append("displayName eq '%s'" % display_name)

    filter_str = " and ".join(filters)

>>>>>>> 088dc4db
    apps: Dict = query_microsoft_graph(
        method="GET",
        resource="applications",
        params={
            "$filter": filter_str,
        },
        subscription=subscription_id,
    )
    if len(apps["value"]) == 0:
        return None

    return apps["value"][0]


def authorize_application(
    registration_app_id: UUID,
    onefuzz_app_id: UUID,
    permissions: List[str] = ["user_impersonation"],
    subscription_id: Optional[str] = None,
) -> None:
    try:
        onefuzz_app = get_application(app_id=onefuzz_app_id)
        if onefuzz_app is None:
            logger.error("Application '%s' not found", onefuzz_app_id)
            return

        scopes = seq(onefuzz_app["api"]["oauth2PermissionScopes"]).filter(
            lambda scope: scope["value"] in permissions
        )

        existing_preAuthorizedApplications = (
            seq(onefuzz_app["api"]["preAuthorizedApplications"])
            .map(
                lambda paa: seq(paa["delegatedPermissionIds"]).map(
                    lambda permission_id: (paa["appId"], permission_id)
                )
            )
            .flatten()
        )

        preAuthorizedApplications = (
            scopes.map(lambda s: (str(registration_app_id), s["id"]))
            .union(existing_preAuthorizedApplications)
            .distinct()
            .group_by_key()
            .map(lambda data: {"appId": data[0], "delegatedPermissionIds": data[1]})
        )

        onefuzz_app_id = onefuzz_app["id"]

        def add_preauthorized_app() -> None:
            query_microsoft_graph(
                method="PATCH",
                resource="applications/%s" % onefuzz_app_id,
                body={
                    "api": {
                        "preAuthorizedApplications": preAuthorizedApplications.to_list()
                    }
                },
                subscription=subscription_id,
            )

        retry(add_preauthorized_app, "authorize application")
    except AuthenticationError:
        logger.warning("*** Browse to: %s", FIX_URL % onefuzz_app_id)
        logger.warning("*** Then add the client application %s", registration_app_id)


def create_and_display_registration(
    onefuzz_instance_name: str,
    registration_name: str,
    approle: OnefuzzAppRole,
    subscription_id: str,
) -> None:
    logger.info("Updating application registration")
    application_info = register_application(
        registration_name=registration_name,
        onefuzz_instance_name=onefuzz_instance_name,
        approle=approle,
        subscription_id=subscription_id,
    )
    logger.info("Registration complete")
    logger.info("These generated credentials are valid for a year")
    logger.info("client_id: %s" % application_info.client_id)
    logger.info("client_secret: %s" % application_info.client_secret)


def update_pool_registration(onefuzz_instance_name: str, subscription_id: str) -> None:
    create_and_display_registration(
        onefuzz_instance_name,
        "%s_pool" % onefuzz_instance_name,
        OnefuzzAppRole.ManagedNode,
        subscription_id,
    )


def assign_app_role(
    onefuzz_instance_name: str,
    application_name: str,
    subscription_id: str,
    app_role: OnefuzzAppRole,
) -> None:
    """
    Allows the application to access the service by assigning
    their managed identity to the provided App Role
    """

    onefuzz_service_appId = query_microsoft_graph(
        method="GET",
        resource="applications",
        params={
            "$filter": "displayName eq '%s'" % onefuzz_instance_name,
            "$select": "appId",
        },
        subscription=subscription_id,
    )
    if len(onefuzz_service_appId["value"]) == 0:
        raise Exception("onefuzz app registration not found")
    appId = onefuzz_service_appId["value"][0]["appId"]
    onefuzz_service_principals = query_microsoft_graph(
        method="GET",
        resource="servicePrincipals",
        params={"$filter": "appId eq '%s'" % appId},
        subscription=subscription_id,
    )

    if len(onefuzz_service_principals["value"]) == 0:
        raise Exception("onefuzz app service principal not found")
    onefuzz_service_principal = onefuzz_service_principals["value"][0]
    scaleset_service_principals = query_microsoft_graph(
        method="GET",
        resource="servicePrincipals",
        params={"$filter": "displayName eq '%s'" % application_name},
        subscription=subscription_id,
    )
    if len(scaleset_service_principals["value"]) == 0:
        raise Exception("scaleset service principal not found")
    scaleset_service_principal = scaleset_service_principals["value"][0]
    managed_node_role = (
        seq(onefuzz_service_principal["appRoles"])
        .filter(lambda x: x["value"] == app_role.value)
        .head_option()
    )

    if not managed_node_role:
        raise Exception(
            f"{app_role.value} role not found in the OneFuzz application "
            "registration. Please redeploy the instance"
        )
    assignments = query_microsoft_graph(
        method="GET",
        resource="servicePrincipals/%s/appRoleAssignments"
        % scaleset_service_principal["id"],
        subscription=subscription_id,
    )

    # check if the role is already assigned
    role_assigned = seq(assignments["value"]).find(
        lambda assignment: assignment["appRoleId"] == managed_node_role["id"]
    )
    if not role_assigned:
        query_microsoft_graph(
            method="POST",
            resource="servicePrincipals/%s/appRoleAssignedTo"
            % scaleset_service_principal["id"],
            body={
                "principalId": scaleset_service_principal["id"],
                "resourceId": onefuzz_service_principal["id"],
                "appRoleId": managed_node_role["id"],
            },
            subscription=subscription_id,
        )


def set_app_audience(
    objectId: str, audience: str, subscription_id: Optional[str] = None
) -> None:
    # typical audience values: AzureADMyOrg, AzureADMultipleOrgs
    http_body = {"signInAudience": audience}
    try:
        query_microsoft_graph(
            method="PATCH",
            resource="applications/%s" % objectId,
            body=http_body,
            subscription=subscription_id,
        )
    except GraphQueryError:
        query = (
            "az rest --method patch --url "
            "https://graph.microsoft.com/v1.0/applications/%s "
            "--body '%s' --headers \"Content-Type\"=application/json"
            % (objectId, http_body)
        )
        logger.warning(
            "execute the following query in the azure portal bash shell and "
            "run deploy.py again : \n%s",
            query,
        )
        err_str = (
            "Unable to set signInAudience using Microsoft Graph Query API. \n"
            "The user must enable single/multi tenancy in the "
            "'Authentication' blade of the "
            "Application Registration in the "
            "AAD web portal, or use the azure bash shell "
            "using the command given above."
        )
        raise Exception(err_str)


def main() -> None:
    formatter = argparse.ArgumentDefaultsHelpFormatter

    parent_parser = argparse.ArgumentParser(add_help=False)
    parent_parser.add_argument(
        "onefuzz_instance", help="the name of the onefuzz instance"
    )
    parent_parser.add_argument("subscription_id")

    parser = argparse.ArgumentParser(
        formatter_class=formatter,
        description=(
            "Create an application registration and/or "
            "generate a password for the pool agent"
        ),
    )
    parser.add_argument("-v", "--verbose", action="store_true")

    subparsers = parser.add_subparsers(title="commands", dest="command")
    subparsers.add_parser("update_pool_registration", parents=[parent_parser])
    role_assignment_parser = subparsers.add_parser(
        "assign_scaleset_role",
        parents=[parent_parser],
    )
    role_assignment_parser.add_argument(
        "scaleset_name",
        help="the name of the scaleset",
    )
    cli_registration_parser = subparsers.add_parser(
        "create_cli_registration", parents=[parent_parser]
    )
    cli_registration_parser.add_argument(
        "--registration_name", help="the name of the cli registration"
    )

    args = parser.parse_args()
    if args.verbose:
        level = logging.DEBUG
    else:
        level = logging.WARN

    logging.basicConfig(format="%(levelname)s:%(message)s", level=level)
    logging.getLogger("deploy").setLevel(logging.INFO)

    onefuzz_instance_name = args.onefuzz_instance
    if args.command == "update_pool_registration":
        update_pool_registration(onefuzz_instance_name, args.subscription_id)
    elif args.command == "create_cli_registration":
        registration_name = args.registration_name or ("%s_cli" % onefuzz_instance_name)
        create_and_display_registration(
            onefuzz_instance_name,
            registration_name,
            OnefuzzAppRole.CliClient,
            args.subscription_id,
        )
    elif args.command == "assign_scaleset_role":
        assign_app_role(
            onefuzz_instance_name,
            args.scaleset_name,
            args.subscription_id,
            OnefuzzAppRole.ManagedNode,
        )
    else:
        raise Exception("invalid arguments")


if __name__ == "__main__":
    main()<|MERGE_RESOLUTION|>--- conflicted
+++ resolved
@@ -151,13 +151,7 @@
     if not (onefuzz_app):
         raise Exception("onefuzz app not found")
 
-<<<<<<< HEAD
-    pre_authorized_applications = onefuzz_app["apiApplication"][
-        "preAuthorizedApplications"
-    ]
-=======
     pre_authorized_applications = onefuzz_app["api"]["preAuthorizedApplications"]
->>>>>>> 088dc4db
 
     if app["appId"] not in [app["appId"] for app in pre_authorized_applications]:
         authorize_application(UUID(app["appId"]), UUID(onefuzz_app["appId"]))
@@ -182,11 +176,7 @@
         raise Exception("app not found")
 
     (_, password) = add_application_password(
-<<<<<<< HEAD
-        f"{application_name}_password", app["objectId"], subscription_id
-=======
         f"{application_name}_password", app["id"], subscription_id
->>>>>>> 088dc4db
     )
     return str(password)
 
@@ -318,7 +308,6 @@
         subscription=subscription_id,
     )
     return (str(key), password["secretText"])
-<<<<<<< HEAD
 
 
 def get_application(
@@ -331,27 +320,9 @@
         filters.append("appId eq '%s'" % app_id)
     if display_name:
         filters.append("displayName eq '%s'" % display_name)
-=======
->>>>>>> 088dc4db
 
     filter_str = " and ".join(filters)
 
-<<<<<<< HEAD
-=======
-def get_application(
-    app_id: Optional[UUID] = None,
-    display_name: Optional[str] = None,
-    subscription_id: Optional[str] = None,
-) -> Optional[Any]:
-    filters = []
-    if app_id:
-        filters.append("appId eq '%s'" % app_id)
-    if display_name:
-        filters.append("displayName eq '%s'" % display_name)
-
-    filter_str = " and ".join(filters)
-
->>>>>>> 088dc4db
     apps: Dict = query_microsoft_graph(
         method="GET",
         resource="applications",
