--- conflicted
+++ resolved
@@ -160,11 +160,7 @@
     tenant_id = get_tenant_id(subscription_id=subscription_id)
 
     return ApplicationInfo(
-<<<<<<< HEAD
-        client_id=app["id"],
-=======
         client_id=app["appId"],
->>>>>>> 4c805d7f
         client_secret=password,
         authority=("https://login.microsoftonline.com/%s" % tenant_id),
     )
@@ -198,11 +194,7 @@
         raise Exception("onefuzz app registration not found")
 
     resource_access = [
-<<<<<<< HEAD
-        {"id": "guid", "type": "string"}
-=======
         {"id": role["id"], "type": "Scope"}
->>>>>>> 4c805d7f
         for role in app["appRoles"]
         if role["value"] == approle.value
     ]
@@ -213,10 +205,7 @@
         "publicClient": {
             "redirectUris": ["https://%s.azurewebsites.net" % onefuzz_instance_name]
         },
-<<<<<<< HEAD
-=======
         "isFallbackPublicClient": True,
->>>>>>> 4c805d7f
         "requiredResourceAccess": (
             [
                 {
@@ -256,12 +245,6 @@
         UUID(registered_app["appId"]),
         UUID(app["appId"]),
         subscription_id=subscription_id,
-<<<<<<< HEAD
-    )
-    assign_app_role(
-        onefuzz_instance_name, name, subscription_id, OnefuzzAppRole.ManagedNode
-=======
->>>>>>> 4c805d7f
     )
     assign_instance_app_role(onefuzz_instance_name, name, subscription_id, approle)
     return registered_app
@@ -305,10 +288,6 @@
             subscription=subscription_id,
         )
 
-<<<<<<< HEAD
-    key = uuid4()
-=======
->>>>>>> 4c805d7f
     password_request = {
         "passwordCredential": {
             "displayName": "%s" % password_name,
@@ -326,9 +305,6 @@
         body=password_request,
         subscription=subscription_id,
     )
-<<<<<<< HEAD
-    return (str(key), password["secretText"])
-=======
     return (password_name, password["secretText"])
 
 
@@ -342,26 +318,9 @@
         filters.append("appId eq '%s'" % app_id)
     if display_name:
         filters.append("displayName eq '%s'" % display_name)
->>>>>>> 4c805d7f
 
     filter_str = " and ".join(filters)
 
-<<<<<<< HEAD
-def get_application(
-    app_id: Optional[UUID] = None,
-    display_name: Optional[str] = None,
-    subscription_id: Optional[str] = None,
-) -> Optional[Any]:
-    filters = []
-    if app_id:
-        filters.append("appId eq '%s'" % app_id)
-    if display_name:
-        filters.append("displayName eq '%s'" % display_name)
-
-    filter_str = " and ".join(filters)
-
-=======
->>>>>>> 4c805d7f
     apps: Dict = query_microsoft_graph(
         method="GET",
         resource="applications",
@@ -459,40 +418,11 @@
 
 
 def assign_app_role(
-<<<<<<< HEAD
-    onefuzz_instance_name: str,
-    application_name: str,
-=======
     principal_id: str,
     application_id: str,
     role_names: List[str],
->>>>>>> 4c805d7f
     subscription_id: str,
 ) -> None:
-<<<<<<< HEAD
-    """
-    Allows the application to access the service by assigning
-    their managed identity to the provided App Role
-    """
-
-    onefuzz_service_appId = query_microsoft_graph(
-        method="GET",
-        resource="applications",
-        params={
-            "$filter": "displayName eq '%s'" % onefuzz_instance_name,
-            "$select": "appId",
-        },
-        subscription=subscription_id,
-    )
-    if len(onefuzz_service_appId["value"]) == 0:
-        raise Exception("onefuzz app registration not found")
-    appId = onefuzz_service_appId["value"][0]["appId"]
-    onefuzz_service_principals = query_microsoft_graph(
-        method="GET",
-        resource="servicePrincipals",
-        params={"$filter": "appId eq '%s'" % appId},
-        subscription=subscription_id,
-=======
     application_registration = query_microsoft_graph(
         method="GET",
         resource="servicePrincipals",
@@ -500,41 +430,11 @@
             "$filter": f"appId eq '{application_id}'",
         },
         subscription=subscription_id,
->>>>>>> 4c805d7f
     )
     if len(application_registration["value"]) == 0:
         raise Exception(f"appid '{application_id}' was not found:")
     app = application_registration["value"][0]
 
-<<<<<<< HEAD
-    if len(onefuzz_service_principals["value"]) == 0:
-        raise Exception("onefuzz app service principal not found")
-    onefuzz_service_principal = onefuzz_service_principals["value"][0]
-    scaleset_service_principals = query_microsoft_graph(
-        method="GET",
-        resource="servicePrincipals",
-        params={"$filter": "displayName eq '%s'" % application_name},
-        subscription=subscription_id,
-    )
-    if len(scaleset_service_principals["value"]) == 0:
-        raise Exception("scaleset service principal not found")
-    scaleset_service_principal = scaleset_service_principals["value"][0]
-    managed_node_role = (
-        seq(onefuzz_service_principal["appRoles"])
-        .filter(lambda x: x["value"] == app_role.value)
-        .head_option()
-    )
-
-    if not managed_node_role:
-        raise Exception(
-            f"{app_role.value} role not found in the OneFuzz application "
-            "registration. Please redeploy the instance"
-        )
-    assignments = query_microsoft_graph(
-        method="GET",
-        resource="servicePrincipals/%s/appRoleAssignments"
-        % scaleset_service_principal["id"],
-=======
     roles = (
         seq(app["appRoles"]).filter(lambda role: role["value"] in role_names).to_list()
     )
@@ -552,7 +452,6 @@
     assignments = query_microsoft_graph(
         method="GET",
         resource=f"servicePrincipals/{principal_id}/appRoleAssignments",
->>>>>>> 4c805d7f
         subscription=subscription_id,
     )
     assigned_role_ids = [assignment["appRoleId"] for assignment in assignments["value"]]
@@ -560,8 +459,6 @@
         id for id in expected_role_ids if id not in assigned_role_ids
     ]
 
-<<<<<<< HEAD
-=======
     if missing_assignments:
         for app_role_id in missing_assignments:
             query_microsoft_graph(
@@ -636,7 +533,6 @@
         subscription=subscription_id,
     )
 
->>>>>>> 4c805d7f
     # check if the role is already assigned
     role_assigned = seq(assignments["value"]).find(
         lambda assignment: assignment["appRoleId"] == managed_node_role["id"]
