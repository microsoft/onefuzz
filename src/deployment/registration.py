#!/usr/bin/env python
#
# Copyright (c) Microsoft Corporation.
# Licensed under the MIT License.

import argparse
import logging
import re
import time
import urllib.parse
from datetime import datetime, timedelta
from enum import Enum
<<<<<<< HEAD
from typing import Any, Callable, Dict, List, NamedTuple, Optional, Tuple, TypeVar, cast
from uuid import UUID, uuid4

import requests
from azure.cli.core.azclierror import AuthenticationError
=======
from typing import Any, Callable, Dict, List, NamedTuple, Optional, Tuple, TypeVar
from uuid import UUID

import requests
>>>>>>> 98cd7c9c
from azure.common.credentials import get_cli_profile
from functional import seq
from msrest.serialization import TZ_UTC

logger = logging.getLogger("deploy")

## https://docs.microsoft.com/en-us/graph/api/overview?view=graph-rest-1.0
GRAPH_RESOURCE = "https://graph.microsoft.com"
GRAPH_RESOURCE_ENDPOINT = "https://graph.microsoft.com/v1.0"


class GraphQueryError(Exception):
    def __init__(self, message: str, status_code: Optional[int]) -> None:
        super(GraphQueryError, self).__init__(message)
        self.message = message
        self.status_code = status_code


## Queries microsoft graph api and return
def query_microsoft_graph(
    method: str,
    resource: str,
    params: Optional[Dict] = None,
    body: Optional[Dict] = None,
    subscription: Optional[str] = None,
<<<<<<< HEAD
) -> Any:
    profile = get_cli_profile()
    (token_type, access_token, _), _, _ = profile.get_raw_token(
        resource="https://graph.microsoft.com", subscription=subscription
=======
) -> Dict:
    profile = get_cli_profile()
    (token_type, access_token, _), _, _ = profile.get_raw_token(
        resource=GRAPH_RESOURCE, subscription=subscription
>>>>>>> 98cd7c9c
    )
    url = urllib.parse.urljoin(f"{GRAPH_RESOURCE_ENDPOINT}/", resource)
    headers = {
        "Authorization": "%s %s" % (token_type, access_token),
        "Content-Type": "application/json",
    }
    response = requests.request(
        method=method, url=url, headers=headers, params=params, json=body
    )
    if 200 <= response.status_code < 300:
        if response.content and response.content.strip():
            json = response.json()
            if isinstance(json, Dict):
                return json
            else:
                raise GraphQueryError(
                    f"invalid data received expected a json object: HTTP {response.status_code} - {json}",
                    response.status_code,
                )
        else:
            return {}
    else:
        error_text = str(response.content, encoding="utf-8", errors="backslashreplace")
        raise GraphQueryError(
            f"request did not succeed: HTTP {response.status_code} - {error_text}",
            response.status_code,
        )


<<<<<<< HEAD
def get_tenant_id(subscription_id: Optional[str] = None) -> str:
    result = query_microsoft_graph(
        method="GET", resource="organization", subscription=subscription_id
    )
    return cast(str, result["value"][0]["id"])
=======
def query_microsoft_graph_list(
    method: str,
    resource: str,
    params: Optional[Dict] = None,
    body: Optional[Dict] = None,
    subscription: Optional[str] = None,
) -> List[Any]:
    result = query_microsoft_graph(
        method,
        resource,
        params,
        body,
        subscription,
    )
    value = result.get("value")
    if isinstance(value, list):
        return value
    else:
        raise GraphQueryError("Expected data containing a list of values", None)


def get_tenant_id(subscription_id: Optional[str] = None) -> str:
    profile = get_cli_profile()
    _, _, tenant_id = profile.get_raw_token(
        resource=GRAPH_RESOURCE, subscription=subscription_id
    )
    if isinstance(tenant_id, str):
        return tenant_id
    else:
        raise Exception(
            f"unable to retrive tenant_id for subscription {subscription_id}"
        )
>>>>>>> 98cd7c9c


OperationResult = TypeVar("OperationResult")


def retry(
    operation: Callable[[Any], OperationResult],
    description: str,
    tries: int = 10,
    wait_duration: int = 10,
    data: Any = None,
) -> OperationResult:
    count = 0
    while True:
        try:
            return operation(data)
        except GraphQueryError as err:
            error = err
            # modeled after AZ-CLI's handling of missing application
            # See: https://github.com/Azure/azure-cli/blob/
            #   e015d5bcba0c2d21dc42189daa43dc1eb82d2485/src/azure-cli/
            #   azure/cli/command_modules/util/tests/
            #   latest/test_rest.py#L191-L192
            if "Request_ResourceNotFound" in repr(err):
                logger.info(f"failed '{description}' missing required resource")
            else:
                logger.warning(f"failed '{description}': {err.message}")

        count += 1
        if count >= tries:
            if error:
                raise error
            else:
                raise Exception(f"failed '{description}'")
        else:
            logger.info(
                f"waiting {wait_duration} seconds before retrying '{description}'"
            )
            time.sleep(wait_duration)


class ApplicationInfo(NamedTuple):
    client_id: UUID
    client_secret: str
    authority: str


class OnefuzzAppRole(Enum):
    ManagedNode = "ManagedNode"
    CliClient = "CliClient"


def register_application(
    registration_name: str,
    onefuzz_instance_name: str,
    approle: OnefuzzAppRole,
    subscription_id: str,
) -> ApplicationInfo:
    logger.info("retrieving the application registration %s" % registration_name)

    app = get_application(
        display_name=registration_name, subscription_id=subscription_id
    )

    if not app:
        logger.info("No existing registration found. creating a new one")
        app = create_application_registration(
            onefuzz_instance_name, registration_name, approle, subscription_id
        )
    else:
        logger.info(
            "Found existing application objectId '%s' - appid '%s'"
            % (app["id"], app["appId"])
        )

    onefuzz_app = get_application(
        display_name=onefuzz_instance_name, subscription_id=subscription_id
    )

    if not (onefuzz_app):
        raise Exception("onefuzz app not found")

    pre_authorized_applications = onefuzz_app["api"]["preAuthorizedApplications"]

    if app["appId"] not in [app["appId"] for app in pre_authorized_applications]:
        authorize_application(UUID(app["appId"]), UUID(onefuzz_app["appId"]))

    password = create_application_credential(registration_name, subscription_id)
    tenant_id = get_tenant_id(subscription_id=subscription_id)

    return ApplicationInfo(
        client_id=app["appId"],
        client_secret=password,
        authority=("https://login.microsoftonline.com/%s" % tenant_id),
    )


def create_application_credential(application_name: str, subscription_id: str) -> str:
    """Add a new password to the application registration"""

    logger.info("creating application credential for '%s'" % application_name)
    app = get_application(display_name=application_name)

    if not app:
        raise Exception("app not found")

    (_, password) = add_application_password(
        f"{application_name}_password", app["id"], subscription_id
    )
    return str(password)


def create_application_registration(
    onefuzz_instance_name: str, name: str, approle: OnefuzzAppRole, subscription_id: str
) -> Any:
    """Create an application registration"""

    app = get_application(
        display_name=onefuzz_instance_name, subscription_id=subscription_id
    )

    if not app:
        raise Exception("onefuzz app registration not found")

    resource_access = [
        {"id": role["id"], "type": "Scope"}
        for role in app["appRoles"]
        if role["value"] == approle.value
    ]

    params = {
        "isDeviceOnlyAuthSupported": True,
        "displayName": name,
        "publicClient": {
            "redirectUris": ["https://%s.azurewebsites.net" % onefuzz_instance_name]
        },
        "isFallbackPublicClient": True,
        "requiredResourceAccess": (
            [
                {
                    "resourceAccess": resource_access,
                    "resourceAppId": app["appId"],
                }
            ]
            if len(resource_access) > 0
            else []
        ),
    }

<<<<<<< HEAD
    registered_app: Dict = query_microsoft_graph(
=======
    registered_app = query_microsoft_graph(
>>>>>>> 98cd7c9c
        method="POST",
        resource="applications",
        body=params,
        subscription=subscription_id,
    )

    logger.info("creating service principal")

    service_principal_params = {
        "accountEnabled": True,
        "appRoleAssignmentRequired": False,
        "servicePrincipalType": "Application",
        "appId": registered_app["appId"],
    }

    query_microsoft_graph(
        method="POST",
        resource="servicePrincipals",
        body=service_principal_params,
        subscription=subscription_id,
    )

    authorize_application(
        UUID(registered_app["appId"]),
        UUID(app["appId"]),
        subscription_id=subscription_id,
    )
    assign_instance_app_role(onefuzz_instance_name, name, subscription_id, approle)
    return registered_app


def add_application_password(
    password_name: str, app_object_id: UUID, subscription_id: str
) -> Tuple[str, str]:
    def create_password(data: Any) -> Tuple[str, str]:
        password = add_application_password_impl(
            password_name, app_object_id, subscription_id
        )
        logger.info("app password created")
        return password

    # Work-around the race condition where the app is created but passwords cannot
    # be created yet.
    return retry(create_password, "create password")


def add_application_password_impl(
    password_name: str, app_object_id: UUID, subscription_id: str
) -> Tuple[str, str]:

    app = query_microsoft_graph(
        method="GET",
        resource="applications/%s" % app_object_id,
        subscription=subscription_id,
    )

    passwords = [
        x for x in app["passwordCredentials"] if x["displayName"] == password_name
    ]

    if len(passwords) > 0:
        key_id = passwords[0]["keyId"]
        query_microsoft_graph(
            method="POST",
            resource="applications/%s/removePassword" % app_object_id,
            body={"keyId": key_id},
            subscription=subscription_id,
        )

    password_request = {
        "passwordCredential": {
            "displayName": "%s" % password_name,
            "startDateTime": "%s" % datetime.now(TZ_UTC).strftime("%Y-%m-%dT%H:%M.%fZ"),
            "endDateTime": "%s"
            % (datetime.now(TZ_UTC) + timedelta(days=365)).strftime(
                "%Y-%m-%dT%H:%M.%fZ"
            ),
        }
    }

    password: Dict = query_microsoft_graph(
        method="POST",
        resource="applications/%s/addPassword" % app_object_id,
        body=password_request,
        subscription=subscription_id,
    )
    return (password_name, password["secretText"])


def get_application(
    app_id: Optional[UUID] = None,
    display_name: Optional[str] = None,
    subscription_id: Optional[str] = None,
) -> Optional[Any]:
    filters = []
    if app_id:
        filters.append("appId eq '%s'" % app_id)
    if display_name:
        filters.append("displayName eq '%s'" % display_name)

    filter_str = " and ".join(filters)

<<<<<<< HEAD
    apps: Dict = query_microsoft_graph(
=======
    apps = query_microsoft_graph(
>>>>>>> 98cd7c9c
        method="GET",
        resource="applications",
        params={
            "$filter": filter_str,
        },
        subscription=subscription_id,
    )
    number_of_apps = len(apps["value"])
    if number_of_apps == 0:
        return None
    elif number_of_apps == 1:
        return apps["value"][0]
    else:
        raise Exception(
            f"Found {number_of_apps} application matching filter: '{filter_str}'"
        )


def authorize_application(
    registration_app_id: UUID,
    onefuzz_app_id: UUID,
    permissions: List[str] = ["user_impersonation"],
    subscription_id: Optional[str] = None,
) -> None:
<<<<<<< HEAD
    try:
        onefuzz_app = get_application(app_id=onefuzz_app_id)
        if onefuzz_app is None:
            logger.error("Application '%s' not found", onefuzz_app_id)
            return
=======
    onefuzz_app = get_application(
        app_id=onefuzz_app_id, subscription_id=subscription_id
    )
    if onefuzz_app is None:
        logger.error("Application '%s' not found", onefuzz_app_id)
        return
>>>>>>> 98cd7c9c

    scopes = seq(onefuzz_app["api"]["oauth2PermissionScopes"]).filter(
        lambda scope: scope["value"] in permissions
    )

    existing_preAuthorizedApplications = (
        seq(onefuzz_app["api"]["preAuthorizedApplications"])
        .map(
            lambda paa: seq(paa["delegatedPermissionIds"]).map(
                lambda permission_id: (paa["appId"], permission_id)
            )
        )
        .flatten()
    )

    preAuthorizedApplications = (
        scopes.map(lambda s: (str(registration_app_id), s["id"]))
        .union(existing_preAuthorizedApplications)
        .distinct()
        .group_by_key()
        .map(lambda data: {"appId": data[0], "delegatedPermissionIds": data[1]})
    )

    onefuzz_app_id = onefuzz_app["id"]

<<<<<<< HEAD
        def add_preauthorized_app(app_list: List[Dict]) -> None:
            try:
                query_microsoft_graph(
                    method="PATCH",
                    resource="applications/%s" % onefuzz_app_id,
                    body={"api": {"preAuthorizedApplications": app_list}},
                )
            except GraphQueryError as e:
                m = re.search(
                    "Property PreAuthorizedApplication references "
                    "applications (.*) that cannot be found.",
                    e.message,
                )
                if m:
                    invalid_app_id = m.group(1)
                    if invalid_app_id:
                        for app in app_list:
                            if app["appId"] == invalid_app_id:
                                logger.warning(
                                    f"removing invalid id {invalid_app_id} "
                                    "for the next request"
                                )
                                app_list.remove(app)

                raise e

        retry(
            add_preauthorized_app,
            "authorize application",
            data=preAuthorizedApplications.to_list(),
        )

    except AuthenticationError:
        logger.warning("*** Browse to: %s", FIX_URL % onefuzz_app_id)
        logger.warning("*** Then add the client application %s", registration_app_id)
=======
    def add_preauthorized_app(app_list: List[Dict]) -> None:
        try:
            query_microsoft_graph(
                method="PATCH",
                resource="applications/%s" % onefuzz_app_id,
                body={"api": {"preAuthorizedApplications": app_list}},
                subscription=subscription_id,
            )
        except GraphQueryError as e:
            m = re.search(
                "Property PreAuthorizedApplication references "
                "applications (.*) that cannot be found.",
                e.message,
            )
            if m:
                invalid_app_id = m.group(1)
                if invalid_app_id:
                    for app in app_list:
                        if app["appId"] == invalid_app_id:
                            logger.warning(
                                f"removing invalid id {invalid_app_id} "
                                "for the next request"
                            )
                            app_list.remove(app)

            raise e

    retry(
        add_preauthorized_app,
        "authorize application",
        data=preAuthorizedApplications.to_list(),
    )
>>>>>>> 98cd7c9c


def create_and_display_registration(
    onefuzz_instance_name: str,
    registration_name: str,
    approle: OnefuzzAppRole,
    subscription_id: str,
    *,
    display_secret: bool = False,
) -> None:
    logger.info("Updating application registration")
    application_info = register_application(
        registration_name=registration_name,
        onefuzz_instance_name=onefuzz_instance_name,
        approle=approle,
        subscription_id=subscription_id,
    )
    if display_secret:
        print("Registration complete")
        print("These generated credentials are valid for a year")
        print(f"client_id: {application_info.client_id}")
        print(f"client_secret: {application_info.client_secret}")


def update_pool_registration(onefuzz_instance_name: str, subscription_id: str) -> None:
    create_and_display_registration(
        onefuzz_instance_name,
        "%s_pool" % onefuzz_instance_name,
        OnefuzzAppRole.ManagedNode,
        subscription_id,
    )


def assign_app_role(
    principal_id: str,
    application_id: str,
    role_names: List[str],
    subscription_id: str,
) -> None:
<<<<<<< HEAD
    application_registration = query_microsoft_graph(
=======
    application_registrations = query_microsoft_graph_list(
>>>>>>> 98cd7c9c
        method="GET",
        resource="servicePrincipals",
        params={
            "$filter": f"appId eq '{application_id}'",
        },
        subscription=subscription_id,
    )
<<<<<<< HEAD
    if len(application_registration["value"]) == 0:
        raise Exception(f"appid '{application_id}' was not found:")
    app = application_registration["value"][0]
=======
    if len(application_registrations) == 0:
        raise Exception(f"appid '{application_id}' was not found:")
    app = application_registrations[0]
>>>>>>> 98cd7c9c

    roles = (
        seq(app["appRoles"]).filter(lambda role: role["value"] in role_names).to_list()
    )

    if len(roles) < len(role_names):
        existing_roles = [role["value"] for role in roles]
        missing_roles = [
            role_name for role_name in role_names if role_name not in existing_roles
        ]
        raise Exception(
            f"The following roles could not be found in appId '{application_id}': {missing_roles}"
        )

    expected_role_ids = [role["id"] for role in roles]
<<<<<<< HEAD
    assignments = query_microsoft_graph(
=======
    assignments = query_microsoft_graph_list(
>>>>>>> 98cd7c9c
        method="GET",
        resource=f"servicePrincipals/{principal_id}/appRoleAssignments",
        subscription=subscription_id,
    )
<<<<<<< HEAD
    assigned_role_ids = [assignment["appRoleId"] for assignment in assignments["value"]]
=======
    assigned_role_ids = [assignment["appRoleId"] for assignment in assignments]
>>>>>>> 98cd7c9c
    missing_assignments = [
        id for id in expected_role_ids if id not in assigned_role_ids
    ]

    if missing_assignments:
        for app_role_id in missing_assignments:
            query_microsoft_graph(
                method="POST",
                resource=f"servicePrincipals/{principal_id}/appRoleAssignedTo",
                body={
                    "principalId": principal_id,
                    "resourceId": app["id"],
                    "appRoleId": app_role_id,
                },
                subscription=subscription_id,
            )


def assign_instance_app_role(
    onefuzz_instance_name: str,
    application_name: str,
    subscription_id: str,
    app_role: OnefuzzAppRole,
) -> None:
    """
    Allows the application to access the service by assigning
    their managed identity to the provided App Role
    """

<<<<<<< HEAD
    onefuzz_service_appId = query_microsoft_graph(
=======
    onefuzz_service_appIds = query_microsoft_graph_list(
>>>>>>> 98cd7c9c
        method="GET",
        resource="applications",
        params={
            "$filter": "displayName eq '%s'" % onefuzz_instance_name,
            "$select": "appId",
        },
        subscription=subscription_id,
    )
<<<<<<< HEAD
    if len(onefuzz_service_appId["value"]) == 0:
        raise Exception("onefuzz app registration not found")
    appId = onefuzz_service_appId["value"][0]["appId"]
    onefuzz_service_principals = query_microsoft_graph(
=======
    if len(onefuzz_service_appIds) == 0:
        raise Exception("onefuzz app registration not found")
    appId = onefuzz_service_appIds[0]["appId"]
    onefuzz_service_principals = query_microsoft_graph_list(
>>>>>>> 98cd7c9c
        method="GET",
        resource="servicePrincipals",
        params={"$filter": "appId eq '%s'" % appId},
        subscription=subscription_id,
    )

<<<<<<< HEAD
    if len(onefuzz_service_principals["value"]) == 0:
        raise Exception("onefuzz app service principal not found")
    onefuzz_service_principal = onefuzz_service_principals["value"][0]
    scaleset_service_principals = query_microsoft_graph(
=======
    if len(onefuzz_service_principals) == 0:
        raise Exception("onefuzz app service principal not found")
    onefuzz_service_principal = onefuzz_service_principals[0]
    application_service_principals = query_microsoft_graph_list(
>>>>>>> 98cd7c9c
        method="GET",
        resource="servicePrincipals",
        params={"$filter": "displayName eq '%s'" % application_name},
        subscription=subscription_id,
    )
<<<<<<< HEAD
    if len(scaleset_service_principals["value"]) == 0:
        raise Exception("scaleset service principal not found")
    scaleset_service_principal = scaleset_service_principals["value"][0]
=======
    if len(application_service_principals) == 0:
        raise Exception(f"application '{application_name}' service principal not found")
    application_service_principal = application_service_principals[0]
>>>>>>> 98cd7c9c
    managed_node_role = (
        seq(onefuzz_service_principal["appRoles"])
        .filter(lambda x: x["value"] == app_role.value)
        .head_option()
    )

    if not managed_node_role:
        raise Exception(
            f"{app_role.value} role not found in the OneFuzz application "
            "registration. Please redeploy the instance"
        )
<<<<<<< HEAD
    assignments = query_microsoft_graph(
        method="GET",
        resource="servicePrincipals/%s/appRoleAssignments"
        % scaleset_service_principal["id"],
=======
    assignments = query_microsoft_graph_list(
        method="GET",
        resource="servicePrincipals/%s/appRoleAssignments"
        % application_service_principal["id"],
>>>>>>> 98cd7c9c
        subscription=subscription_id,
    )

    # check if the role is already assigned
<<<<<<< HEAD
    role_assigned = seq(assignments["value"]).find(
=======
    role_assigned = seq(assignments).find(
>>>>>>> 98cd7c9c
        lambda assignment: assignment["appRoleId"] == managed_node_role["id"]
    )
    if not role_assigned:
        query_microsoft_graph(
            method="POST",
            resource="servicePrincipals/%s/appRoleAssignedTo"
<<<<<<< HEAD
            % scaleset_service_principal["id"],
            body={
                "principalId": scaleset_service_principal["id"],
=======
            % application_service_principal["id"],
            body={
                "principalId": application_service_principal["id"],
>>>>>>> 98cd7c9c
                "resourceId": onefuzz_service_principal["id"],
                "appRoleId": managed_node_role["id"],
            },
            subscription=subscription_id,
        )


def set_app_audience(
    objectId: str, audience: str, subscription_id: Optional[str] = None
) -> None:
    # typical audience values: AzureADMyOrg, AzureADMultipleOrgs
    http_body = {"signInAudience": audience}
    try:
        query_microsoft_graph(
            method="PATCH",
            resource="applications/%s" % objectId,
            body=http_body,
            subscription=subscription_id,
        )
    except GraphQueryError:
        query = (
            "az rest --method patch --url "
            "https://graph.microsoft.com/v1.0/applications/%s "
            "--body '%s' --headers \"Content-Type\"=application/json"
            % (objectId, http_body)
        )
        logger.warning(
            "execute the following query in the azure portal bash shell and "
            "run deploy.py again : \n%s",
            query,
        )
        err_str = (
            "Unable to set signInAudience using Microsoft Graph Query API. \n"
            "The user must enable single/multi tenancy in the "
            "'Authentication' blade of the "
            "Application Registration in the "
            "AAD web portal, or use the azure bash shell "
            "using the command given above."
        )
        raise Exception(err_str)


def main() -> None:
    formatter = argparse.ArgumentDefaultsHelpFormatter

    parent_parser = argparse.ArgumentParser(add_help=False)
    parent_parser.add_argument(
        "onefuzz_instance", help="the name of the onefuzz instance"
    )
    parent_parser.add_argument("subscription_id")

    parser = argparse.ArgumentParser(
        formatter_class=formatter,
        description=(
            "Create an application registration and/or "
            "generate a password for the pool agent"
        ),
    )
    parser.add_argument("-v", "--verbose", action="store_true")

    subparsers = parser.add_subparsers(title="commands", dest="command")
    subparsers.add_parser("update_pool_registration", parents=[parent_parser])
    role_assignment_parser = subparsers.add_parser(
        "assign_scaleset_role",
        parents=[parent_parser],
    )
    role_assignment_parser.add_argument(
        "scaleset_name",
        help="the name of the scaleset",
    )
    cli_registration_parser = subparsers.add_parser(
        "create_cli_registration", parents=[parent_parser]
    )
    cli_registration_parser.add_argument(
        "--registration_name", help="the name of the cli registration"
    )

    args = parser.parse_args()
    if args.verbose:
        level = logging.DEBUG
    else:
        level = logging.WARN

    logging.basicConfig(format="%(levelname)s:%(message)s", level=level)
    logging.getLogger("deploy").setLevel(logging.INFO)

    onefuzz_instance_name = args.onefuzz_instance
    if args.command == "update_pool_registration":
        update_pool_registration(onefuzz_instance_name, args.subscription_id)
    elif args.command == "create_cli_registration":
        registration_name = args.registration_name or ("%s_cli" % onefuzz_instance_name)
        create_and_display_registration(
            onefuzz_instance_name,
            registration_name,
            OnefuzzAppRole.CliClient,
            args.subscription_id,
            display_secret=True,
        )
    elif args.command == "assign_scaleset_role":
        assign_instance_app_role(
            onefuzz_instance_name,
            args.scaleset_name,
            args.subscription_id,
            OnefuzzAppRole.ManagedNode,
        )
    else:
        raise Exception("invalid arguments")


if __name__ == "__main__":
    main()<|MERGE_RESOLUTION|>--- conflicted
+++ resolved
@@ -10,18 +10,10 @@
 import urllib.parse
 from datetime import datetime, timedelta
 from enum import Enum
-<<<<<<< HEAD
-from typing import Any, Callable, Dict, List, NamedTuple, Optional, Tuple, TypeVar, cast
-from uuid import UUID, uuid4
-
-import requests
-from azure.cli.core.azclierror import AuthenticationError
-=======
 from typing import Any, Callable, Dict, List, NamedTuple, Optional, Tuple, TypeVar
 from uuid import UUID
 
 import requests
->>>>>>> 98cd7c9c
 from azure.common.credentials import get_cli_profile
 from functional import seq
 from msrest.serialization import TZ_UTC
@@ -47,17 +39,10 @@
     params: Optional[Dict] = None,
     body: Optional[Dict] = None,
     subscription: Optional[str] = None,
-<<<<<<< HEAD
-) -> Any:
-    profile = get_cli_profile()
-    (token_type, access_token, _), _, _ = profile.get_raw_token(
-        resource="https://graph.microsoft.com", subscription=subscription
-=======
 ) -> Dict:
     profile = get_cli_profile()
     (token_type, access_token, _), _, _ = profile.get_raw_token(
         resource=GRAPH_RESOURCE, subscription=subscription
->>>>>>> 98cd7c9c
     )
     url = urllib.parse.urljoin(f"{GRAPH_RESOURCE_ENDPOINT}/", resource)
     headers = {
@@ -87,13 +72,6 @@
         )
 
 
-<<<<<<< HEAD
-def get_tenant_id(subscription_id: Optional[str] = None) -> str:
-    result = query_microsoft_graph(
-        method="GET", resource="organization", subscription=subscription_id
-    )
-    return cast(str, result["value"][0]["id"])
-=======
 def query_microsoft_graph_list(
     method: str,
     resource: str,
@@ -126,8 +104,6 @@
         raise Exception(
             f"unable to retrive tenant_id for subscription {subscription_id}"
         )
->>>>>>> 98cd7c9c
-
 
 OperationResult = TypeVar("OperationResult")
 
@@ -276,11 +252,7 @@
         ),
     }
 
-<<<<<<< HEAD
-    registered_app: Dict = query_microsoft_graph(
-=======
     registered_app = query_microsoft_graph(
->>>>>>> 98cd7c9c
         method="POST",
         resource="applications",
         body=params,
@@ -383,11 +355,7 @@
 
     filter_str = " and ".join(filters)
 
-<<<<<<< HEAD
-    apps: Dict = query_microsoft_graph(
-=======
     apps = query_microsoft_graph(
->>>>>>> 98cd7c9c
         method="GET",
         resource="applications",
         params={
@@ -412,20 +380,12 @@
     permissions: List[str] = ["user_impersonation"],
     subscription_id: Optional[str] = None,
 ) -> None:
-<<<<<<< HEAD
-    try:
-        onefuzz_app = get_application(app_id=onefuzz_app_id)
-        if onefuzz_app is None:
-            logger.error("Application '%s' not found", onefuzz_app_id)
-            return
-=======
     onefuzz_app = get_application(
         app_id=onefuzz_app_id, subscription_id=subscription_id
     )
     if onefuzz_app is None:
         logger.error("Application '%s' not found", onefuzz_app_id)
         return
->>>>>>> 98cd7c9c
 
     scopes = seq(onefuzz_app["api"]["oauth2PermissionScopes"]).filter(
         lambda scope: scope["value"] in permissions
@@ -451,43 +411,6 @@
 
     onefuzz_app_id = onefuzz_app["id"]
 
-<<<<<<< HEAD
-        def add_preauthorized_app(app_list: List[Dict]) -> None:
-            try:
-                query_microsoft_graph(
-                    method="PATCH",
-                    resource="applications/%s" % onefuzz_app_id,
-                    body={"api": {"preAuthorizedApplications": app_list}},
-                )
-            except GraphQueryError as e:
-                m = re.search(
-                    "Property PreAuthorizedApplication references "
-                    "applications (.*) that cannot be found.",
-                    e.message,
-                )
-                if m:
-                    invalid_app_id = m.group(1)
-                    if invalid_app_id:
-                        for app in app_list:
-                            if app["appId"] == invalid_app_id:
-                                logger.warning(
-                                    f"removing invalid id {invalid_app_id} "
-                                    "for the next request"
-                                )
-                                app_list.remove(app)
-
-                raise e
-
-        retry(
-            add_preauthorized_app,
-            "authorize application",
-            data=preAuthorizedApplications.to_list(),
-        )
-
-    except AuthenticationError:
-        logger.warning("*** Browse to: %s", FIX_URL % onefuzz_app_id)
-        logger.warning("*** Then add the client application %s", registration_app_id)
-=======
     def add_preauthorized_app(app_list: List[Dict]) -> None:
         try:
             query_microsoft_graph(
@@ -520,7 +443,6 @@
         "authorize application",
         data=preAuthorizedApplications.to_list(),
     )
->>>>>>> 98cd7c9c
 
 
 def create_and_display_registration(
@@ -560,11 +482,7 @@
     role_names: List[str],
     subscription_id: str,
 ) -> None:
-<<<<<<< HEAD
-    application_registration = query_microsoft_graph(
-=======
     application_registrations = query_microsoft_graph_list(
->>>>>>> 98cd7c9c
         method="GET",
         resource="servicePrincipals",
         params={
@@ -572,16 +490,9 @@
         },
         subscription=subscription_id,
     )
-<<<<<<< HEAD
-    if len(application_registration["value"]) == 0:
-        raise Exception(f"appid '{application_id}' was not found:")
-    app = application_registration["value"][0]
-=======
     if len(application_registrations) == 0:
         raise Exception(f"appid '{application_id}' was not found:")
     app = application_registrations[0]
->>>>>>> 98cd7c9c
-
     roles = (
         seq(app["appRoles"]).filter(lambda role: role["value"] in role_names).to_list()
     )
@@ -596,20 +507,12 @@
         )
 
     expected_role_ids = [role["id"] for role in roles]
-<<<<<<< HEAD
-    assignments = query_microsoft_graph(
-=======
     assignments = query_microsoft_graph_list(
->>>>>>> 98cd7c9c
         method="GET",
         resource=f"servicePrincipals/{principal_id}/appRoleAssignments",
         subscription=subscription_id,
     )
-<<<<<<< HEAD
-    assigned_role_ids = [assignment["appRoleId"] for assignment in assignments["value"]]
-=======
     assigned_role_ids = [assignment["appRoleId"] for assignment in assignments]
->>>>>>> 98cd7c9c
     missing_assignments = [
         id for id in expected_role_ids if id not in assigned_role_ids
     ]
@@ -639,11 +542,7 @@
     their managed identity to the provided App Role
     """
 
-<<<<<<< HEAD
-    onefuzz_service_appId = query_microsoft_graph(
-=======
     onefuzz_service_appIds = query_microsoft_graph_list(
->>>>>>> 98cd7c9c
         method="GET",
         resource="applications",
         params={
@@ -652,48 +551,28 @@
         },
         subscription=subscription_id,
     )
-<<<<<<< HEAD
-    if len(onefuzz_service_appId["value"]) == 0:
-        raise Exception("onefuzz app registration not found")
-    appId = onefuzz_service_appId["value"][0]["appId"]
-    onefuzz_service_principals = query_microsoft_graph(
-=======
     if len(onefuzz_service_appIds) == 0:
         raise Exception("onefuzz app registration not found")
     appId = onefuzz_service_appIds[0]["appId"]
     onefuzz_service_principals = query_microsoft_graph_list(
->>>>>>> 98cd7c9c
         method="GET",
         resource="servicePrincipals",
         params={"$filter": "appId eq '%s'" % appId},
         subscription=subscription_id,
     )
 
-<<<<<<< HEAD
-    if len(onefuzz_service_principals["value"]) == 0:
-        raise Exception("onefuzz app service principal not found")
-    onefuzz_service_principal = onefuzz_service_principals["value"][0]
-    scaleset_service_principals = query_microsoft_graph(
-=======
     if len(onefuzz_service_principals) == 0:
         raise Exception("onefuzz app service principal not found")
     onefuzz_service_principal = onefuzz_service_principals[0]
     application_service_principals = query_microsoft_graph_list(
->>>>>>> 98cd7c9c
         method="GET",
         resource="servicePrincipals",
         params={"$filter": "displayName eq '%s'" % application_name},
         subscription=subscription_id,
     )
-<<<<<<< HEAD
-    if len(scaleset_service_principals["value"]) == 0:
-        raise Exception("scaleset service principal not found")
-    scaleset_service_principal = scaleset_service_principals["value"][0]
-=======
     if len(application_service_principals) == 0:
         raise Exception(f"application '{application_name}' service principal not found")
     application_service_principal = application_service_principals[0]
->>>>>>> 98cd7c9c
     managed_node_role = (
         seq(onefuzz_service_principal["appRoles"])
         .filter(lambda x: x["value"] == app_role.value)
@@ -705,41 +584,24 @@
             f"{app_role.value} role not found in the OneFuzz application "
             "registration. Please redeploy the instance"
         )
-<<<<<<< HEAD
-    assignments = query_microsoft_graph(
-        method="GET",
-        resource="servicePrincipals/%s/appRoleAssignments"
-        % scaleset_service_principal["id"],
-=======
     assignments = query_microsoft_graph_list(
         method="GET",
         resource="servicePrincipals/%s/appRoleAssignments"
         % application_service_principal["id"],
->>>>>>> 98cd7c9c
         subscription=subscription_id,
     )
 
     # check if the role is already assigned
-<<<<<<< HEAD
-    role_assigned = seq(assignments["value"]).find(
-=======
     role_assigned = seq(assignments).find(
->>>>>>> 98cd7c9c
         lambda assignment: assignment["appRoleId"] == managed_node_role["id"]
     )
     if not role_assigned:
         query_microsoft_graph(
             method="POST",
             resource="servicePrincipals/%s/appRoleAssignedTo"
-<<<<<<< HEAD
-            % scaleset_service_principal["id"],
-            body={
-                "principalId": scaleset_service_principal["id"],
-=======
             % application_service_principal["id"],
             body={
                 "principalId": application_service_principal["id"],
->>>>>>> 98cd7c9c
                 "resourceId": onefuzz_service_principal["id"],
                 "appRoleId": managed_node_role["id"],
             },
