--- conflicted
+++ resolved
@@ -306,19 +306,7 @@
         if self.multi_tenant_domain:
             return "https://%s/%s" % (self.multi_tenant_domain, self.application_name)
         else:
-<<<<<<< HEAD
             return "https://%s.azurewebsites.net" % self.application_name
-=======
-            return [
-                "https://%s.azurewebsites.net" % name
-        if self.multi_tenant_domain:
-            return "https://%s/%s" % (self.multi_tenant_domain, self.application_name)
-        else:
-            return "https://%s.azurewebsites.net" % self.application_name
-                    self.application_name,
-                ]
-            ]
->>>>>>> eb12486e
 
     def get_identifier_urls(self) -> List[str]:
         # This is used to identify the application registration via the
@@ -327,19 +315,9 @@
         # from the default value proposed by azure when creating an application
         # registration api://{guid}/...
         if self.multi_tenant_domain:
-            return [
-                "api://%s/%s" % (self.multi_tenant_domain, name)
-                for name in [
-                    self.application_name,
-                ]
-            ]
+            return "https://%s/%s" % (self.multi_tenant_domain, self.application_name)
         else:
-            return [
-                "api://%s.azurewebsites.net" % name
-                for name in [
-                    self.application_name,
-                ]
-            ]
+            return "https://%s.azurewebsites.net" % self.application_name
 
     def get_signin_audience(self) -> str:
         # https://docs.microsoft.com/en-us/azure/active-directory/develop/supported-accounts-validation
