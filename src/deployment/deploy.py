--- conflicted
+++ resolved
@@ -485,15 +485,6 @@
         self.results["client_id"] = app["appId"]
         self.results["client_secret"] = password
 
-<<<<<<< HEAD
-        # Log `client_secret` for consumption by CI.
-        if self.log_service_principal:
-            logger.info("client_id: %s client_secret: %s", app["appId"], password)
-        else:
-            logger.debug("client_id: %s client_secret: %s", app["appId"], password)
-
-=======
->>>>>>> 46231dcb
     def deploy_template(self) -> None:
         logger.info("deploying arm template: %s", self.arm_template)
 
