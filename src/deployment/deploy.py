#!/usr/bin/env python
#
# Copyright (c) Microsoft Corporation.
# Licensed under the MIT License.

import argparse
import json
import logging
import os
import platform
import shutil
import subprocess
import sys
import tempfile
import time
import uuid
import zipfile
from datetime import datetime, timedelta
from typing import Dict, List, Optional, Tuple, Union, cast
from uuid import UUID

from azure.common.client_factory import get_client_from_cli_profile
from azure.common.credentials import get_cli_profile
from azure.cosmosdb.table.tableservice import TableService
from azure.mgmt.applicationinsights import ApplicationInsightsManagementClient
from azure.mgmt.applicationinsights.models import (
    ApplicationInsightsComponentExportRequest,
)
from azure.mgmt.eventgrid import EventGridManagementClient
from azure.mgmt.eventgrid.models import (
    EventSubscription,
    EventSubscriptionFilter,
    RetryPolicy,
    StorageQueueEventSubscriptionDestination,
)
from azure.mgmt.resource import ResourceManagementClient, SubscriptionClient
from azure.mgmt.resource.resources.models import (
    Deployment,
    DeploymentMode,
    DeploymentProperties,
)
from azure.mgmt.storage import StorageManagementClient
from azure.storage.blob import (
    BlobServiceClient,
    ContainerSasPermissions,
    generate_container_sas,
)
from msrest.serialization import TZ_UTC

from data_migration import migrate
from registration import (
    GraphQueryError,
    OnefuzzAppRole,
    add_application_password,
    assign_app_role,
    assign_instance_app_role,
    authorize_application,
    get_application,
    get_tenant_id,
    query_microsoft_graph,
    register_application,
    set_app_audience,
    update_pool_registration,
)
from set_admins import update_admins, update_allowed_aad_tenants

# Found by manually assigning the User.Read permission to application
# registration in the admin portal. The values are in the manifest under
# the section "requiredResourceAccess"
USER_READ_PERMISSION = "e1fe6dd8-ba31-4d61-89e7-88639da4683d"
MICROSOFT_GRAPH_APP_ID = "00000003-0000-0000-c000-000000000000"

ONEFUZZ_CLI_APP = "72f1562a-8c0c-41ea-beb9-fa2b71c80134"
ONEFUZZ_CLI_AUTHORITY = (
    "https://login.microsoftonline.com/72f988bf-86f1-41af-91ab-2d7cd011db47"
)
COMMON_AUTHORITY = "https://login.microsoftonline.com/common"
TELEMETRY_NOTICE = (
    "Telemetry collection on stats and OneFuzz failures are sent to Microsoft. "
    "To disable, delete the ONEFUZZ_TELEMETRY application setting in the "
    "Azure Functions instance"
)
AZCOPY_MISSING_ERROR = (
    "azcopy is not installed and unable to use the built-in version. "
    "Installation instructions are available at https://aka.ms/azcopy"
)
FUNC_TOOLS_ERROR = (
    "azure-functions-core-tools is not installed, "
    "install v3 using instructions: "
    "https://github.com/Azure/azure-functions-core-tools#installing"
)

logger = logging.getLogger("deploy")


def gen_guid() -> str:
    return str(uuid.uuid4())


class Client:
    def __init__(
        self,
        *,
        resource_group: str,
        location: str,
        application_name: str,
        owner: str,
        client_id: Optional[str],
        client_secret: Optional[str],
        app_zip: str,
        tools: str,
        instance_specific: str,
        third_party: str,
        arm_template: str,
        workbook_data: str,
        create_registration: bool,
        migrations: List[str],
        export_appinsights: bool,
        multi_tenant_domain: str,
        upgrade: bool,
        subscription_id: Optional[str],
        admins: List[UUID],
        allowed_aad_tenants: List[UUID],
    ):
        self.subscription_id = subscription_id
        self.resource_group = resource_group
        self.arm_template = arm_template
        self.location = location
        self.application_name = application_name
        self.owner = owner
        self.app_zip = app_zip
        self.tools = tools
        self.instance_specific = instance_specific
        self.third_party = third_party
        self.create_registration = create_registration
        self.multi_tenant_domain = multi_tenant_domain
        self.upgrade = upgrade
        self.results: Dict = {
            "client_id": client_id,
            "client_secret": client_secret,
        }
        if self.multi_tenant_domain:
            authority = COMMON_AUTHORITY
        else:
            authority = ONEFUZZ_CLI_AUTHORITY
        self.cli_config: Dict[str, Union[str, UUID]] = {
            "client_id": ONEFUZZ_CLI_APP,
            "authority": authority,
        }
        self.migrations = migrations
        self.export_appinsights = export_appinsights
        self.admins = admins
        self.allowed_aad_tenants = allowed_aad_tenants

        machine = platform.machine()
        system = platform.system()

        if system == "Linux" and machine == "x86_64":
            self.azcopy = os.path.join(self.tools, "linux", "azcopy")
            subprocess.check_output(["chmod", "+x", self.azcopy])
        elif system == "Windows" and machine == "AMD64":
            self.azcopy = os.path.join(self.tools, "win64", "azcopy.exe")
        else:
            azcopy = shutil.which("azcopy")
            if not azcopy:
                raise Exception(AZCOPY_MISSING_ERROR)
            else:
                logger.warn("unable to use built-in azcopy, using system install")
                self.azcopy = azcopy

        with open(workbook_data) as f:
            self.workbook_data = json.load(f)

    def get_subscription_id(self) -> str:
        if self.subscription_id:
            return self.subscription_id
        profile = get_cli_profile()
        self.subscription_id = cast(str, profile.get_subscription_id())
        return self.subscription_id

    def get_location_display_name(self) -> str:
        location_client = get_client_from_cli_profile(
            SubscriptionClient, subscription_id=self.get_subscription_id()
        )
        locations = location_client.subscriptions.list_locations(
            self.get_subscription_id()
        )
        for location in locations:
            if location.name == self.location:
                return cast(str, location.display_name)

        raise Exception("unknown location: %s", self.location)

    def check_region(self) -> None:
        # At the moment, this only checks are the specified providers available
        # in the selected region

        location = self.get_location_display_name()

        with open(self.arm_template, "r") as handle:
            arm = json.load(handle)

        client = get_client_from_cli_profile(
            ResourceManagementClient, subscription_id=self.get_subscription_id()
        )
        providers = {x.namespace: x for x in client.providers.list()}

        unsupported = []

        for resource in arm["resources"]:
            namespace, name = resource["type"].split("/", 1)

            # resource types are in the form of a/b/c....
            # only the top two are listed as resource types within providers
            name = "/".join(name.split("/")[:2])

            if namespace not in providers:
                unsupported.append("Unsupported provider: %s" % namespace)
                continue

            provider = providers[namespace]
            resource_types = {x.resource_type: x for x in provider.resource_types}
            if name not in resource_types:
                unsupported.append(
                    "Unsupported resource type: %s/%s" % (namespace, name)
                )
                continue

            resource_type = resource_types[name]
            if (
                location not in resource_type.locations
                and len(resource_type.locations) > 0
            ):
                unsupported.append(
                    "%s/%s is unsupported in %s" % (namespace, name, self.location)
                )

        if unsupported:
            print("The following resources required by onefuzz are not supported:")
            print("\n".join(["* " + x for x in unsupported]))
            sys.exit(1)

    def create_password(self, object_id: UUID) -> Tuple[str, str]:
        return add_application_password(
            "cli_password", object_id, self.get_subscription_id()
        )

    def get_instance_url(self) -> str:
        ## The url to access the instance
        ## This also represents the legacy identifier_uris of the application registration
        if self.multi_tenant_domain:
            return "https://%s/%s" % (
                self.multi_tenant_domain,
                self.application_name,
            )
        else:
            return "https://%s.azurewebsites.net" % self.application_name

    def get_identifier_url(self) -> str:
        ## The used to identify the application registration via the identifier_uris field
        ## Depending on the environment this value needs to be from an approved domain
        ## The format of this value is derived from the default value proposed by azure when creating
        ## an application registration api://{guid}/...
        if self.multi_tenant_domain:
            return "api://%s/%s" % (
                self.multi_tenant_domain,
                self.application_name,
            )
        else:
            return "api://%s.azurewebsites.net" % self.application_name

    def setup_rbac(self) -> None:
        """
        Setup the client application for the OneFuzz instance.
        By default, Service Principals do not have access to create
        client applications in AAD.
        """
        if self.results["client_id"] and self.results["client_secret"]:
            logger.info("using existing client application")
            return

        app = get_application(
            display_name=self.application_name,
            subscription_id=self.get_subscription_id(),
        )

        app_roles = [
            {
                "allowedMemberTypes": ["Application"],
                "description": "Allows access from the CLI.",
                "displayName": OnefuzzAppRole.CliClient.value,
                "id": str(uuid.uuid4()),
                "isEnabled": True,
                "value": OnefuzzAppRole.CliClient.value,
            },
            {
                "allowedMemberTypes": ["Application"],
                "description": "Allow access from a lab machine.",
                "displayName": OnefuzzAppRole.ManagedNode.value,
                "id": str(uuid.uuid4()),
                "isEnabled": True,
                "value": OnefuzzAppRole.ManagedNode.value,
            },
        ]

        # app: Optional[Application] = None

        if not app:
            logger.info("creating Application registration")

<<<<<<< HEAD
            if self.multi_tenant_domain:
                url = "https://%s/%s" % (
                    self.multi_tenant_domain,
                    self.application_name,
                )
                signInAudience = "AzureADMultipleOrgs"
            else:
                url = "https://%s.azurewebsites.net" % self.application_name
                signInAudience = "AzureADMyOrg"

            params = {
                "displayName": self.application_name,
                "identifierUris": [url],
                "signInAudience": signInAudience,
                "appRoles": app_roles,
                "api": {
                    "oauth2PermissionScopes": [
                        {
                            "adminConsentDescription": f"Allow the application to access {self.application_name} on behalf of the signed-in user.",
                            "adminConsentDisplayName": f"Access {self.application_name}",
                            "id": str(uuid.uuid4()),
                            "isEnabled": True,
                            "type": "User",
                            "userConsentDescription": f"Allow the application to access {self.application_name} on your behalf.",
                            "userConsentDisplayName": f"Access {self.application_name}",
                            "value": "user_impersonation",
                        }
                    ]
                },
                "web": {
                    "implicitGrantSettings": {
                        "enableAccessTokenIssuance": False,
                        "enableIdTokenIssuance": True,
                    },
                    "redirectUris": [f"{url}/.auth/login/aad/callback"],
                },
                "requiredResourceAccess": [
                    {
                        "resourceAccess": [
                            {"id": USER_READ_PERMISSION, "type": "Scope"}
=======
            params = ApplicationCreateParameters(
                display_name=self.application_name,
                identifier_uris=[self.get_identifier_url()],
                reply_urls=[self.get_instance_url() + "/.auth/login/aad/callback"],
                optional_claims=OptionalClaims(id_token=[], access_token=[]),
                required_resource_access=[
                    RequiredResourceAccess(
                        resource_access=[
                            ResourceAccess(id=USER_READ_PERMISSION, type="Scope")
>>>>>>> 09bdad49
                        ],
                        "resourceAppId": MICROSOFT_GRAPH_APP_ID,
                    }
                ],
            }

            app = query_microsoft_graph(
                method="POST",
                resource="applications",
                body=params,
                subscription=self.get_subscription_id(),
            )

            logger.info("creating service principal")

            service_principal_params = {
                "accountEnabled": True,
                "appRoleAssignmentRequired": False,
                "servicePrincipalType": "Application",
                "appId": app["appId"],
            }

            def try_sp_create() -> None:
                error: Optional[Exception] = None
                for _ in range(10):
                    try:
                        query_microsoft_graph(
                            method="POST",
                            resource="servicePrincipals",
                            body=service_principal_params,
                            subscription=self.get_subscription_id(),
                        )
                        return
                    except GraphQueryError as err:
                        # work around timing issue when creating service principal
                        # https://github.com/Azure/azure-cli/issues/14767
                        if (
                            "service principal being created must in the local tenant"
                            not in str(err)
                        ):
                            raise err
                    logger.warning(
                        "creating service principal failed with an error that occurs "
                        "due to AAD race conditions"
                    )
                    time.sleep(60)
                if error is None:
                    raise Exception("service principal creation failed")
                else:
                    raise error

            try_sp_create()

        else:
<<<<<<< HEAD

            existing_role_values = [app_role["value"] for app_role in app["appRoles"]]
=======
            app = existing[0]
            api_id = self.get_identifier_url()
            if api_id not in app.identifier_uris:
                identifier_uris = app.identifier_uris
                identifier_uris.append(api_id)
                client.applications.patch(
                    app.object_id,
                    ApplicationUpdateParameters(identifier_uris=identifier_uris),
                )

            existing_role_values = [app_role.value for app_role in app.app_roles]
>>>>>>> 09bdad49
            has_missing_roles = any(
                [role["value"] not in existing_role_values for role in app_roles]
            )

            if has_missing_roles:
                # disabling the existing app role first to allow the update
                # this is a requirement to update the application roles
                for role in app["appRoles"]:
                    role["isEnabled"] = False

                query_microsoft_graph(
                    method="PATCH",
                    resource=f"applications/{app['id']}",
                    body={"appRoles": app["AppRoles"]},
                    subscription=self.get_subscription_id(),
                )

                # overriding the list of app roles
                query_microsoft_graph(
                    method="PATCH",
                    resource=f"applications/{app['id']}",
                    body={"appRoles": app_roles},
                    subscription=self.get_subscription_id(),
                )

<<<<<<< HEAD
        if self.multi_tenant_domain and app["signInAudience"] == "AzureADMyOrg":
            url = "https://%s/%s" % (
                self.multi_tenant_domain,
                self.application_name,
            )
            query_microsoft_graph(
                method="PATCH",
                resource=f"applications/{app['id']}",
                body={"identifierUris": [url]},
                subscription=self.get_subscription_id(),
            )

            set_app_audience(
                app["id"],
                "AzureADMultipleOrgs",
                subscription_id=self.get_subscription_id(),
            )
=======
        if self.multi_tenant_domain and app.sign_in_audience == "AzureADMyOrg":
            set_app_audience(app.object_id, "AzureADMultipleOrgs")
>>>>>>> 09bdad49
        elif (
            not self.multi_tenant_domain
            and app["signInAudience"] == "AzureADMultipleOrgs"
        ):
<<<<<<< HEAD
            set_app_audience(
                app["id"],
                "AzureADMyOrg",
                subscription_id=self.get_subscription_id(),
            )
            url = "https://%s.azurewebsites.net" % self.application_name
            query_microsoft_graph(
                method="PATCH",
                resource=f"applications/{app['id']}",
                body={"identifierUris": [url]},
                subscription=self.get_subscription_id(),
            )
=======
            set_app_audience(app.object_id, "AzureADMyOrg")
>>>>>>> 09bdad49
        else:
            logger.debug("No change to App Registration signInAudence setting")

        (password_id, password) = self.create_password(app["id"])

        cli_app = get_application(
            app_id=uuid.UUID(ONEFUZZ_CLI_APP),
            subscription_id=self.get_subscription_id(),
        )

        if not cli_app:
            logger.info(
                "Could not find the default CLI application under the current "
                "subscription, creating a new one"
            )
            app_info = register_application(
                "onefuzz-cli",
                self.application_name,
                OnefuzzAppRole.CliClient,
                self.get_subscription_id(),
            )
            if self.multi_tenant_domain:
                authority = COMMON_AUTHORITY
            else:
                authority = app_info.authority
            self.cli_config = {
                "client_id": app_info.client_id,
                "authority": authority,
            }

        else:
            onefuzz_cli_app = cli_app
            authorize_application(uuid.UUID(onefuzz_cli_app["appId"]), app["appId"])
            if self.multi_tenant_domain:
                authority = COMMON_AUTHORITY
            else:

                tenant_id = get_tenant_id(self.get_subscription_id())
                authority = "https://login.microsoftonline.com/%s" % tenant_id
            self.cli_config = {
                "client_id": onefuzz_cli_app["appId"],
                "authority": authority,
            }

        self.results["client_id"] = app["appId"]
        self.results["client_secret"] = password

    def deploy_template(self) -> None:
        logger.info("deploying arm template: %s", self.arm_template)

        with open(self.arm_template, "r") as template_handle:
            template = json.load(template_handle)

        client = get_client_from_cli_profile(
            ResourceManagementClient, subscription_id=self.get_subscription_id()
        )
        client.resource_groups.create_or_update(
            self.resource_group, {"location": self.location}
        )

        expiry = (datetime.now(TZ_UTC) + timedelta(days=365)).strftime(
            "%Y-%m-%dT%H:%M:%SZ"
        )

        app_func_audiences = [
            self.get_identifier_url(),
            self.get_instance_url(),
        ]
        if self.multi_tenant_domain:
            # clear the value in the Issuer Url field:
            # https://docs.microsoft.com/en-us/sharepoint/dev/spfx/use-aadhttpclient-enterpriseapi-multitenant
            app_func_issuer = ""
            multi_tenant_domain = {"value": self.multi_tenant_domain}
        else:
            tenant_oid = str(self.cli_config["authority"]).split("/")[-1]
            app_func_issuer = "https://sts.windows.net/%s/" % tenant_oid
            multi_tenant_domain = {"value": ""}

        params = {
            "app_func_audiences": {"value": app_func_audiences},
            "name": {"value": self.application_name},
            "owner": {"value": self.owner},
            "clientId": {"value": self.results["client_id"]},
            "clientSecret": {"value": self.results["client_secret"]},
            "app_func_issuer": {"value": app_func_issuer},
            "signedExpiry": {"value": expiry},
            "multi_tenant_domain": multi_tenant_domain,
            "workbookData": {"value": self.workbook_data},
        }
        deployment = Deployment(
            properties=DeploymentProperties(
                mode=DeploymentMode.incremental, template=template, parameters=params
            )
        )
        count = 0
        tries = 10
        error: Optional[Exception] = None
        while count < tries:
            count += 1

            try:
                result = client.deployments.begin_create_or_update(
                    self.resource_group, gen_guid(), deployment
                ).result()
                if result.properties.provisioning_state != "Succeeded":
                    logger.error(
                        "error deploying: %s",
                        json.dumps(result.as_dict(), indent=4, sort_keys=True),
                    )
                    sys.exit(1)
                self.results["deploy"] = result.properties.outputs
                return
            except Exception as err:
                error = err
                as_repr = repr(err)
                # Modeled after Azure-CLI.  See:
                # https://github.com/Azure/azure-cli/blob/
                #   3a2f6009cff788fde3b0170823c9129f187b2812/src/azure-cli-core/
                #   azure/cli/core/commands/arm.py#L1086
                if (
                    "PrincipalNotFound" in as_repr
                    and "does not exist in the directory" in as_repr
                ):
                    logger.info("application principal not available in AAD yet")
        if error:
            raise error
        else:
            raise Exception("unknown error deploying")

    def assign_scaleset_identity_role(self) -> None:
        if self.upgrade:
            logger.info("Upgrading: skipping assignment of the managed identity role")
            return
        logger.info("assigning the user managed identity role")
        assign_instance_app_role(
            self.application_name,
            self.results["deploy"]["scaleset-identity"]["value"],
            self.get_subscription_id(),
            OnefuzzAppRole.ManagedNode,
        )

    def assign_app_permissions(self) -> None:
        if self.upgrade:
            logger.info("Upgrading: skipping assignment of msgraph permissions")
            return
        logger.info("assigning msgraph permissions")

        assign_app_role(
            principal_id=self.results["deploy"]["webapp-identity"]["value"],
            application_id=MICROSOFT_GRAPH_APP_ID,
            role_names=["GroupMember.Read.All", "User.Read.All"],
            subscription_id=self.get_subscription_id(),
        )

    def apply_migrations(self) -> None:
        name = self.results["deploy"]["func-name"]["value"]
        key = self.results["deploy"]["func-key"]["value"]
        table_service = TableService(account_name=name, account_key=key)
        migrate(table_service, self.migrations)

    def set_instance_config(self) -> None:
        name = self.results["deploy"]["func-name"]["value"]
        key = self.results["deploy"]["func-key"]["value"]
        tenant = UUID(self.results["deploy"]["tenant_id"]["value"])
        table_service = TableService(account_name=name, account_key=key)

        if self.admins:
            update_admins(table_service, self.application_name, self.admins)

        tenants = self.allowed_aad_tenants
        if tenant not in tenants:
            tenants.append(tenant)
        update_allowed_aad_tenants(table_service, self.application_name, tenants)

    def create_eventgrid(self) -> None:
        logger.info("creating eventgrid subscription")
        src_resource_id = self.results["deploy"]["fuzz-storage"]["value"]
        dst_resource_id = self.results["deploy"]["func-storage"]["value"]
        client = get_client_from_cli_profile(
            StorageManagementClient, subscription_id=self.get_subscription_id()
        )
        event_subscription_info = EventSubscription(
            destination=StorageQueueEventSubscriptionDestination(
                resource_id=dst_resource_id, queue_name="file-changes"
            ),
            filter=EventSubscriptionFilter(
                included_event_types=[
                    "Microsoft.Storage.BlobCreated",
                    "Microsoft.Storage.BlobDeleted",
                ]
            ),
            retry_policy=RetryPolicy(
                max_delivery_attempts=30,
                event_time_to_live_in_minutes=1440,
            ),
        )

        client = get_client_from_cli_profile(
            EventGridManagementClient, subscription_id=self.get_subscription_id()
        )
        result = client.event_subscriptions.begin_create_or_update(
            src_resource_id, "onefuzz1", event_subscription_info
        ).result()
        if result.provisioning_state != "Succeeded":
            raise Exception(
                "eventgrid subscription failed: %s"
                % json.dumps(result.as_dict(), indent=4, sort_keys=True),
            )

    def add_instance_id(self) -> None:
        logger.info("setting instance_id log export")

        container_name = "base-config"
        blob_name = "instance_id"
        account_name = self.results["deploy"]["func-name"]["value"]
        key = self.results["deploy"]["func-key"]["value"]
        account_url = "https://%s.blob.core.windows.net" % account_name
        client = BlobServiceClient(account_url, credential=key)
        if container_name not in [x["name"] for x in client.list_containers()]:
            client.create_container(container_name)

        blob_client = client.get_blob_client(container_name, blob_name)
        if blob_client.exists():
            logger.debug("instance_id already exists")
            instance_id = uuid.UUID(blob_client.download_blob().readall().decode())
        else:
            logger.debug("creating new instance_id")
            instance_id = uuid.uuid4()
            blob_client.upload_blob(str(instance_id))

        logger.info("instance_id: %s", instance_id)

    def add_log_export(self) -> None:
        if not self.export_appinsights:
            logger.info("not exporting appinsights")
            return

        container_name = "app-insights"

        logger.info("adding appinsight log export")
        account_name = self.results["deploy"]["func-name"]["value"]
        key = self.results["deploy"]["func-key"]["value"]
        account_url = "https://%s.blob.core.windows.net" % account_name
        client = BlobServiceClient(account_url, credential=key)
        if container_name not in [x["name"] for x in client.list_containers()]:
            client.create_container(container_name)

        expiry = datetime.utcnow() + timedelta(days=2 * 365)

        # NOTE: as this is a long-lived SAS url, it should not be logged and only
        # used in the the later-on export_configurations.create() call
        sas = generate_container_sas(
            account_name,
            container_name,
            account_key=key,
            permission=ContainerSasPermissions(write=True),
            expiry=expiry,
        )
        url = "%s/%s?%s" % (account_url, container_name, sas)

        record_types = (
            "Requests, Event, Exceptions, Metrics, PageViews, "
            "PageViewPerformance, Rdd, PerformanceCounters, Availability"
        )

        req = ApplicationInsightsComponentExportRequest(
            record_types=record_types,
            destination_type="Blob",
            is_enabled="true",
            destination_address=url,
        )

        app_insight_client = get_client_from_cli_profile(
            ApplicationInsightsManagementClient,
            subscription_id=self.get_subscription_id(),
        )

        to_delete = []
        for entry in app_insight_client.export_configurations.list(
            self.resource_group, self.application_name
        ):
            if (
                entry.storage_name == account_name
                and entry.container_name == container_name
            ):
                to_delete.append(entry.export_id)

        for export_id in to_delete:
            logger.info("replacing existing export: %s", export_id)
            app_insight_client.export_configurations.delete(
                self.resource_group, self.application_name, export_id
            )

        app_insight_client.export_configurations.create(
            self.resource_group, self.application_name, req
        )

    def upload_tools(self) -> None:
        logger.info("uploading tools from %s", self.tools)
        account_name = self.results["deploy"]["func-name"]["value"]
        key = self.results["deploy"]["func-key"]["value"]
        account_url = "https://%s.blob.core.windows.net" % account_name
        client = BlobServiceClient(account_url, credential=key)
        if "tools" not in [x["name"] for x in client.list_containers()]:
            client.create_container("tools")

        expiry = datetime.utcnow() + timedelta(minutes=30)

        sas = generate_container_sas(
            account_name,
            "tools",
            account_key=key,
            permission=ContainerSasPermissions(
                read=True, write=True, delete=True, list=True
            ),
            expiry=expiry,
        )
        url = "%s/%s?%s" % (account_url, "tools", sas)

        subprocess.check_output(
            [
                self.azcopy,
                "copy",
                os.path.join(self.tools, "*"),
                url,
                "--overwrite=true",
                "--recursive=true",
            ]
        )

        subprocess.check_output(
            [self.azcopy, "sync", self.tools, url, "--delete-destination", "true"]
        )

    def upload_instance_setup(self) -> None:
        logger.info("uploading instance-specific-setup from %s", self.instance_specific)
        account_name = self.results["deploy"]["func-name"]["value"]
        key = self.results["deploy"]["func-key"]["value"]
        account_url = "https://%s.blob.core.windows.net" % account_name
        client = BlobServiceClient(account_url, credential=key)
        if "instance-specific-setup" not in [
            x["name"] for x in client.list_containers()
        ]:
            client.create_container("instance-specific-setup")

        expiry = datetime.utcnow() + timedelta(minutes=30)

        sas = generate_container_sas(
            account_name,
            "instance-specific-setup",
            account_key=key,
            permission=ContainerSasPermissions(
                read=True, write=True, delete=True, list=True
            ),
            expiry=expiry,
        )
        url = "%s/%s?%s" % (account_url, "instance-specific-setup", sas)

        subprocess.check_output(
            [
                self.azcopy,
                "copy",
                os.path.join(self.instance_specific, "*"),
                url,
                "--overwrite=true",
                "--recursive=true",
            ]
        )

        subprocess.check_output(
            [
                self.azcopy,
                "sync",
                self.instance_specific,
                url,
                "--delete-destination",
                "true",
            ]
        )

    def upload_third_party(self) -> None:
        logger.info("uploading third-party tools from %s", self.third_party)
        account_name = self.results["deploy"]["fuzz-name"]["value"]
        key = self.results["deploy"]["fuzz-key"]["value"]
        account_url = "https://%s.blob.core.windows.net" % account_name

        client = BlobServiceClient(account_url, credential=key)
        containers = [x["name"] for x in client.list_containers()]

        for name in os.listdir(self.third_party):
            path = os.path.join(self.third_party, name)
            if not os.path.isdir(path):
                continue
            if name not in containers:
                client.create_container(name)

            expiry = datetime.utcnow() + timedelta(minutes=30)
            sas = generate_container_sas(
                account_name,
                name,
                account_key=key,
                permission=ContainerSasPermissions(
                    read=True, write=True, delete=True, list=True
                ),
                expiry=expiry,
            )
            url = "%s/%s?%s" % (account_url, name, sas)

            subprocess.check_output(
                [
                    self.azcopy,
                    "copy",
                    os.path.join(path, "*"),
                    url,
                    "--overwrite=true",
                    "--recursive=true",
                ]
            )

            subprocess.check_output(
                [self.azcopy, "sync", path, url, "--delete-destination", "true"]
            )

    def deploy_app(self) -> None:
        logger.info("deploying function app %s", self.app_zip)
        with tempfile.TemporaryDirectory() as tmpdirname:
            with zipfile.ZipFile(self.app_zip, "r") as zip_ref:
                func = shutil.which("func")
                assert func is not None

                zip_ref.extractall(tmpdirname)
                error: Optional[subprocess.CalledProcessError] = None
                max_tries = 5
                for i in range(max_tries):
                    try:
                        subprocess.check_output(
                            [
                                func,
                                "azure",
                                "functionapp",
                                "publish",
                                self.application_name,
                                "--python",
                                "--no-build",
                            ],
                            env=dict(os.environ, CLI_DEBUG="1"),
                            cwd=tmpdirname,
                        )
                        return
                    except subprocess.CalledProcessError as err:
                        error = err
                        if i + 1 < max_tries:
                            logger.debug("func failure error: %s", err)
                            logger.warning(
                                "function failed to deploy, waiting 60 "
                                "seconds and trying again"
                            )
                            time.sleep(60)
                if error is not None:
                    raise error

    def update_registration(self) -> None:
        if not self.create_registration:
            return
        update_pool_registration(self.application_name, self.get_subscription_id())

    def done(self) -> None:
        logger.info(TELEMETRY_NOTICE)

        cmd: List[str] = [
            "onefuzz",
            "config",
            "--endpoint",
            f"https://{self.application_name}.azurewebsites.net",
            "--authority",
            str(self.cli_config["authority"]),
            "--client_id",
            str(self.cli_config["client_id"]),
        ]

        if "client_secret" in self.cli_config:
            cmd += ["--client_secret", "YOUR_CLIENT_SECRET_HERE"]

        if self.multi_tenant_domain:
            cmd += ["--tenant_domain", str(self.multi_tenant_domain)]

        as_str = " ".join(cmd)

        logger.info(f"Update your CLI config via: {as_str}")


def arg_dir(arg: str) -> str:
    if not os.path.isdir(arg):
        raise argparse.ArgumentTypeError("not a directory: %s" % arg)
    return arg


def arg_file(arg: str) -> str:
    if not os.path.isfile(arg):
        raise argparse.ArgumentTypeError("not a file: %s" % arg)
    return arg


def main() -> None:
    rbac_only_states = [
        ("check_region", Client.check_region),
        ("rbac", Client.setup_rbac),
        ("arm", Client.deploy_template),
        ("assign_scaleset_identity_role", Client.assign_scaleset_identity_role),
    ]

    full_deployment_states = rbac_only_states + [
        ("apply_migrations", Client.apply_migrations),
        ("set_instance_config", Client.set_instance_config),
        ("eventgrid", Client.create_eventgrid),
        ("tools", Client.upload_tools),
        ("add_instance_id", Client.add_instance_id),
        ("instance-specific-setup", Client.upload_instance_setup),
        ("third-party", Client.upload_third_party),
        ("api", Client.deploy_app),
        ("export_appinsights", Client.add_log_export),
        ("update_registration", Client.update_registration),
    ]

    formatter = argparse.ArgumentDefaultsHelpFormatter
    parser = argparse.ArgumentParser(formatter_class=formatter)
    parser.add_argument("location")
    parser.add_argument("resource_group")
    parser.add_argument("application_name")
    parser.add_argument("owner")
    parser.add_argument(
        "--arm-template",
        type=arg_file,
        default="azuredeploy.json",
        help="(default: %(default)s)",
    )
    parser.add_argument(
        "--workbook-data",
        type=arg_file,
        default="workbook-data.json",
        help="(default: %(default)s)",
    )
    parser.add_argument(
        "--app-zip",
        type=arg_file,
        default="api-service.zip",
        help="(default: %(default)s)",
    )
    parser.add_argument(
        "--tools", type=arg_dir, default="tools", help="(default: %(default)s)"
    )
    parser.add_argument(
        "--instance_specific",
        type=arg_dir,
        default="instance-specific-setup",
        help="(default: %(default)s)",
    )
    parser.add_argument(
        "--third-party",
        type=arg_dir,
        default="third-party",
        help="(default: %(default)s)",
    )
    parser.add_argument("--client_id")
    parser.add_argument("--client_secret")
    parser.add_argument(
        "--start_at",
        default=full_deployment_states[0][0],
        choices=[x[0] for x in full_deployment_states],
        help=(
            "Debug deployments by starting at a specific state.  "
            "NOT FOR PRODUCTION USE.  (default: %(default)s)"
        ),
    )
    parser.add_argument("-v", "--verbose", action="store_true")
    parser.add_argument(
        "--create_pool_registration",
        action="store_true",
        help="Create an application registration and/or generate a "
        "password for the pool agent",
    )
    parser.add_argument(
        "--upgrade",
        action="store_true",
        help="Indicates that the instance is being upgraded",
    )
    parser.add_argument(
        "--apply_migrations",
        type=str,
        nargs="+",
        default=[],
        help="list of migration to apply to the azure table",
    )
    parser.add_argument(
        "--export_appinsights",
        action="store_true",
        help="enable appinsight log export",
    )
    parser.add_argument(
        "--multi_tenant_domain",
        type=str,
        default=None,
        help="enable multi-tenant authentication with this tenant domain",
    )
    parser.add_argument(
        "--subscription_id",
        type=str,
    )
    parser.add_argument(
        "--rbac_only",
        action="store_true",
        help="execute only the steps required to create the rbac resources",
    )
    parser.add_argument(
        "--set_admins",
        type=UUID,
        nargs="*",
        help="set the list of administrators (by OID in AAD)",
    )
    parser.add_argument(
        "--allowed_aad_tenants",
        type=UUID,
        nargs="*",
        help="Set additional AAD tenants beyond the tenant the app is deployed in",
    )

    args = parser.parse_args()

    if shutil.which("func") is None:
        logger.error(FUNC_TOOLS_ERROR)
        sys.exit(1)

    client = Client(
        resource_group=args.resource_group,
        location=args.location,
        application_name=args.application_name,
        owner=args.owner,
        client_id=args.client_id,
        client_secret=args.client_secret,
        app_zip=args.app_zip,
        tools=args.tools,
        instance_specific=args.instance_specific,
        third_party=args.third_party,
        arm_template=args.arm_template,
        workbook_data=args.workbook_data,
        create_registration=args.create_pool_registration,
        migrations=args.apply_migrations,
        export_appinsights=args.export_appinsights,
        multi_tenant_domain=args.multi_tenant_domain,
        upgrade=args.upgrade,
        subscription_id=args.subscription_id,
        admins=args.set_admins,
        allowed_aad_tenants=args.allowed_aad_tenants or [],
    )
    if args.verbose:
        level = logging.DEBUG
    else:
        level = logging.WARN

    logging.basicConfig(level=level)

    logging.getLogger("deploy").setLevel(logging.INFO)

    if args.rbac_only:
        logger.warning(
            "'rbac_only' specified. The deployment will execute "
            "only the steps required to create the rbac resources"
        )
        states = rbac_only_states
    else:
        states = full_deployment_states

    if args.start_at != states[0][0]:
        logger.warning(
            "*** Starting at a non-standard deployment state.  "
            "This may result in a broken deployment.  ***"
        )

    started = False
    for state in states:
        if args.start_at == state[0]:
            started = True
        if started:
            state[1](client)

    client.done()


if __name__ == "__main__":
    main()<|MERGE_RESOLUTION|>--- conflicted
+++ resolved
@@ -269,6 +269,12 @@
         else:
             return "api://%s.azurewebsites.net" % self.application_name
 
+    def get_signin_audience(self) -> str:
+        if self.multi_tenant_domain:
+            return "AzureADMultipleOrgs"
+        else:
+            return "AzureADMyOrg"
+
     def setup_rbac(self) -> None:
         """
         Setup the client application for the OneFuzz instance.
@@ -303,25 +309,12 @@
             },
         ]
 
-        # app: Optional[Application] = None
-
         if not app:
             logger.info("creating Application registration")
 
-<<<<<<< HEAD
-            if self.multi_tenant_domain:
-                url = "https://%s/%s" % (
-                    self.multi_tenant_domain,
-                    self.application_name,
-                )
-                signInAudience = "AzureADMultipleOrgs"
-            else:
-                url = "https://%s.azurewebsites.net" % self.application_name
-                signInAudience = "AzureADMyOrg"
-
             params = {
                 "displayName": self.application_name,
-                "identifierUris": [url],
+                "identifierUris": [self.get_identifier_url()],
                 "signInAudience": signInAudience,
                 "appRoles": app_roles,
                 "api": {
@@ -343,23 +336,14 @@
                         "enableAccessTokenIssuance": False,
                         "enableIdTokenIssuance": True,
                     },
-                    "redirectUris": [f"{url}/.auth/login/aad/callback"],
+                    "redirectUris": [
+                        f"{self.get_instance_url()}/.auth/login/aad/callback"
+                    ],
                 },
                 "requiredResourceAccess": [
                     {
                         "resourceAccess": [
                             {"id": USER_READ_PERMISSION, "type": "Scope"}
-=======
-            params = ApplicationCreateParameters(
-                display_name=self.application_name,
-                identifier_uris=[self.get_identifier_url()],
-                reply_urls=[self.get_instance_url() + "/.auth/login/aad/callback"],
-                optional_claims=OptionalClaims(id_token=[], access_token=[]),
-                required_resource_access=[
-                    RequiredResourceAccess(
-                        resource_access=[
-                            ResourceAccess(id=USER_READ_PERMISSION, type="Scope")
->>>>>>> 09bdad49
                         ],
                         "resourceAppId": MICROSOFT_GRAPH_APP_ID,
                     }
@@ -414,22 +398,19 @@
             try_sp_create()
 
         else:
-<<<<<<< HEAD
-
             existing_role_values = [app_role["value"] for app_role in app["appRoles"]]
-=======
-            app = existing[0]
             api_id = self.get_identifier_url()
-            if api_id not in app.identifier_uris:
-                identifier_uris = app.identifier_uris
+
+            if api_id not in app["identifierUris"]:
+                identifier_uris = app["identifierUris"]
                 identifier_uris.append(api_id)
-                client.applications.patch(
-                    app.object_id,
-                    ApplicationUpdateParameters(identifier_uris=identifier_uris),
+                query_microsoft_graph(
+                    method="PATCH",
+                    resource=f"applications/{app['id']}",
+                    body={"identifierUris": identifier_uris},
+                    subscription=self.get_subscription_id(),
                 )
 
-            existing_role_values = [app_role.value for app_role in app.app_roles]
->>>>>>> 09bdad49
             has_missing_roles = any(
                 [role["value"] not in existing_role_values for role in app_roles]
             )
@@ -455,48 +436,19 @@
                     subscription=self.get_subscription_id(),
                 )
 
-<<<<<<< HEAD
         if self.multi_tenant_domain and app["signInAudience"] == "AzureADMyOrg":
-            url = "https://%s/%s" % (
-                self.multi_tenant_domain,
-                self.application_name,
-            )
-            query_microsoft_graph(
-                method="PATCH",
-                resource=f"applications/{app['id']}",
-                body={"identifierUris": [url]},
-                subscription=self.get_subscription_id(),
-            )
-
             set_app_audience(
                 app["id"],
                 "AzureADMultipleOrgs",
                 subscription_id=self.get_subscription_id(),
             )
-=======
-        if self.multi_tenant_domain and app.sign_in_audience == "AzureADMyOrg":
-            set_app_audience(app.object_id, "AzureADMultipleOrgs")
->>>>>>> 09bdad49
         elif (
             not self.multi_tenant_domain
             and app["signInAudience"] == "AzureADMultipleOrgs"
         ):
-<<<<<<< HEAD
             set_app_audience(
-                app["id"],
-                "AzureADMyOrg",
-                subscription_id=self.get_subscription_id(),
-            )
-            url = "https://%s.azurewebsites.net" % self.application_name
-            query_microsoft_graph(
-                method="PATCH",
-                resource=f"applications/{app['id']}",
-                body={"identifierUris": [url]},
-                subscription=self.get_subscription_id(),
-            )
-=======
-            set_app_audience(app.object_id, "AzureADMyOrg")
->>>>>>> 09bdad49
+                app.object_id, "AzureADMyOrg", subscription=self.get_subscription_id()
+            )
         else:
             logger.debug("No change to App Registration signInAudence setting")
 
