--- conflicted
+++ resolved
@@ -271,7 +271,6 @@
         else:
             return "api://%s.azurewebsites.net" % self.application_name
 
-<<<<<<< HEAD
     def get_signin_audience(self) -> str:
         if self.multi_tenant_domain:
             return "AzureADMultipleOrgs"
@@ -279,9 +278,6 @@
             return "AzureADMyOrg"
 
     def setup_rbac(self) -> None:
-=======
-    def setup_rbac(self) -> None:  # noqa: C901
->>>>>>> 22b2d62e
         """
         Setup the client application for the OneFuzz instance.
         By default, Service Principals do not have access to create
