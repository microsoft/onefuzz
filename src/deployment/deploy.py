#!/usr/bin/env python
#
# Copyright (c) Microsoft Corporation.
# Licensed under the MIT License.

import argparse
import json
import logging
import os
import platform
import shutil
import subprocess
import sys
import tempfile
import time
import uuid
import zipfile
from datetime import datetime, timedelta
from typing import Dict, List, Optional, Tuple, Union, cast
from uuid import UUID

from azure.common.client_factory import get_client_from_cli_profile
from azure.common.credentials import get_cli_profile
from azure.cosmosdb.table.tableservice import TableService
from azure.mgmt.applicationinsights import ApplicationInsightsManagementClient
from azure.mgmt.applicationinsights.models import (
    ApplicationInsightsComponentExportRequest,
)
from azure.mgmt.eventgrid import EventGridManagementClient
from azure.mgmt.eventgrid.models import (
    EventSubscription,
    EventSubscriptionFilter,
    RetryPolicy,
    StorageQueueEventSubscriptionDestination,
)
from azure.mgmt.resource import ResourceManagementClient, SubscriptionClient
from azure.mgmt.resource.resources.models import (
    Deployment,
    DeploymentMode,
    DeploymentProperties,
)
from azure.mgmt.storage import StorageManagementClient
from azure.storage.blob import (
    BlobServiceClient,
    ContainerSasPermissions,
    generate_container_sas,
)
from msrest.serialization import TZ_UTC

<<<<<<< HEAD
from deploylib.configuration import (
    InstanceConfigClient,
    NetworkSecurityConfig,
    parse_rules,
    update_admins,
    update_allowed_aad_tenants,
    update_nsg,
)
from deploylib.data_migration import migrate
=======
from data_migration import migrate
>>>>>>> f4deda1c
from deploylib.registration import (
    GraphQueryError,
    OnefuzzAppRole,
    add_application_password,
    add_user,
    assign_instance_app_role,
    authorize_application,
    get_application,
    get_service_principal,
    get_signed_in_user,
    get_tenant_id,
    query_microsoft_graph,
    register_application,
    set_app_audience,
    update_pool_registration,
)
<<<<<<< HEAD
=======
from deploylib.set_admins import update_admins, update_allowed_aad_tenants
>>>>>>> f4deda1c

# Found by manually assigning the User.Read permission to application
# registration in the admin portal. The values are in the manifest under
# the section "requiredResourceAccess"
USER_READ_PERMISSION = "e1fe6dd8-ba31-4d61-89e7-88639da4683d"
MICROSOFT_GRAPH_APP_ID = "00000003-0000-0000-c000-000000000000"

ONEFUZZ_CLI_APP = "72f1562a-8c0c-41ea-beb9-fa2b71c80134"
ONEFUZZ_CLI_AUTHORITY = (
    "https://login.microsoftonline.com/72f988bf-86f1-41af-91ab-2d7cd011db47"
)
COMMON_AUTHORITY = "https://login.microsoftonline.com/common"
TELEMETRY_NOTICE = (
    "Telemetry collection on stats and OneFuzz failures are sent to Microsoft. "
    "To disable, delete the ONEFUZZ_TELEMETRY application setting in the "
    "Azure Functions instance"
)
AZCOPY_MISSING_ERROR = (
    "azcopy is not installed and unable to use the built-in version. "
    "Installation instructions are available at https://aka.ms/azcopy"
)
FUNC_TOOLS_ERROR = (
    "azure-functions-core-tools is not installed, "
    "install v3 using instructions: "
    "https://github.com/Azure/azure-functions-core-tools#installing"
)

logger = logging.getLogger("deploy")


def gen_guid() -> str:
    return str(uuid.uuid4())


class Client:
    def __init__(
        self,
        *,
        resource_group: str,
        location: str,
        application_name: str,
        owner: str,
        nsg_config: str,
        client_id: Optional[str],
        client_secret: Optional[str],
        app_zip: str,
        tools: str,
        instance_specific: str,
        third_party: str,
        arm_template: str,
        workbook_data: str,
        create_registration: bool,
        migrations: List[str],
        export_appinsights: bool,
        multi_tenant_domain: str,
        upgrade: bool,
        subscription_id: Optional[str],
        admins: List[UUID],
        allowed_aad_tenants: List[UUID],
    ):
        self.subscription_id = subscription_id
        self.resource_group = resource_group
        self.arm_template = arm_template
        self.location = location
        self.application_name = application_name
        self.owner = owner
        self.nsg_config = nsg_config
        self.app_zip = app_zip
        self.tools = tools
        self.instance_specific = instance_specific
        self.third_party = third_party
        self.create_registration = create_registration
        self.multi_tenant_domain = multi_tenant_domain
        self.upgrade = upgrade
        self.results: Dict = {
            "client_id": client_id,
            "client_secret": client_secret,
        }
        if self.multi_tenant_domain:
            authority = COMMON_AUTHORITY
        else:
            authority = ONEFUZZ_CLI_AUTHORITY
        self.cli_config: Dict[str, Union[str, UUID]] = {
            "client_id": ONEFUZZ_CLI_APP,
            "authority": authority,
        }
        self.migrations = migrations
        self.export_appinsights = export_appinsights
        self.admins = admins
        self.allowed_aad_tenants = allowed_aad_tenants

        machine = platform.machine()
        system = platform.system()

        if system == "Linux" and machine == "x86_64":
            self.azcopy = os.path.join(self.tools, "linux", "azcopy")
            subprocess.check_output(["chmod", "+x", self.azcopy])
        elif system == "Windows" and machine == "AMD64":
            self.azcopy = os.path.join(self.tools, "win64", "azcopy.exe")
        else:
            azcopy = shutil.which("azcopy")
            if not azcopy:
                raise Exception(AZCOPY_MISSING_ERROR)
            else:
                logger.warn("unable to use built-in azcopy, using system install")
                self.azcopy = azcopy

        with open(workbook_data) as f:
            self.workbook_data = json.load(f)

    def get_subscription_id(self) -> str:
        if self.subscription_id:
            return self.subscription_id
        profile = get_cli_profile()
        self.subscription_id = cast(str, profile.get_subscription_id())
        return self.subscription_id

    def get_location_display_name(self) -> str:
        location_client = get_client_from_cli_profile(
            SubscriptionClient, subscription_id=self.get_subscription_id()
        )
        locations = location_client.subscriptions.list_locations(
            self.get_subscription_id()
        )
        for location in locations:
            if location.name == self.location:
                return cast(str, location.display_name)

        raise Exception("unknown location: %s", self.location)

    def check_region(self) -> None:
        # At the moment, this only checks are the specified providers available
        # in the selected region

        location = self.get_location_display_name()

        with open(self.arm_template, "r") as handle:
            arm = json.load(handle)

        client = get_client_from_cli_profile(
            ResourceManagementClient, subscription_id=self.get_subscription_id()
        )
        providers = {x.namespace: x for x in client.providers.list()}

        unsupported = []

        for resource in arm["resources"]:
            namespace, name = resource["type"].split("/", 1)

            # resource types are in the form of a/b/c....
            # only the top two are listed as resource types within providers
            name = "/".join(name.split("/")[:2])

            if namespace not in providers:
                unsupported.append("Unsupported provider: %s" % namespace)
                continue

            provider = providers[namespace]
            resource_types = {x.resource_type: x for x in provider.resource_types}
            if name not in resource_types:
                unsupported.append(
                    "Unsupported resource type: %s/%s" % (namespace, name)
                )
                continue

            resource_type = resource_types[name]
            if (
                location not in resource_type.locations
                and len(resource_type.locations) > 0
            ):
                unsupported.append(
                    "%s/%s is unsupported in %s" % (namespace, name, self.location)
                )

        if unsupported:
            print("The following resources required by onefuzz are not supported:")
            print("\n".join(["* " + x for x in unsupported]))
            sys.exit(1)

    def create_password(self, object_id: UUID) -> Tuple[str, str]:
        return add_application_password(
            "cli_password", object_id, self.get_subscription_id()
        )

    def get_instance_url(self) -> str:
        # The url to access the instance
        # This also represents the legacy identifier_uris of the application
        # registration
        if self.multi_tenant_domain:
            return "https://%s/%s" % (
                self.multi_tenant_domain,
                self.application_name,
            )
        else:
            return "https://%s.azurewebsites.net" % self.application_name

    def get_identifier_url(self) -> str:
        # This is used to identify the application registration via the
        # identifier_uris field.  Depending on the environment this value needs
        # to be from an approved domain The format of this value is derived
        # from the default value proposed by azure when creating an application
        # registration api://{guid}/...
        if self.multi_tenant_domain:
            return "api://%s/%s" % (
                self.multi_tenant_domain,
                self.application_name,
            )
        else:
            return "api://%s.azurewebsites.net" % self.application_name

    def get_signin_audience(self) -> str:
        # https://docs.microsoft.com/en-us/azure/active-directory/develop/supported-accounts-validation
        if self.multi_tenant_domain:
            return "AzureADMultipleOrgs"
        else:
            return "AzureADMyOrg"

    def setup_rbac(self) -> None:
        """
        Setup the client application for the OneFuzz instance.
        By default, Service Principals do not have access to create
        client applications in AAD.
        """
        if self.results["client_id"] and self.results["client_secret"]:
            logger.info("using existing client application")
            return

        app = get_application(
            display_name=self.application_name,
            subscription_id=self.get_subscription_id(),
        )
        app_roles = [
            {
                "allowedMemberTypes": ["Application"],
                "description": "Allows access from the CLI.",
                "displayName": OnefuzzAppRole.CliClient.value,
                "id": str(uuid.uuid4()),
                "isEnabled": True,
                "value": OnefuzzAppRole.CliClient.value,
            },
            {
                "allowedMemberTypes": ["Application"],
                "description": "Allow access from a lab machine.",
                "displayName": OnefuzzAppRole.ManagedNode.value,
                "id": str(uuid.uuid4()),
                "isEnabled": True,
                "value": OnefuzzAppRole.ManagedNode.value,
            },
            {
                "allowedMemberTypes": ["User"],
                "description": "Allows user access from the CLI.",
                "displayName": OnefuzzAppRole.UserAssignment.value,
                "id": str(uuid.uuid4()),
                "isEnabled": True,
                "value": OnefuzzAppRole.UserAssignment.value,
            },
        ]

        if not app:
            logger.info("creating Application registration")

            params = {
                "displayName": self.application_name,
                "identifierUris": [self.get_identifier_url()],
                "signInAudience": self.get_signin_audience(),
                "appRoles": app_roles,
                "api": {
                    "oauth2PermissionScopes": [
                        {
                            "adminConsentDescription": f"Allow the application to access {self.application_name} on behalf of the signed-in user.",
                            "adminConsentDisplayName": f"Access {self.application_name}",
                            "id": str(uuid.uuid4()),
                            "isEnabled": True,
                            "type": "User",
                            "userConsentDescription": f"Allow the application to access {self.application_name} on your behalf.",
                            "userConsentDisplayName": f"Access {self.application_name}",
                            "value": "user_impersonation",
                        }
                    ]
                },
                "web": {
                    "implicitGrantSettings": {
                        "enableAccessTokenIssuance": False,
                        "enableIdTokenIssuance": True,
                    },
                    "redirectUris": [
                        f"{self.get_instance_url()}/.auth/login/aad/callback"
                    ],
                },
                "requiredResourceAccess": [
                    {
                        "resourceAccess": [
                            {"id": USER_READ_PERMISSION, "type": "Scope"}
                        ],
                        "resourceAppId": MICROSOFT_GRAPH_APP_ID,
                    }
                ],
            }

            app = query_microsoft_graph(
                method="POST",
                resource="applications",
                body=params,
                subscription=self.get_subscription_id(),
            )

            logger.info("creating service principal")

            service_principal_params = {
                "accountEnabled": True,
                "appRoleAssignmentRequired": True,
                "servicePrincipalType": "Application",
                "appId": app["appId"],
            }

            def try_sp_create() -> None:
                error: Optional[Exception] = None
                for _ in range(10):
                    try:
                        query_microsoft_graph(
                            method="POST",
                            resource="servicePrincipals",
                            body=service_principal_params,
                            subscription=self.get_subscription_id(),
                        )
                    except GraphQueryError as err:
                        # work around timing issue when creating service principal
                        # https://github.com/Azure/azure-cli/issues/14767
                        if (
                            "service principal being created must in the local tenant"
                            not in str(err)
                        ):
                            raise err
                    logger.warning(
                        "creating service principal failed with an error that occurs "
                        "due to AAD race conditions"
                    )
                    time.sleep(60)
                if error is None:
                    raise Exception("service principal creation failed")
                else:
                    raise error

            try_sp_create()

        else:
            existing_role_values = [app_role["value"] for app_role in app["appRoles"]]
            api_id = self.get_identifier_url()

            if api_id not in app["identifierUris"]:
                identifier_uris = app["identifierUris"]
                identifier_uris.append(api_id)
                query_microsoft_graph(
                    method="PATCH",
                    resource=f"applications/{app['id']}",
                    body={"identifierUris": identifier_uris},
                    subscription=self.get_subscription_id(),
                )

            has_missing_roles = any(
                [role["value"] not in existing_role_values for role in app_roles]
            )

            if has_missing_roles:
                # disabling the existing app role first to allow the update
                # this is a requirement to update the application roles
                for role in app["appRoles"]:
                    role["isEnabled"] = False
                query_microsoft_graph(
                    method="PATCH",
                    resource=f"applications/{app['id']}",
                    body={"appRoles": app["appRoles"]},
                    subscription=self.get_subscription_id(),
                )

                # overriding the list of app roles
                query_microsoft_graph(
                    method="PATCH",
                    resource=f"applications/{app['id']}",
                    body={"appRoles": app_roles},
                    subscription=self.get_subscription_id(),
                )

        if self.multi_tenant_domain and app["signInAudience"] == "AzureADMyOrg":
            set_app_audience(
                app["id"],
                "AzureADMultipleOrgs",
                subscription_id=self.get_subscription_id(),
            )
        elif (
            not self.multi_tenant_domain
            and app["signInAudience"] == "AzureADMultipleOrgs"
        ):
            set_app_audience(
                app["id"],
                "AzureADMyOrg",
                subscription_id=self.get_subscription_id(),
            )
        else:
            logger.debug("No change to App Registration signInAudence setting")

        (password_id, password) = self.create_password(app["id"])

        cli_app = get_application(
            app_id=uuid.UUID(ONEFUZZ_CLI_APP),
            subscription_id=self.get_subscription_id(),
        )

        if not cli_app:
            logger.info(
                "Could not find the default CLI application under the current "
                "subscription, creating a new one"
            )
            app_info = register_application(
                "onefuzz-cli",
                self.application_name,
                OnefuzzAppRole.CliClient,
                self.get_subscription_id(),
            )
            if self.multi_tenant_domain:
                authority = COMMON_AUTHORITY
            else:
                authority = app_info.authority
            self.cli_config = {
                "client_id": app_info.client_id,
                "authority": authority,
            }

        else:
            onefuzz_cli_app = cli_app
            authorize_application(uuid.UUID(onefuzz_cli_app["appId"]), app["appId"])
            if self.multi_tenant_domain:
                authority = COMMON_AUTHORITY
            else:

                tenant_id = get_tenant_id(self.get_subscription_id())
                authority = "https://login.microsoftonline.com/%s" % tenant_id
            self.cli_config = {
                "client_id": onefuzz_cli_app["appId"],
                "authority": authority,
            }

        self.results["client_id"] = app["appId"]
        self.results["client_secret"] = password

    def deploy_template(self) -> None:
        logger.info("deploying arm template: %s", self.arm_template)

        with open(self.arm_template, "r") as template_handle:
            template = json.load(template_handle)

        client = get_client_from_cli_profile(
            ResourceManagementClient, subscription_id=self.get_subscription_id()
        )
        client.resource_groups.create_or_update(
            self.resource_group, {"location": self.location}
        )

        expiry = (datetime.now(TZ_UTC) + timedelta(days=365)).strftime(
            "%Y-%m-%dT%H:%M:%SZ"
        )

        app_func_audiences = [
            self.get_identifier_url(),
            self.get_instance_url(),
        ]
        if self.multi_tenant_domain:
            # clear the value in the Issuer Url field:
            # https://docs.microsoft.com/en-us/sharepoint/dev/spfx/use-aadhttpclient-enterpriseapi-multitenant
            app_func_issuer = ""
            multi_tenant_domain = {"value": self.multi_tenant_domain}
        else:
            tenant_oid = str(self.cli_config["authority"]).split("/")[-1]
            app_func_issuer = "https://sts.windows.net/%s/" % tenant_oid
            multi_tenant_domain = {"value": ""}

        params = {
            "app_func_audiences": {"value": app_func_audiences},
            "name": {"value": self.application_name},
            "owner": {"value": self.owner},
            "clientId": {"value": self.results["client_id"]},
            "clientSecret": {"value": self.results["client_secret"]},
            "app_func_issuer": {"value": app_func_issuer},
            "signedExpiry": {"value": expiry},
            "multi_tenant_domain": multi_tenant_domain,
            "workbookData": {"value": self.workbook_data},
        }
        deployment = Deployment(
            properties=DeploymentProperties(
                mode=DeploymentMode.incremental, template=template, parameters=params
            )
        )
        count = 0
        tries = 10
        error: Optional[Exception] = None
        while count < tries:
            count += 1

            try:
                result = client.deployments.begin_create_or_update(
                    self.resource_group, gen_guid(), deployment
                ).result()
                if result.properties.provisioning_state != "Succeeded":
                    logger.error(
                        "error deploying: %s",
                        json.dumps(result.as_dict(), indent=4, sort_keys=True),
                    )
                    sys.exit(1)
                self.results["deploy"] = result.properties.outputs
                return
            except Exception as err:
                error = err
                as_repr = repr(err)
                # Modeled after Azure-CLI.  See:
                # https://github.com/Azure/azure-cli/blob/
                #   3a2f6009cff788fde3b0170823c9129f187b2812/src/azure-cli-core/
                #   azure/cli/core/commands/arm.py#L1086
                if (
                    "PrincipalNotFound" in as_repr
                    and "does not exist in the directory" in as_repr
                ):
                    logger.info("application principal not available in AAD yet")
        if error:
            raise error
        else:
            raise Exception("unknown error deploying")

    def assign_scaleset_identity_role(self) -> None:
        if self.upgrade:
            logger.info("Upgrading: skipping assignment of the managed identity role")
            return
        logger.info("assigning the user managed identity role")
        assign_instance_app_role(
            self.application_name,
            self.results["deploy"]["scaleset-identity"]["value"],
            self.get_subscription_id(),
            OnefuzzAppRole.ManagedNode,
        )

    def assign_user_access(self) -> None:
        logger.info("assinging user access to service principal")
        app = get_application(
            display_name=self.application_name,
            subscription_id=self.get_subscription_id(),
        )
        user = get_signed_in_user(self.subscription_id)

        if app:
            sp = get_service_principal(app["appId"], self.subscription_id)
            # Update appRoleAssignmentRequired if necessary
            if not sp["appRoleAssignmentRequired"]:
                logger.warning(
                    "The service is not currently configured to require a role assignment to access it."
                    + " This means that any authenticated user can access the service. "
                    + " To change this behavior enable 'Assignment Required?' on the service principal in the AAD Portal."
                )

            # Assign Roles and Add Users
            roles = [
                x["id"]
                for x in app["appRoles"]
                if x["displayName"] == OnefuzzAppRole.UserAssignment.value
            ]
            users = [user["id"]]
            if self.admins:
                admins_str = [str(x) for x in self.admins]
                users += admins_str
            for user_id in users:
                add_user(sp["id"], user_id, roles[0])

    def apply_migrations(self) -> None:
        logger.info("applying database migrations")
        name = self.results["deploy"]["func-name"]["value"]
        key = self.results["deploy"]["func-key"]["value"]
        table_service = TableService(account_name=name, account_key=key)
        migrate(table_service, self.migrations)

    def set_instance_config(self) -> None:
        logger.info("setting instance config")
        name = self.results["deploy"]["func-name"]["value"]
        key = self.results["deploy"]["func-key"]["value"]
        tenant = UUID(self.results["deploy"]["tenant_id"]["value"])
        table_service = TableService(account_name=name, account_key=key)

        config_client = InstanceConfigClient(table_service, self.application_name)

        if self.nsg_config:
            logger.info("deploying arm template: %s", self.nsg_config)

            with open(self.nsg_config, "r") as template_handle:
                config_template = json.load(template_handle)

            try:
                config = NetworkSecurityConfig(config_template)
                rules = parse_rules(config)
            except Exception as ex:
                logging.info(
                    "An Exception was encountered while parsing nsg_config file: %s", ex
                )
                raise Exception(
                    "proxy_nsg_config and sub-values were not properly included in config."
                    + "Please submit a configuration resembling"
                    + " { 'proxy_nsg_config': { 'allowed_ips': [], 'allowed_service_tags': [] } }"
                )

            update_nsg(config_client, rules)

        if self.admins:
            update_admins(config_client, self.admins)

        tenants = self.allowed_aad_tenants
        if tenant not in tenants:
            tenants.append(tenant)
        update_allowed_aad_tenants(config_client, tenants)

    def create_eventgrid(self) -> None:
        logger.info("creating eventgrid subscription")
        src_resource_id = self.results["deploy"]["fuzz-storage"]["value"]
        dst_resource_id = self.results["deploy"]["func-storage"]["value"]
        client = get_client_from_cli_profile(
            StorageManagementClient, subscription_id=self.get_subscription_id()
        )
        event_subscription_info = EventSubscription(
            destination=StorageQueueEventSubscriptionDestination(
                resource_id=dst_resource_id, queue_name="file-changes"
            ),
            filter=EventSubscriptionFilter(
                included_event_types=[
                    "Microsoft.Storage.BlobCreated",
                    "Microsoft.Storage.BlobDeleted",
                ]
            ),
            retry_policy=RetryPolicy(
                max_delivery_attempts=30,
                event_time_to_live_in_minutes=1440,
            ),
        )

        client = get_client_from_cli_profile(
            EventGridManagementClient, subscription_id=self.get_subscription_id()
        )
        result = client.event_subscriptions.begin_create_or_update(
            src_resource_id, "onefuzz1", event_subscription_info
        ).result()
        if result.provisioning_state != "Succeeded":
            raise Exception(
                "eventgrid subscription failed: %s"
                % json.dumps(result.as_dict(), indent=4, sort_keys=True),
            )

    def add_instance_id(self) -> None:
        logger.info("setting instance_id log export")

        container_name = "base-config"
        blob_name = "instance_id"
        account_name = self.results["deploy"]["func-name"]["value"]
        key = self.results["deploy"]["func-key"]["value"]
        account_url = "https://%s.blob.core.windows.net" % account_name
        client = BlobServiceClient(account_url, credential=key)
        if container_name not in [x["name"] for x in client.list_containers()]:
            client.create_container(container_name)

        blob_client = client.get_blob_client(container_name, blob_name)
        if blob_client.exists():
            logger.debug("instance_id already exists")
            instance_id = uuid.UUID(blob_client.download_blob().readall().decode())
        else:
            logger.debug("creating new instance_id")
            instance_id = uuid.uuid4()
            blob_client.upload_blob(str(instance_id))

        logger.info("instance_id: %s", instance_id)

    def add_log_export(self) -> None:
        if not self.export_appinsights:
            logger.info("not exporting appinsights")
            return

        container_name = "app-insights"

        logger.info("adding appinsight log export")
        account_name = self.results["deploy"]["func-name"]["value"]
        key = self.results["deploy"]["func-key"]["value"]
        account_url = "https://%s.blob.core.windows.net" % account_name
        client = BlobServiceClient(account_url, credential=key)
        if container_name not in [x["name"] for x in client.list_containers()]:
            client.create_container(container_name)

        expiry = datetime.utcnow() + timedelta(days=2 * 365)

        # NOTE: as this is a long-lived SAS url, it should not be logged and only
        # used in the the later-on export_configurations.create() call
        sas = generate_container_sas(
            account_name,
            container_name,
            account_key=key,
            permission=ContainerSasPermissions(write=True),
            expiry=expiry,
        )
        url = "%s/%s?%s" % (account_url, container_name, sas)

        record_types = (
            "Requests, Event, Exceptions, Metrics, PageViews, "
            "PageViewPerformance, Rdd, PerformanceCounters, Availability"
        )

        req = ApplicationInsightsComponentExportRequest(
            record_types=record_types,
            destination_type="Blob",
            is_enabled="true",
            destination_address=url,
        )

        app_insight_client = get_client_from_cli_profile(
            ApplicationInsightsManagementClient,
            subscription_id=self.get_subscription_id(),
        )

        to_delete = []
        for entry in app_insight_client.export_configurations.list(
            self.resource_group, self.application_name
        ):
            if (
                entry.storage_name == account_name
                and entry.container_name == container_name
            ):
                to_delete.append(entry.export_id)

        for export_id in to_delete:
            logger.info("replacing existing export: %s", export_id)
            app_insight_client.export_configurations.delete(
                self.resource_group, self.application_name, export_id
            )

        app_insight_client.export_configurations.create(
            self.resource_group, self.application_name, req
        )

    def upload_tools(self) -> None:
        logger.info("uploading tools from %s", self.tools)
        account_name = self.results["deploy"]["func-name"]["value"]
        key = self.results["deploy"]["func-key"]["value"]
        account_url = "https://%s.blob.core.windows.net" % account_name
        client = BlobServiceClient(account_url, credential=key)
        if "tools" not in [x["name"] for x in client.list_containers()]:
            client.create_container("tools")

        expiry = datetime.utcnow() + timedelta(minutes=30)

        sas = generate_container_sas(
            account_name,
            "tools",
            account_key=key,
            permission=ContainerSasPermissions(
                read=True, write=True, delete=True, list=True
            ),
            expiry=expiry,
        )
        url = "%s/%s?%s" % (account_url, "tools", sas)

        subprocess.check_output(
            [
                self.azcopy,
                "copy",
                os.path.join(self.tools, "*"),
                url,
                "--overwrite=true",
                "--recursive=true",
            ]
        )

        subprocess.check_output(
            [self.azcopy, "sync", self.tools, url, "--delete-destination", "true"]
        )

    def upload_instance_setup(self) -> None:
        logger.info("uploading instance-specific-setup from %s", self.instance_specific)
        account_name = self.results["deploy"]["func-name"]["value"]
        key = self.results["deploy"]["func-key"]["value"]
        account_url = "https://%s.blob.core.windows.net" % account_name
        client = BlobServiceClient(account_url, credential=key)
        if "instance-specific-setup" not in [
            x["name"] for x in client.list_containers()
        ]:
            client.create_container("instance-specific-setup")

        expiry = datetime.utcnow() + timedelta(minutes=30)

        sas = generate_container_sas(
            account_name,
            "instance-specific-setup",
            account_key=key,
            permission=ContainerSasPermissions(
                read=True, write=True, delete=True, list=True
            ),
            expiry=expiry,
        )
        url = "%s/%s?%s" % (account_url, "instance-specific-setup", sas)

        subprocess.check_output(
            [
                self.azcopy,
                "copy",
                os.path.join(self.instance_specific, "*"),
                url,
                "--overwrite=true",
                "--recursive=true",
            ]
        )

        subprocess.check_output(
            [
                self.azcopy,
                "sync",
                self.instance_specific,
                url,
                "--delete-destination",
                "true",
            ]
        )

    def upload_third_party(self) -> None:
        logger.info("uploading third-party tools from %s", self.third_party)
        account_name = self.results["deploy"]["fuzz-name"]["value"]
        key = self.results["deploy"]["fuzz-key"]["value"]
        account_url = "https://%s.blob.core.windows.net" % account_name

        client = BlobServiceClient(account_url, credential=key)
        containers = [x["name"] for x in client.list_containers()]

        for name in os.listdir(self.third_party):
            path = os.path.join(self.third_party, name)
            if not os.path.isdir(path):
                continue
            if name not in containers:
                client.create_container(name)

            expiry = datetime.utcnow() + timedelta(minutes=30)
            sas = generate_container_sas(
                account_name,
                name,
                account_key=key,
                permission=ContainerSasPermissions(
                    read=True, write=True, delete=True, list=True
                ),
                expiry=expiry,
            )
            url = "%s/%s?%s" % (account_url, name, sas)

            subprocess.check_output(
                [
                    self.azcopy,
                    "copy",
                    os.path.join(path, "*"),
                    url,
                    "--overwrite=true",
                    "--recursive=true",
                ]
            )

            subprocess.check_output(
                [self.azcopy, "sync", path, url, "--delete-destination", "true"]
            )

    def deploy_app(self) -> None:
        logger.info("deploying function app %s", self.app_zip)
        with tempfile.TemporaryDirectory() as tmpdirname:
            with zipfile.ZipFile(self.app_zip, "r") as zip_ref:
                func = shutil.which("func")
                assert func is not None

                zip_ref.extractall(tmpdirname)
                error: Optional[subprocess.CalledProcessError] = None
                max_tries = 5
                for i in range(max_tries):
                    try:
                        subprocess.check_output(
                            [
                                func,
                                "azure",
                                "functionapp",
                                "publish",
                                self.application_name,
                                "--python",
                                "--no-build",
                            ],
                            env=dict(os.environ, CLI_DEBUG="1"),
                            cwd=tmpdirname,
                        )
                        return
                    except subprocess.CalledProcessError as err:
                        error = err
                        if i + 1 < max_tries:
                            logger.debug("func failure error: %s", err)
                            logger.warning(
                                "function failed to deploy, waiting 60 "
                                "seconds and trying again"
                            )
                            time.sleep(60)
                if error is not None:
                    raise error

    def update_registration(self) -> None:
        if not self.create_registration:
            return
        update_pool_registration(self.application_name, self.get_subscription_id())

    def done(self) -> None:
        logger.info(TELEMETRY_NOTICE)

        cmd: List[str] = [
            "onefuzz",
            "config",
            "--endpoint",
            f"https://{self.application_name}.azurewebsites.net",
            "--authority",
            str(self.cli_config["authority"]),
            "--client_id",
            str(self.cli_config["client_id"]),
        ]

        if "client_secret" in self.cli_config:
            cmd += ["--client_secret", "YOUR_CLIENT_SECRET_HERE"]

        if self.multi_tenant_domain:
            cmd += ["--tenant_domain", str(self.multi_tenant_domain)]

        as_str = " ".join(cmd)

        logger.info(f"Update your CLI config via: {as_str}")


def arg_dir(arg: str) -> str:
    if not os.path.isdir(arg):
        raise argparse.ArgumentTypeError("not a directory: %s" % arg)
    return arg


def arg_file(arg: str) -> str:
    if not os.path.isfile(arg):
        raise argparse.ArgumentTypeError("not a file: %s" % arg)
    return arg


def main() -> None:
    rbac_only_states = [
        ("check_region", Client.check_region),
        ("rbac", Client.setup_rbac),
        ("arm", Client.deploy_template),
        ("assign_scaleset_identity_role", Client.assign_scaleset_identity_role),
        ("assign_user_access", Client.assign_user_access),
    ]

    full_deployment_states = rbac_only_states + [
        ("apply_migrations", Client.apply_migrations),
        ("set_instance_config", Client.set_instance_config),
        ("eventgrid", Client.create_eventgrid),
        ("tools", Client.upload_tools),
        ("add_instance_id", Client.add_instance_id),
        ("instance-specific-setup", Client.upload_instance_setup),
        ("third-party", Client.upload_third_party),
        ("api", Client.deploy_app),
        ("export_appinsights", Client.add_log_export),
        ("update_registration", Client.update_registration),
    ]

    formatter = argparse.ArgumentDefaultsHelpFormatter
    parser = argparse.ArgumentParser(formatter_class=formatter)
    parser.add_argument("location")
    parser.add_argument("resource_group")
    parser.add_argument("application_name")
    parser.add_argument("owner")
    parser.add_argument("nsg_config")
    parser.add_argument(
        "--arm-template",
        type=arg_file,
        default="azuredeploy.json",
        help="(default: %(default)s)",
    )
    parser.add_argument(
        "--workbook-data",
        type=arg_file,
        default="workbook-data.json",
        help="(default: %(default)s)",
    )
    parser.add_argument(
        "--app-zip",
        type=arg_file,
        default="api-service.zip",
        help="(default: %(default)s)",
    )
    parser.add_argument(
        "--tools", type=arg_dir, default="tools", help="(default: %(default)s)"
    )
    parser.add_argument(
        "--instance_specific",
        type=arg_dir,
        default="instance-specific-setup",
        help="(default: %(default)s)",
    )
    parser.add_argument(
        "--third-party",
        type=arg_dir,
        default="third-party",
        help="(default: %(default)s)",
    )
    parser.add_argument("--client_id")
    parser.add_argument("--client_secret")
    parser.add_argument(
        "--start_at",
        default=full_deployment_states[0][0],
        choices=[x[0] for x in full_deployment_states],
        help=(
            "Debug deployments by starting at a specific state.  "
            "NOT FOR PRODUCTION USE.  (default: %(default)s)"
        ),
    )
    parser.add_argument("-v", "--verbose", action="store_true")
    parser.add_argument(
        "--create_pool_registration",
        action="store_true",
        help="Create an application registration and/or generate a "
        "password for the pool agent",
    )
    parser.add_argument(
        "--upgrade",
        action="store_true",
        help="Indicates that the instance is being upgraded",
    )
    parser.add_argument(
        "--apply_migrations",
        type=str,
        nargs="+",
        default=[],
        help="list of migration to apply to the azure table",
    )
    parser.add_argument(
        "--export_appinsights",
        action="store_true",
        help="enable appinsight log export",
    )
    parser.add_argument(
        "--multi_tenant_domain",
        type=str,
        default=None,
        help="enable multi-tenant authentication with this tenant domain",
    )
    parser.add_argument(
        "--subscription_id",
        type=str,
    )
    parser.add_argument(
        "--rbac_only",
        action="store_true",
        help="execute only the steps required to create the rbac resources",
    )
    parser.add_argument(
        "--set_admins",
        type=UUID,
        nargs="*",
        help="set the list of administrators (by OID in AAD)",
    )
    parser.add_argument(
        "--allowed_aad_tenants",
        type=UUID,
        nargs="*",
        help="Set additional AAD tenants beyond the tenant the app is deployed in",
    )

    args = parser.parse_args()

    if shutil.which("func") is None:
        logger.error(FUNC_TOOLS_ERROR)
        sys.exit(1)

    client = Client(
        resource_group=args.resource_group,
        location=args.location,
        application_name=args.application_name,
        owner=args.owner,
        nsg_config=args.nsg_config,
        client_id=args.client_id,
        client_secret=args.client_secret,
        app_zip=args.app_zip,
        tools=args.tools,
        instance_specific=args.instance_specific,
        third_party=args.third_party,
        arm_template=args.arm_template,
        workbook_data=args.workbook_data,
        create_registration=args.create_pool_registration,
        migrations=args.apply_migrations,
        export_appinsights=args.export_appinsights,
        multi_tenant_domain=args.multi_tenant_domain,
        upgrade=args.upgrade,
        subscription_id=args.subscription_id,
        admins=args.set_admins,
        allowed_aad_tenants=args.allowed_aad_tenants or [],
    )
    if args.verbose:
        level = logging.DEBUG
    else:
        level = logging.WARN

    logging.basicConfig(level=level)

    logging.getLogger("deploy").setLevel(logging.INFO)

    if args.rbac_only:
        logger.warning(
            "'rbac_only' specified. The deployment will execute "
            "only the steps required to create the rbac resources"
        )
        states = rbac_only_states
    else:
        states = full_deployment_states

    if args.start_at != states[0][0]:
        logger.warning(
            "*** Starting at a non-standard deployment state.  "
            "This may result in a broken deployment.  ***"
        )

    started = False
    for state in states:
        if args.start_at == state[0]:
            started = True
        if started:
            state[1](client)

    client.done()


if __name__ == "__main__":
    main()<|MERGE_RESOLUTION|>--- conflicted
+++ resolved
@@ -47,7 +47,6 @@
 )
 from msrest.serialization import TZ_UTC
 
-<<<<<<< HEAD
 from deploylib.configuration import (
     InstanceConfigClient,
     NetworkSecurityConfig,
@@ -57,9 +56,6 @@
     update_nsg,
 )
 from deploylib.data_migration import migrate
-=======
-from data_migration import migrate
->>>>>>> f4deda1c
 from deploylib.registration import (
     GraphQueryError,
     OnefuzzAppRole,
@@ -76,10 +72,7 @@
     set_app_audience,
     update_pool_registration,
 )
-<<<<<<< HEAD
-=======
 from deploylib.set_admins import update_admins, update_allowed_aad_tenants
->>>>>>> f4deda1c
 
 # Found by manually assigning the User.Read permission to application
 # registration in the admin portal. The values are in the manifest under
