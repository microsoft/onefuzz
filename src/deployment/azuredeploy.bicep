param name string
param owner string
param clientId string

@secure()
param clientSecret string

param signedExpiry string
param app_func_issuer string
param app_func_audiences array
param multi_tenant_domain string
param enable_remote_debugging bool = false
param enable_profiler bool = false

param location string = resourceGroup().location

@description('Azure monitor workbook definitions.')
param workbookData object

@description('The degree of severity for diagnostics logs.')
@allowed([
  'Verbose'
  'Information'
  'Warning'
  'Error'
])
param diagnosticsLogLevel string = 'Verbose'

var log_retention = 30
var tenantId = subscription().tenantId

var scaleset_identity = '${name}-scalesetid'

var StorageBlobDataReader = '2a2b9908-6ea1-4ae2-8e65-a410df84e7d1'

var roleAssignmentsParams = [
  {
    suffix: '-vmss'
    role: '9980e02c-c2be-4d73-94e8-173b1dc7cf3c' //VirtualMachineContributor
  }
  {
    suffix: '-storage'
    role: '17d1049b-9a84-46fb-8f53-869881c3d3ab' //StorageAccountContributor
  }
  {
    suffix: '-network'
    role: '4d97b98b-1d4f-4787-a291-c67834d212e7' //NetworkContributor
  }
  {
    suffix: '-logs'
    role: '92aaf0da-9dab-42b6-94a3-d43ce8d16293' //LogAnalyticsContributor
  }
  {
    suffix: '-user_managed_identity'
    role: 'f1a07417-d97a-45cb-824c-7a7467783830' //ManagedIdentityOperator
  }
  {
    suffix: '-contributor'
    role: 'b24988ac-6180-42a0-ab88-20f7382dd24c' //Contributor
  }
  {
    suffix: '-app_config_reader'
    role: '516239f1-63e1-4d78-a4de-a74fb236a071' //App Configuration Data Reader
  }
]
resource scalesetIdentity 'Microsoft.ManagedIdentity/userAssignedIdentities@2018-11-30' = {
  name: scaleset_identity
  location: location
}

module operationalInsights 'bicep-templates/operational-insights.bicep' = {
  name: 'operational-insights'
  params: {
    name: name
    location: location
    log_retention: log_retention
    owner: owner
    workbookData: workbookData
  }
}

module serverFarm 'bicep-templates/server-farms.bicep' = {
  name: 'server-farm'
  params: {
    server_farm_name: name
    owner: owner
    location: location
    use_windows: true
  }
}

var keyVaultName = 'of-kv-${uniqueString(resourceGroup().id)}'
resource keyVault 'Microsoft.KeyVault/vaults@2021-10-01' = {
  name: keyVaultName
  location: location
  properties: {
    enabledForDiskEncryption: false
    enabledForTemplateDeployment: true
    sku: {
      family: 'A'
      name: 'standard'
    }
    networkAcls: {
      defaultAction: 'Allow'
      bypass: 'AzureServices'
    }
    accessPolicies: [
      {
        objectId: function.outputs.principalId
        tenantId: tenantId
        permissions: {
          secrets: [
            'get'
            'list'
            'set'
            'delete'
          ]
        }
      }
      {
        objectId: netFunction.outputs.principalId
        tenantId: tenantId
        permissions: {
          secrets: [
            'get'
            'list'
            'set'
            'delete'
          ]
        }
      }

    ]
    tenantId: tenantId
  }
}

module signalR 'bicep-templates/signalR.bicep' = {
  name: 'signalR'
  params: {
    location: location
  }
}

module storage 'bicep-templates/storageAccounts.bicep' = {
  name: 'storage'
  params: {
    location: location
    owner: owner
    signedExpiry: signedExpiry
  }
}

module autoscaleSettings 'bicep-templates/autoscale-settings.bicep' = {
  name: 'autoscaleSettings'
  params: {
    location: location
    server_farm_id: serverFarm.outputs.id
    owner: owner
    workspaceId: operationalInsights.outputs.workspaceId
    logRetention: log_retention
    autoscale_name: 'onefuzz-autoscale-${uniqueString(resourceGroup().id)}'
    function_diagnostics_settings_name: 'functionDiagnosticSettings'
  }
}

module eventGrid 'bicep-templates/event-grid.bicep' = {
  name: 'event-grid'
  params: {
    location: location
    storageFuzzId: storage.outputs.FuzzId
    storageFuncId: storage.outputs.FuncId
    fileChangesQueueName: storage.outputs.FileChangesQueueName
  }
  dependsOn: [
    storage
  ]
}

// try to make role assignments to deploy as late as possible in order to have principalId ready
resource roleAssignments 'Microsoft.Authorization/roleAssignments@2020-10-01-preview' = [for r in roleAssignmentsParams: {
  name: guid('${resourceGroup().id}${r.suffix}-1f')
  properties: {
    roleDefinitionId: '/subscriptions/${subscription().subscriptionId}/providers/Microsoft.Authorization/roleDefinitions/${r.role}'
    principalId: function.outputs.principalId
  }
  dependsOn: [
    eventGrid
    keyVault
    serverFarm
    featureFlags
  ]
}]

// try to make role assignments to deploy as late as possible in order to have principalId ready
resource roleAssignmentsNet 'Microsoft.Authorization/roleAssignments@2020-10-01-preview' = [for r in roleAssignmentsParams: {
  name: guid('${resourceGroup().id}${r.suffix}-1f-net')
  properties: {
    roleDefinitionId: '/subscriptions/${subscription().subscriptionId}/providers/Microsoft.Authorization/roleDefinitions/${r.role}'
    principalId: netFunction.outputs.principalId
  }
  dependsOn: [
    eventGrid
    keyVault
    serverFarm
    featureFlags
  ]
}]

// try to make role assignments to deploy as late as possible in order to have principalId ready
resource readBlobUserAssignment 'Microsoft.Authorization/roleAssignments@2020-10-01-preview' = {
  name: guid('${resourceGroup().id}-user_managed_idenity_read_blob')
  properties: {
    roleDefinitionId: '/subscriptions/${subscription().subscriptionId}/providers/Microsoft.Authorization/roleDefinitions/${StorageBlobDataReader}'
    principalId: reference(scalesetIdentity.id, scalesetIdentity.apiVersion, 'Full').properties.principalId
  }
  dependsOn: [
    eventGrid
    keyVault
    serverFarm
    featureFlags
  ]
}

module featureFlags 'bicep-templates/feature-flags.bicep' = {
  name: 'featureFlags'
  params: {
    location: location
  }
}

module function 'bicep-templates/function.bicep' = {
  name: 'function'
  params: {
    name: name
    linux_fx_version: 'DOTNET-ISOLATED|7.0'

    app_logs_sas_url: storage.outputs.FuncSasUrlBlobAppLogs
    app_func_audiences: app_func_audiences
    app_func_issuer: app_func_issuer
    client_id: clientId
    diagnostics_log_level: diagnosticsLogLevel
    location: location
    log_retention: log_retention
    owner: owner
    server_farm_id: serverFarm.outputs.id

    use_windows: true
    enable_remote_debugging: enable_remote_debugging
  }
}

module netFunction 'bicep-templates/function.bicep' = {
  name: 'netFunction'
  params: {
    linux_fx_version: 'DOTNET-ISOLATED|7.0'
    name: '${name}-net'

    app_logs_sas_url: storage.outputs.FuncSasUrlBlobAppLogs
    app_func_audiences: app_func_audiences
    app_func_issuer: app_func_issuer
    client_id: clientId
    diagnostics_log_level: diagnosticsLogLevel
    location: location
    log_retention: log_retention
    owner: owner
    server_farm_id: serverFarm.outputs.id

    use_windows: true
    enable_remote_debugging: enable_remote_debugging
  }
}

module functionSettings 'bicep-templates/function-settings.bicep' = {
  name: 'functionSettings'
  params: {
    name: name
    owner: owner
    functions_worker_runtime: 'dotnet-isolated'
    functions_extension_version: '~4'
    instance_name: name
    app_insights_app_id: operationalInsights.outputs.appInsightsAppId
    app_insights_key: operationalInsights.outputs.appInsightsInstrumentationKey
    client_secret: clientSecret
    signal_r_connection_string: signalR.outputs.connectionString
    func_sas_url: storage.outputs.FuncSasUrl
    func_storage_resource_id: storage.outputs.FuncId
    fuzz_storage_resource_id: storage.outputs.FuzzId
    keyvault_name: keyVaultName
    monitor_account_name: operationalInsights.outputs.monitorAccountName
    multi_tenant_domain: multi_tenant_domain
    enable_profiler: enable_profiler
<<<<<<< HEAD
    app_config_endpoint: featureFlags.outputs.AppConfigEndpoint
=======
    functions_disabled: '0'
    agent_function_names: [
      'AgentCanSchedule'      //0
      'AgentCommands'         //1
      'AgentEvents'           //2
      'AgentRegistration'     //3
      'Containers'            //4
      'Download'              //5
      'Info'                  //6
      'InstanceConfig'        //7
      'Jobs'                  //8
      'JobTemplates'          //9
      'JobTemplatesManage'    //10
      'Negotiate'             //11
      'Node'                  //12
      'NodeAddSshKey'         //13
      'Notifications'         //14
      'Pool'                  //15
      'Proxy'                 //16
      'QueueFileChanges'      //17
      'QueueNodeHeartbeat'    //18
      'QueueProxyUpdate'   //19
      'QueueSignalrEvents'    //20
      'QueueTaskHeartbeat'    //21
      'QueueUpdates'          //22
      'QueueWebhooks'         //23
      'ReproVms'              //24
      'Scaleset'              //25
      'Tasks'                 //26
      'TimerDaily'            //27
      'TimerProxy'            //28
      'TimerRepro'            //29
      'TimerRetention'        //30
      'TimerTasks'            //31
      'TimerWorkers'          //32
      'Tools'                 //33
      'Webhooks'              //34
      'WebhooksLogs'          //35
      'WebhooksPing'          //36    
    ]
>>>>>>> af806a32
  }
  dependsOn: [
    function
  ]
}

module netFunctionSettings 'bicep-templates/function-settings.bicep' = {
  name: 'netFunctionSettings'
  params: {
    owner: owner
    name: '${name}-net'
    functions_worker_runtime: 'dotnet-isolated'
    functions_extension_version: '~4'
    instance_name: name
    app_insights_app_id: operationalInsights.outputs.appInsightsAppId
    app_insights_key: operationalInsights.outputs.appInsightsInstrumentationKey
    client_secret: clientSecret
    signal_r_connection_string: signalR.outputs.connectionString
    func_sas_url: storage.outputs.FuncSasUrl
    func_storage_resource_id: storage.outputs.FuncId
    fuzz_storage_resource_id: storage.outputs.FuzzId
    keyvault_name: keyVaultName
    monitor_account_name: operationalInsights.outputs.monitorAccountName
    multi_tenant_domain: multi_tenant_domain
    enable_profiler: enable_profiler
<<<<<<< HEAD
    app_config_endpoint: featureFlags.outputs.AppConfigEndpoint
=======
    functions_disabled: '1'
    agent_function_names: [
      'AgentCanSchedule'      //0
      'AgentCommands'         //1
      'AgentEvents'           //2
      'AgentRegistration'     //3
      'Containers'            //4
      'Download'              //5
      'Info'                  //6
      'InstanceConfig'        //7
      'Jobs'                  //8
      'JobTemplates'          //9
      'JobTemplatesManage'    //10
      'Negotiate'             //11
      'Node'                  //12
      'NodeAddSshKey'         //13
      'Notifications'         //14
      'Pool'                  //15
      'Proxy'                 //16
      'QueueFileChanges'      //17
      'QueueNodeHeartbeat'    //18
      'QueueProxyUpdate'   //19
      'QueueSignalrEvents'    //20
      'QueueTaskHeartbeat'    //21
      'QueueUpdates'          //22
      'QueueWebhooks'         //23
      'ReproVms'              //24
      'Scaleset'              //25
      'Tasks'                 //26
      'TimerDaily'            //27
      'TimerProxy'            //28
      'TimerRepro'            //29
      'TimerRetention'        //30
      'TimerTasks'            //31
      'TimerWorkers'          //32
      'Tools'                 //33
      'Webhooks'              //34
      'WebhookLogs'           //35
      'WebhookPing'           //36   
    ]
>>>>>>> af806a32
  }
  dependsOn: [
    netFunction
  ]
}

output fuzz_storage string = storage.outputs.FuzzId
output fuzz_name string = storage.outputs.FuzzName
output fuzz_key string = storage.outputs.FuzzKey

output func_storage string = storage.outputs.FuncId
output func_name string = storage.outputs.FuncName
output func_key string = storage.outputs.FuncKey

output scaleset_identity string = scaleset_identity
output tenant_id string = tenantId

output enable_remote_debugging bool = enable_remote_debugging<|MERGE_RESOLUTION|>--- conflicted
+++ resolved
@@ -290,50 +290,47 @@
     monitor_account_name: operationalInsights.outputs.monitorAccountName
     multi_tenant_domain: multi_tenant_domain
     enable_profiler: enable_profiler
-<<<<<<< HEAD
     app_config_endpoint: featureFlags.outputs.AppConfigEndpoint
-=======
     functions_disabled: '0'
     agent_function_names: [
-      'AgentCanSchedule'      //0
-      'AgentCommands'         //1
-      'AgentEvents'           //2
-      'AgentRegistration'     //3
-      'Containers'            //4
-      'Download'              //5
-      'Info'                  //6
-      'InstanceConfig'        //7
-      'Jobs'                  //8
-      'JobTemplates'          //9
-      'JobTemplatesManage'    //10
-      'Negotiate'             //11
-      'Node'                  //12
-      'NodeAddSshKey'         //13
-      'Notifications'         //14
-      'Pool'                  //15
-      'Proxy'                 //16
-      'QueueFileChanges'      //17
-      'QueueNodeHeartbeat'    //18
-      'QueueProxyUpdate'   //19
-      'QueueSignalrEvents'    //20
-      'QueueTaskHeartbeat'    //21
-      'QueueUpdates'          //22
-      'QueueWebhooks'         //23
-      'ReproVms'              //24
-      'Scaleset'              //25
-      'Tasks'                 //26
-      'TimerDaily'            //27
-      'TimerProxy'            //28
-      'TimerRepro'            //29
-      'TimerRetention'        //30
-      'TimerTasks'            //31
-      'TimerWorkers'          //32
-      'Tools'                 //33
-      'Webhooks'              //34
-      'WebhooksLogs'          //35
-      'WebhooksPing'          //36    
+      'AgentCanSchedule' //0
+      'AgentCommands' //1
+      'AgentEvents' //2
+      'AgentRegistration' //3
+      'Containers' //4
+      'Download' //5
+      'Info' //6
+      'InstanceConfig' //7
+      'Jobs' //8
+      'JobTemplates' //9
+      'JobTemplatesManage' //10
+      'Negotiate' //11
+      'Node' //12
+      'NodeAddSshKey' //13
+      'Notifications' //14
+      'Pool' //15
+      'Proxy' //16
+      'QueueFileChanges' //17
+      'QueueNodeHeartbeat' //18
+      'QueueProxyUpdate' //19
+      'QueueSignalrEvents' //20
+      'QueueTaskHeartbeat' //21
+      'QueueUpdates' //22
+      'QueueWebhooks' //23
+      'ReproVms' //24
+      'Scaleset' //25
+      'Tasks' //26
+      'TimerDaily' //27
+      'TimerProxy' //28
+      'TimerRepro' //29
+      'TimerRetention' //30
+      'TimerTasks' //31
+      'TimerWorkers' //32
+      'Tools' //33
+      'Webhooks' //34
+      'WebhooksLogs' //35
+      'WebhooksPing' //36    
     ]
->>>>>>> af806a32
   }
   dependsOn: [
     function
@@ -359,50 +356,47 @@
     monitor_account_name: operationalInsights.outputs.monitorAccountName
     multi_tenant_domain: multi_tenant_domain
     enable_profiler: enable_profiler
-<<<<<<< HEAD
     app_config_endpoint: featureFlags.outputs.AppConfigEndpoint
-=======
     functions_disabled: '1'
     agent_function_names: [
-      'AgentCanSchedule'      //0
-      'AgentCommands'         //1
-      'AgentEvents'           //2
-      'AgentRegistration'     //3
-      'Containers'            //4
-      'Download'              //5
-      'Info'                  //6
-      'InstanceConfig'        //7
-      'Jobs'                  //8
-      'JobTemplates'          //9
-      'JobTemplatesManage'    //10
-      'Negotiate'             //11
-      'Node'                  //12
-      'NodeAddSshKey'         //13
-      'Notifications'         //14
-      'Pool'                  //15
-      'Proxy'                 //16
-      'QueueFileChanges'      //17
-      'QueueNodeHeartbeat'    //18
-      'QueueProxyUpdate'   //19
-      'QueueSignalrEvents'    //20
-      'QueueTaskHeartbeat'    //21
-      'QueueUpdates'          //22
-      'QueueWebhooks'         //23
-      'ReproVms'              //24
-      'Scaleset'              //25
-      'Tasks'                 //26
-      'TimerDaily'            //27
-      'TimerProxy'            //28
-      'TimerRepro'            //29
-      'TimerRetention'        //30
-      'TimerTasks'            //31
-      'TimerWorkers'          //32
-      'Tools'                 //33
-      'Webhooks'              //34
-      'WebhookLogs'           //35
-      'WebhookPing'           //36   
+      'AgentCanSchedule' //0
+      'AgentCommands' //1
+      'AgentEvents' //2
+      'AgentRegistration' //3
+      'Containers' //4
+      'Download' //5
+      'Info' //6
+      'InstanceConfig' //7
+      'Jobs' //8
+      'JobTemplates' //9
+      'JobTemplatesManage' //10
+      'Negotiate' //11
+      'Node' //12
+      'NodeAddSshKey' //13
+      'Notifications' //14
+      'Pool' //15
+      'Proxy' //16
+      'QueueFileChanges' //17
+      'QueueNodeHeartbeat' //18
+      'QueueProxyUpdate' //19
+      'QueueSignalrEvents' //20
+      'QueueTaskHeartbeat' //21
+      'QueueUpdates' //22
+      'QueueWebhooks' //23
+      'ReproVms' //24
+      'Scaleset' //25
+      'Tasks' //26
+      'TimerDaily' //27
+      'TimerProxy' //28
+      'TimerRepro' //29
+      'TimerRetention' //30
+      'TimerTasks' //31
+      'TimerWorkers' //32
+      'Tools' //33
+      'Webhooks' //34
+      'WebhookLogs' //35
+      'WebhookPing' //36   
     ]
->>>>>>> af806a32
   }
   dependsOn: [
     netFunction
