--- conflicted
+++ resolved
@@ -323,9 +323,7 @@
     registered_app_id = registered_app["appId"]
     app_id = app["appId"]
 
-<<<<<<< HEAD
-    return registered_app
-=======
+
     authorize_and_assign_role(app_id, registered_app_id, approle, subscription_id)
     return registered_app
 
@@ -342,10 +340,17 @@
             onfuzz_app_id,
             subscription_id=subscription_id,
         )
->>>>>>> f5851d07
-
-
-<<<<<<< HEAD
+
+    retry(try_authorize_application, "authorize application")
+
+    def try_assign_instance_role(data: Any) -> None:
+        assign_instance_app_role(
+            onfuzz_app_id, registered_app_id, subscription_id, role
+        )
+
+    retry(try_assign_instance_role, "assingn role")
+
+
 # def authorize_and_assign_role(
 #     onfuzz_app_id: UUID, registered_app_id: UUID, role: OnefuzzAppRole, subscription_id:Optional[str]
 # ) -> None:
@@ -355,23 +360,14 @@
 #             onfuzz_app_id,
 #             subscription_id=subscription_id,
 #         )
-=======
-    def try_assign_instance_role(data: Any) -> None:
-        assign_instance_app_role(
-            onfuzz_app_id, registered_app_id, subscription_id, role
-        )
->>>>>>> f5851d07
 
 #     retry(try_authorize_application, "authorize application")
 
-<<<<<<< HEAD
 #     def try_assign_instance_role(data: Any) -> None:
 #         assign_instance_app_role(onefuzz_instance_name, name, subscription_id, role)
 
 #     retry(try_assign_instance_role, "assingn role")
 
-=======
->>>>>>> f5851d07
 
 def add_application_password(
     password_name: str, app_object_id: UUID, subscription_id: str
@@ -872,12 +868,8 @@
     register_app_parser = subparsers.add_parser("register_app", parents=[parent_parser])
     register_app_parser.add_argument("--app_id", help="the application id to register")
     register_app_parser.add_argument(
-<<<<<<< HEAD
-        "--role", help="the role of the application to register"
-=======
         "--role",
         help=f"the role of the application to register.  Valid values: {', '.join([member.value for member in OnefuzzAppRole])}",
->>>>>>> f5851d07
     )
 
     args = parser.parse_args()
@@ -902,17 +894,6 @@
             display_secret=True,
         )
     elif args.command == "register_app":
-<<<<<<< HEAD
-        registration_name = args.registration_name or (
-            "%s_unmanaged" % onefuzz_instance_name
-        )
-        create_and_display_registration(
-            onefuzz_instance_name,
-            registration_name,
-            OnefuzzAppRole.UnmanagedNode,
-            args.subscription_id,
-            display_secret=True,
-=======
         onefuzz_app_id = get_application(display_name=onefuzz_instance_name)
         if not onefuzz_app_id:
             raise Exception("could not find onefuzz application")
@@ -922,7 +903,6 @@
             UUID(args.app_id),
             OnefuzzAppRole(args.role),
             args.subscription_id,
->>>>>>> f5851d07
         )
     elif args.command == "assign_scaleset_role":
         assign_instance_app_role(
