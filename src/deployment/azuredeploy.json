{
    "$schema": "https://schema.management.azure.com/schemas/2019-04-01/deploymentTemplate.json",
    "contentVersion": "1.0.0.0",
    "parameters": {
        "name": {
            "type": "string"
        },
        "owner": {
            "type": "string"
        },
        "clientId": {
            "type": "string"
        },
        "clientSecret": {
            "type": "string"
        },
        "signedExpiry": {
            "type": "string"
        },
        "app_func_issuer": {
            "type": "string"
        },
        "app_func_audiences": {
            "type": "array"
        },
        "multi_tenant_domain": {
            "type": "string"
        },
        "diagnosticsLogsLevel": {
            "type": "string",
            "defaultValue": "Verbose",
            "allowedValues": [
                "Verbose",
                "Information",
                "Warning",
                "Error"
            ],
            "metadata": {
                "description": "The degree of severity for diagnostics logs."
            }
        },
        "workbookData": {
            "type": "object",
            "metadata": {
                "description": "Azure Monitor workbook definitions."
            }
        }
    },
    "variables": {
        "autoscale_name": "[concat('onefuzz-autoscale-', uniquestring(resourceGroup().id))]",
        "log_retention": 30,
        "monitorAccountName": "[concat('logs-wb-', uniquestring(resourceGroup().id))]",
        "scaleset_identity": "[concat(parameters('name'), '-scalesetid')]",
        "signalr-name": "[concat('onefuzz-', uniquestring(resourceGroup().id))]",
        "storage_account_sas": {
            "signedExpiry": "[parameters('signedExpiry')]",
            "signedPermission": "rwdlacup",
            "signedResourceTypes": "sco",
            "signedServices": "bfqt"
        },
        "storageAccountName": "[concat('fuzz', uniquestring(resourceGroup().id))]",
        "storageAccountNameFunc": "[concat('func', uniquestring(resourceGroup().id))]",
        "telemetry": "d7a73cf4-5a1a-4030-85e1-e5b25867e45a",
        "Log Analytics Contributor": "92aaf0da-9dab-42b6-94a3-d43ce8d16293",
        "Managed Identity Operator": "f1a07417-d97a-45cb-824c-7a7467783830",
        "Network Contributor": "4d97b98b-1d4f-4787-a291-c67834d212e7",
        "Storage Account Contributor": "17d1049b-9a84-46fb-8f53-869881c3d3ab",
        "Virtual Machine Contributor": "9980e02c-c2be-4d73-94e8-173b1dc7cf3c",
        "Storage Blob Data Reader": "2a2b9908-6ea1-4ae2-8e65-a410df84e7d1",
<<<<<<< HEAD
        "keyVaultName": "[concat('of-kv-', uniquestring(resourceGroup().id))]",
        "fuzz-blob-topic-name": "[concat('fuzz-blob-topic-', uniquestring(resourceGroup().id))]"
=======
        "keyVaultName": "[concat('of-kv-', uniquestring(resourceGroup().id))]"
>>>>>>> 7c507ab7
    },
    "functions": [
        {
            "namespace": "onefuzz",
            "members": {
                "severitiesAtMostInfo": {
                    "parameters": [],
                    "output": {
                        "type": "array",
                        "value": [
                            {
                                "severity": "emerg"
                            },
                            {
                                "severity": "alert"
                            },
                            {
                                "severity": "crit"
                            },
                            {
                                "severity": "err"
                            },
                            {
                                "severity": "warning"
                            },
                            {
                                "severity": "notice"
                            },
                            {
                                "severity": "info"
                            }
                        ]
                    }
                }
            }
        }
    ],
    "resources": [
        {
            "type": "Microsoft.ManagedIdentity/userAssignedIdentities",
            "name": "[variables('scaleset_identity')]",
            "apiVersion": "2018-11-30",
            "location": "[resourceGroup().location]"
        },
        {
            "type": "Microsoft.KeyVault/vaults",
            "apiVersion": "2019-09-01",
            "name": "[variables('keyVaultName')]",
            "location": "[resourceGroup().location]",
            "properties": {
                "enabledForDiskEncryption": false,
                "enabledForTemplateDeployment": true,
                "tenantId": "[subscription().tenantId]",
                "accessPolicies": [
                    {
                        "objectId": "[reference(resourceId('Microsoft.Web/sites', parameters('name')), '2019-08-01', 'full').identity.principalId]",
                        "tenantId": "[subscription().tenantId]",
                        "permissions": {
                            "secrets": [
                                "get",
                                "list",
                                "set",
                                "delete"
                            ]
                        }
                    }
                ],
                "sku": {
                    "name": "standard",
                    "family": "A"
                },
                "networkAcls": {
                    "defaultAction": "Allow",
                    "bypass": "AzureServices"
                }
            }
        },
        {
            "apiVersion": "2018-11-01",
            "name": "[parameters('name')]",
            "type": "Microsoft.Web/sites",
            "kind": "functionapp,linux",
            "location": "[resourceGroup().location]",
            "tags": {
                "OWNER": "[parameters('owner')]"
            },
            "dependsOn": [
                "[resourceId('Microsoft.SignalRService/SignalR', variables('signalr-name'))]",
                "[resourceId('microsoft.insights/components/', parameters('name'))]",
                "[resourceId('Microsoft.Web/serverFarms', parameters('name'))]",
                "[resourceId('Microsoft.Storage/storageAccounts/', variables('storageAccountName'))]",
                "[resourceId('Microsoft.Storage/storageAccounts/', variables('storageAccountNameFunc'))]"
            ],
            "identity": {
                "type": "SystemAssigned"
            },
            "resources": [
                {
                    "apiVersion": "2018-02-01",
                    "type": "config",
                    "name": "logs",
                    "location": "[resourceGroup().location]",
                    "dependsOn": [
                        "[concat('Microsoft.Web/sites/', parameters('name'))]",
                        "[resourceId('Microsoft.Storage/storageAccounts', variables('storageAccountNameFunc'))]"
                    ],
                    "properties": {
                        "applicationLogs": {
                            "azureBlobStorage": {
                                "level": "[parameters('diagnosticsLogsLevel')]",
                                "sasUrl": "[concat(reference(concat('Microsoft.Storage/storageAccounts/', variables('storageAccountNameFunc'))).primaryEndpoints.blob, 'app-logs', '?', listAccountSas(variables('storageAccountNameFunc'), '2018-02-01', variables('storage_account_sas')).accountSasToken)]",
                                "retentionInDays": "[variables('log_retention')]"
                            }
                        }
                    }
                }
            ],
            "properties": {
                "name": "[parameters('name')]",
                "siteConfig": {
                    "appSettings": [
                        {
                            "name": "FUNCTIONS_EXTENSION_VERSION",
                            "value": "~3"
                        },
                        {
                            "name": "FUNCTIONS_WORKER_RUNTIME",
                            "value": "python"
                        },
                        {
                            "name": "FUNCTIONS_WORKER_PROCESS_COUNT",
                            "value": "1"
                        },
                        {
                            "name": "APPINSIGHTS_INSTRUMENTATIONKEY",
                            "value": "[reference(resourceId('microsoft.insights/components/', parameters('name')), '2015-05-01').InstrumentationKey]"
                        },
                        {
                            "name": "APPINSIGHTS_APPID",
                            "value": "[reference(resourceId('microsoft.insights/components/', parameters('name')), '2015-05-01').AppId]"
                        },
                        {
                            "name": "ONEFUZZ_TELEMETRY",
                            "value": "[variables('telemetry')]"
                        },
                        {
                            "name": "AzureWebJobsStorage",
                            "value": "[concat('DefaultEndpointsProtocol=https;AccountName=',variables('storageAccountNameFunc'),';AccountKey=',listKeys(resourceId('Microsoft.Storage/storageAccounts', variables('storageAccountNameFunc')), '2019-06-01').keys[0].value,';EndpointSuffix=','core.windows.net')]"
                        },
                        {
                            "name": "MULTI_TENANT_DOMAIN",
                            "value": "[parameters('multi_tenant_domain')]"
                        },
                        {
                            "name": "AzureWebJobsDisableHomepage",
                            "value": "true"
                        },
                        {
                            "name": "AzureSignalRConnectionString",
                            "value": "[listkeys(resourceId('Microsoft.SignalRService/SignalR', variables('signalr-name')), '2018-10-01').primaryConnectionString]"
                        },
                        {
                            "name": "AzureSignalRServiceTransportType",
                            "value": "Transient"
                        },
                        {
                            "name": "ONEFUZZ_INSTANCE_NAME",
                            "value": "[parameters('name')]"
                        },
                        {
                            "name": "ONEFUZZ_INSTANCE",
                            "value": "[concat('https://', parameters('name'), '.azurewebsites.net')]"
                        },
                        {
                            "name": "ONEFUZZ_RESOURCE_GROUP",
                            "value": "[resourceGroup().id]"
                        },
                        {
                            "name": "ONEFUZZ_DATA_STORAGE",
                            "value": "[resourceId('Microsoft.Storage/storageAccounts', variables('storageAccountName'))]"
                        },
                        {
                            "name": "ONEFUZZ_FUNC_STORAGE",
                            "value": "[resourceId('Microsoft.Storage/storageAccounts', variables('storageAccountNameFunc'))]"
                        },
                        {
                            "name": "ONEFUZZ_MONITOR",
                            "value": "[variables('monitorAccountName')]"
                        },
                        {
                            "name": "ONEFUZZ_KEYVAULT",
                            "value": "[variables('keyVaultName')]"
                        },
                        {
                            "name": "ONEFUZZ_OWNER",
                            "value": "[parameters('owner')]"
                        }
                    ],
                    "linuxFxVersion": "Python|3.8",
                    "alwaysOn": true,
                    "defaultDocuments": [],
                    "httpLoggingEnabled": true,
                    "logsDirectorySizeLimit": 100,
                    "detailedErrorLoggingEnabled": true,
                    "http20Enabled": true,
                    "minTlsVersion": "1.2",
                    "ftpsState": "Disabled",
                    "siteAuthSettings": {
                        "enabled": true,
                        "unauthenticatedClientAction": "RedirectToLoginPage",
                        "tokenStoreEnabled": true,
                        "clientId": "[parameters('clientId')]",
                        "clientSecret": "[parameters('clientSecret')]",
                        "issuer": "[parameters('app_func_issuer')]",
                        "defaultProvider": "AzureActiveDirectory",
                        "allowedAudiences": "[parameters('app_func_audiences')]",
                        "isAadAutoProvisioned": false
                    }
                },
                "serverFarmId": "[resourceId('Microsoft.Web/serverFarms', parameters('name'))]",
                "hostingEnvironment": "",
                "clientAffinityEnabled": false,
                "httpsOnly": true
            }
        },
        {
            "apiVersion": "2018-02-01",
            "name": "[parameters('name')]",
            "type": "Microsoft.Web/serverFarms",
            "location": "[resourceGroup().location]",
            "kind": "linux",
            "dependsOn": [],
            "properties": {
                "name": "[parameters('name')]",
                "reserved": true
            },
            "sku": {
                "name": "P2v2",
                "tier": "PremiumV2",
                "size": "P2v2",
                "family": "Pv2",
                "capacity": 1
            },
            "tags": {
                "OWNER": "[parameters('owner')]"
            }
        },
        {
            "apiVersion": "2014-04-01",
            "name": "[variables('autoscale_name')]",
            "type": "microsoft.insights/autoscalesettings",
            "location": "[resourceGroup().location]",
            "dependsOn": [
                "[resourceId('Microsoft.Web/serverFarms', parameters('name'))]"
            ],
            "properties": {
                "name": "[variables('autoscale_name')]",
                "enabled": true,
                "targetResourceUri": "[resourceId('Microsoft.Web/serverFarms/', parameters('name'))]",
                "profiles": [
                    {
                        "name": "Auto scale condition",
                        "capacity": {
                            "minimum": 1,
                            "maximum": 20,
                            "default": 1
                        },
                        "rules": [
                            {
                                "scaleAction": {
                                    "direction": "Increase",
                                    "type": "ChangeCount",
                                    "value": 5,
                                    "cooldown": "PT1M"
                                },
                                "metricTrigger": {
                                    "metricName": "CpuPercentage",
                                    "metricNamespace": "microsoft.web/serverfarms",
                                    "metricResourceUri": "[resourceId('Microsoft.Web/serverFarms/', parameters('name'))]",
                                    "operator": "GreaterThanOrEqual",
                                    "statistic": "Average",
                                    "threshold": 20,
                                    "timeAggregation": "Average",
                                    "timeGrain": "PT1M",
                                    "timeWindow": "PT1M",
                                    "Dimensions": [],
                                    "dividePerInstance": false
                                }
                            },
                            {
                                "scaleAction": {
                                    "direction": "Decrease",
                                    "type": "ChangeCount",
                                    "value": 1,
                                    "cooldown": "PT5M"
                                },
                                "metricTrigger": {
                                    "metricName": "CpuPercentage",
                                    "metricNamespace": "microsoft.web/serverfarms",
                                    "metricResourceUri": "[resourceId('Microsoft.Web/serverFarms/', parameters('name'))]",
                                    "operator": "LessThan",
                                    "statistic": "Average",
                                    "threshold": 20,
                                    "timeAggregation": "Average",
                                    "timeGrain": "PT1M",
                                    "timeWindow": "PT1M",
                                    "Dimensions": [],
                                    "dividePerInstance": false
                                }
                            }
                        ]
                    }
                ],
                "notifications": [],
                "targetResourceLocation": "[resourceGroup().location]"
            },
            "tags": {
                "OWNER": "[parameters('owner')]"
            }
        },

        {
            "type": "Microsoft.OperationalInsights/workspaces",
            "apiVersion": "2020-08-01",
            "name": "[parameters('name')]",
            "location": "[resourceGroup().location]",
            "properties": {}
        },

        {
            "apiVersion": "2020-02-02-preview",
            "name": "[parameters('name')]",
            "type": "microsoft.insights/components",
            "location": "[resourceGroup().location]",
            "kind": "",
            "properties": {
                "ApplicationId": "[parameters('name')]",
                "Application_Type": "other",
                "RetentionInDays": "[variables('log_retention')]",
                "WorkspaceResourceId" : "[resourceId('Microsoft.OperationalInsights/workspaces', parameters('name'))]"
            },
            "tags": {
                "OWNER": "[parameters('owner')]"
            },
            "dependsOn" : [
                "[resourceId('Microsoft.OperationalInsights/workspaces', parameters('name'))]"
            ],
            "resources": [
                {
                    "name": "df20765c-ed5b-46f9-a47b-20f4aaf7936d",
                    "type": "microsoft.insights/workbooks",
                    "location": "[resourceGroup().location]",
                    "apiVersion": "2018-06-17-preview",
                    "dependsOn": [
                        "[resourceId('microsoft.insights/components', parameters('name'))]"
                    ],
                    "kind": "shared",
                    "properties": {
                        "displayName": "LibFuzzer Job Dashboard",
                        "serializedData": "[parameters('workbookData').libFuzzerJob]",
                        "version": "1.0",
                        "sourceId": "[resourceId('microsoft.insights/components', parameters('name'))]",
                        "category": "tsg"
                    }
                }
            ]
        },
        {
            "type": "Microsoft.OperationalInsights/workspaces",
            "name": "[variables('monitorAccountName')]",
            "apiVersion": "2017-03-15-preview",
            "location": "[resourceGroup().location]",
            "properties": {
                "sku": {
                    "name": "PerGB2018"
                },
                "retentionInDays": "[variables('log_retention')]",
                "features": {
                    "searchVersion": 1,
                    "legacy": 0,
                    "enableLogAccessUsingOnlyResourcePermissions": true
                }
            },
            "resources": [
                {
                    "apiVersion": "2015-11-01-preview",
                    "location": "[resourceGroup().location]",
                    "name": "[concat('VMInsights', '(', variables('monitorAccountName'), ')')]",
                    "type": "Microsoft.OperationsManagement/solutions",
                    "dependsOn": [
                        "[resourceId('Microsoft.OperationalInsights/workspaces', variables('monitorAccountName'))]"
                    ],
                    "properties": {
                        "workspaceResourceId": "[resourceId('Microsoft.OperationalInsights/workspaces', variables('monitorAccountName'))]"
                    },
                    "plan": {
                        "name": "[concat('VMInsights', '(', variables('monitorAccountName'), ')')]",
                        "publisher": "Microsoft",
                        "product": "[Concat('OMSGallery/', 'VMInsights')]",
                        "promotionCode": ""
                    }
                },
                {
                    "apiVersion": "2015-11-01-preview",
                    "type": "datasources",
                    "name": "syslogDataSourceKern",
                    "dependsOn": [
                        "[resourceId('Microsoft.OperationalInsights/workspaces', variables('monitorAccountName'))]"
                    ],
                    "kind": "LinuxSyslog",
                    "properties": {
                        "syslogName": "kern",
                        "syslogSeverities": "[onefuzz.severitiesAtMostInfo()]"
                    }
                },
                {
                    "apiVersion": "2015-11-01-preview",
                    "type": "datasources",
                    "name": "syslogDataSourceUser",
                    "dependsOn": [
                        "[resourceId('Microsoft.OperationalInsights/workspaces', variables('monitorAccountName'))]"
                    ],
                    "kind": "LinuxSyslog",
                    "properties": {
                        "syslogName": "user",
                        "syslogSeverities": "[onefuzz.severitiesAtMostInfo()]"
                    }
                },
                {
                    "apiVersion": "2015-11-01-preview",
                    "type": "datasources",
                    "name": "syslogDataSourceDaemon",
                    "dependsOn": [
                        "[resourceId('Microsoft.OperationalInsights/workspaces', variables('monitorAccountName'))]"
                    ],
                    "kind": "LinuxSyslog",
                    "properties": {
                        "syslogName": "daemon",
                        "syslogSeverities": "[onefuzz.severitiesAtMostInfo()]"
                    }
                },
                {
                    "apiVersion": "2015-11-01-preview",
                    "type": "datasources",
                    "name": "syslogDataSourceCron",
                    "dependsOn": [
                        "[resourceId('Microsoft.OperationalInsights/workspaces', variables('monitorAccountName'))]"
                    ],
                    "kind": "LinuxSyslog",
                    "properties": {
                        "syslogName": "cron",
                        "syslogSeverities": "[onefuzz.severitiesAtMostInfo()]"
                    }
                },
                {
                    "apiVersion": "2015-11-01-preview",
                    "type": "datasources",
                    "name": "syslogDataSourceCollection",
                    "dependsOn": [
                        "[resourceId('Microsoft.OperationalInsights/workspaces', variables('monitorAccountName'))]"
                    ],
                    "kind": "LinuxSyslogCollection",
                    "properties": {
                        "state": "Enabled"
                    }
                },
                {
                    "apiVersion": "2015-11-01-preview",
                    "type": "datasources",
                    "name": "windowsEventSystem",
                    "dependsOn": [
                        "[resourceId('Microsoft.OperationalInsights/workspaces', variables('monitorAccountName'))]"
                    ],
                    "kind": "WindowsEvent",
                    "properties": {
                        "eventLogName": "System",
                        "eventTypes": [
                            {
                                "eventType": "Error"
                            },
                            {
                                "eventType": "Warning"
                            },
                            {
                                "eventType": "Information"
                            }
                        ]
                    }
                },
                {
                    "apiVersion": "2015-11-01-preview",
                    "type": "datasources",
                    "name": "windowsEventApplication",
                    "dependsOn": [
                        "[resourceId('Microsoft.OperationalInsights/workspaces', variables('monitorAccountName'))]"
                    ],
                    "kind": "WindowsEvent",
                    "properties": {
                        "eventLogName": "Application",
                        "eventTypes": [
                            {
                                "eventType": "Error"
                            },
                            {
                                "eventType": "Warning"
                            },
                            {
                                "eventType": "Information"
                            }
                        ]
                    }
                }
            ]
        },
        {
            "apiVersion": "2019-06-01",
            "type": "Microsoft.Storage/storageAccounts",
            "name": "[variables('storageAccountName')]",
            "location": "[resourceGroup().location]",
            "kind": "StorageV2",
            "sku": {
                "name": "Standard_LRS",
                "tier": "Standard"
            },
            "properties": {
                "supportsHttpsTrafficOnly": true,
                "accessTier": "Hot",
                "allowBlobPublicAccess": false
            },
            "tags": {
                "OWNER": "[parameters('owner')]"
            }
        },
        {
            "apiVersion": "2019-06-01",
            "type": "Microsoft.Storage/storageAccounts",
            "name": "[variables('storageAccountNameFunc')]",
            "location": "[resourceGroup().location]",
            "kind": "StorageV2",
            "sku": {
                "name": "Standard_LRS",
                "tier": "Standard"
            },
            "properties": {
                "supportsHttpsTrafficOnly": true,
                "accessTier": "Hot",
                "allowBlobPublicAccess": false
            },
            "tags": {
                "OWNER": "[parameters('owner')]"
            }
        },
        {
            "name": "[concat(variables('storageAccountNameFunc'), '/default')]",
            "type": "Microsoft.Storage/storageAccounts/blobServices",
            "apiVersion": "2019-06-01",
            "properties": {
                "deleteRetentionPolicy": {
                    "enabled": true,
                    "days": 30
                }
            },
            "dependsOn": [
                "[resourceId('Microsoft.Storage/storageAccounts', variables('storageAccountNameFunc'))]"
            ]
        },
        {
            "name": "[concat(variables('storageAccountName'), '/default')]",
            "type": "Microsoft.Storage/storageAccounts/blobServices",
            "apiVersion": "2019-06-01",
            "properties": {
                "deleteRetentionPolicy": {
                    "enabled": true,
                    "days": 30
                }
            },
            "dependsOn": [
                "[resourceId('Microsoft.Storage/storageAccounts', variables('storageAccountName'))]"
            ]
        },
        {
            "type": "Microsoft.Storage/storageAccounts/blobServices/containers",
            "apiVersion": "2018-03-01-preview",
            "name": "[concat(variables('storageAccountNameFunc'), '/default/', 'vm-scripts')]",
            "dependsOn": [
                "[resourceId('Microsoft.Storage/storageAccounts', variables('storageAccountNameFunc'))]"
            ]
        },
        {
            "type": "Microsoft.Storage/storageAccounts/blobServices/containers",
            "apiVersion": "2018-03-01-preview",
            "name": "[concat(variables('storageAccountNameFunc'), '/default/', 'repro-scripts')]",
            "dependsOn": [
                "[resourceId('Microsoft.Storage/storageAccounts', variables('storageAccountNameFunc'))]"
            ]
        },
        {
            "type": "Microsoft.Storage/storageAccounts/blobServices/containers",
            "apiVersion": "2018-03-01-preview",
            "name": "[concat(variables('storageAccountNameFunc'), '/default/', 'proxy-configs')]",
            "dependsOn": [
                "[resourceId('Microsoft.Storage/storageAccounts', variables('storageAccountNameFunc'))]"
            ]
        },
        {
            "type": "Microsoft.Storage/storageAccounts/blobServices/containers",
            "apiVersion": "2018-03-01-preview",
            "name": "[concat(variables('storageAccountNameFunc'), '/default/', 'task-configs')]",
            "dependsOn": [
                "[resourceId('Microsoft.Storage/storageAccounts', variables('storageAccountNameFunc'))]"
            ]
        },
        {
            "type": "Microsoft.Storage/storageAccounts/blobServices/containers",
            "apiVersion": "2018-03-01-preview",
            "name": "[concat(variables('storageAccountNameFunc'), '/default/', 'app-logs')]",
            "dependsOn": [
                "[resourceId('Microsoft.Storage/storageAccounts', variables('storageAccountNameFunc'))]"
            ]
        },
        {
            "name": "[concat(variables('storageAccountNameFunc'), '/default/file-changes')]",
            "type": "Microsoft.Storage/storageAccounts/queueServices/queues",
            "apiVersion": "2019-06-01",
            "dependsOn": [
                "[resourceId('Microsoft.Storage/storageAccounts', variables('storageAccountNameFunc'))]"
            ]
        },
        {
            "name": "[concat(variables('storageAccountNameFunc'), '/default/task-heartbeat')]",
            "type": "Microsoft.Storage/storageAccounts/queueServices/queues",
            "apiVersion": "2019-06-01",
            "dependsOn": [
                "[resourceId('Microsoft.Storage/storageAccounts', variables('storageAccountNameFunc'))]"
            ]
        },
        {
            "name": "[concat(variables('storageAccountNameFunc'), '/default/node-heartbeat')]",
            "type": "Microsoft.Storage/storageAccounts/queueServices/queues",
            "apiVersion": "2019-06-01",
            "dependsOn": [
                "[resourceId('Microsoft.Storage/storageAccounts', variables('storageAccountNameFunc'))]"
            ]
        },
        {
            "name": "[concat(variables('storageAccountNameFunc'), '/default/proxy')]",
            "type": "Microsoft.Storage/storageAccounts/queueServices/queues",
            "apiVersion": "2019-06-01",
            "dependsOn": [
                "[resourceId('Microsoft.Storage/storageAccounts', variables('storageAccountNameFunc'))]"
            ]
        },
        {
            "name": "[concat(variables('storageAccountNameFunc'), '/default/update-queue')]",
            "type": "Microsoft.Storage/storageAccounts/queueServices/queues",
            "apiVersion": "2019-06-01",
            "dependsOn": [
                "[resourceId('Microsoft.Storage/storageAccounts', variables('storageAccountNameFunc'))]"
            ]
        },
        {
            "name": "[concat(variables('storageAccountNameFunc'), '/default/webhooks')]",
            "type": "Microsoft.Storage/storageAccounts/queueServices/queues",
            "apiVersion": "2019-06-01",
            "dependsOn": [
                "[resourceId('Microsoft.Storage/storageAccounts', variables('storageAccountNameFunc'))]"
            ]
        },
        {
            "name": "[concat(variables('storageAccountNameFunc'), '/default/signalr-events')]",
            "type": "Microsoft.Storage/storageAccounts/queueServices/queues",
            "apiVersion": "2019-06-01",
            "dependsOn": [
                "[resourceId('Microsoft.Storage/storageAccounts', variables('storageAccountNameFunc'))]"
            ]
        },
        {
            "type": "Microsoft.Authorization/roleAssignments",
            "apiVersion": "2017-09-01",
            "name": "[guid(concat(resourceGroup().id, '-vmss'))]",
            "properties": {
                "roleDefinitionId": "[concat('/subscriptions/', subscription().subscriptionId, '/providers/Microsoft.Authorization/roleDefinitions/', variables('Virtual Machine Contributor'))]",
                "principalId": "[reference(resourceId('Microsoft.Web/sites', parameters('name')), '2018-02-01', 'Full').identity.principalId]"
            },
            "DependsOn": [
                "[resourceId('Microsoft.Web/sites', parameters('name'))]"
            ],
            "tags": {
                "OWNER": "[parameters('owner')]"
            }
        },
        {
            "type": "Microsoft.Authorization/roleAssignments",
            "apiVersion": "2017-09-01",
            "name": "[guid(concat(resourceGroup().id, '-storage'))]",
            "properties": {
                "roleDefinitionId": "[concat('/subscriptions/', subscription().subscriptionId, '/providers/Microsoft.Authorization/roleDefinitions/', variables('Storage Account Contributor'))]",
                "principalId": "[reference(resourceId('Microsoft.Web/sites', parameters('name')), '2018-02-01', 'Full').identity.principalId]"
            },
            "DependsOn": [
                "[resourceId('Microsoft.Web/sites', parameters('name'))]"
            ],
            "tags": {
                "OWNER": "[parameters('owner')]"
            }
        },
        {
            "type": "Microsoft.Authorization/roleAssignments",
            "apiVersion": "2017-09-01",
            "name": "[guid(concat(resourceGroup().id, '-network'))]",
            "properties": {
                "roleDefinitionId": "[concat('/subscriptions/', subscription().subscriptionId, '/providers/Microsoft.Authorization/roleDefinitions/', variables('Network Contributor'))]",
                "principalId": "[reference(resourceId('Microsoft.Web/sites', parameters('name')), '2018-02-01', 'Full').identity.principalId]"
            },
            "DependsOn": [
                "[resourceId('Microsoft.Web/sites', parameters('name'))]"
            ],
            "tags": {
                "OWNER": "[parameters('owner')]"
            }
        },
        {
            "type": "Microsoft.Authorization/roleAssignments",
            "apiVersion": "2017-09-01",
            "name": "[guid(concat(resourceGroup().id, '-logs'))]",
            "properties": {
                "roleDefinitionId": "[concat('/subscriptions/', subscription().subscriptionId, '/providers/Microsoft.Authorization/roleDefinitions/', variables('Log Analytics Contributor'))]",
                "principalId": "[reference(resourceId('Microsoft.Web/sites', parameters('name')), '2018-02-01', 'Full').identity.principalId]"
            },
            "DependsOn": [
                "[resourceId('Microsoft.Web/sites', parameters('name'))]"
            ],
            "tags": {
                "OWNER": "[parameters('owner')]"
            }
        },
        {
            "type": "Microsoft.Authorization/roleAssignments",
            "apiVersion": "2017-09-01",
            "name": "[guid(concat(resourceGroup().id, '-user_managed_idenity'))]",
            "properties": {
                "roleDefinitionId": "[concat('/subscriptions/', subscription().subscriptionId, '/providers/Microsoft.Authorization/roleDefinitions/', variables('Managed Identity Operator'))]",
                "principalId": "[reference(resourceId('Microsoft.Web/sites', parameters('name')), '2018-02-01', 'Full').identity.principalId]"
            },
            "DependsOn": [
                "[resourceId('Microsoft.Web/sites', parameters('name'))]"
            ],
            "tags": {
                "OWNER": "[parameters('owner')]"
            }
        },
        {
            "type": "Microsoft.Authorization/roleAssignments",
            "apiVersion": "2018-07-01",
            "name": "[guid(concat(resourceGroup().id, '-user_managed_idenity_read_blob'))]",
            "properties": {
                "roleDefinitionId": "[concat('/subscriptions/', subscription().subscriptionId, '/providers/Microsoft.Authorization/roleDefinitions/', variables('Storage Blob Data Reader'))]",
                "principalId": "[reference(resourceId('Microsoft.ManagedIdentity/userAssignedIdentities', variables('scaleset_identity')), '2018-11-30', 'Full').properties.principalId]"
            },
            "DependsOn": [
                "[resourceId('Microsoft.Storage/storageAccounts', variables('storageAccountNameFunc'))]"
            ],
            "tags": {
                "OWNER": "[parameters('owner')]"
            }
        },
        {
            "type": "Microsoft.SignalRService/SignalR",
            "apiVersion": "2018-10-01",
            "name": "[variables('signalr-name')]",
            "location": "[resourceGroup().location]",
            "sku": {
                "name": "Standard_S1",
                "tier": "Standard",
                "size": "S1",
                "capacity": 1
            },
            "properties": {
                "hostNamePrefix": "[variables('signalr-name')]",
                "features": [
                    {
                        "flag": "ServiceMode",
                        "value": "Serverless",
                        "properties": {}
                    },
                    {
                        "flag": "EnableConnectivityLogs",
                        "value": "True",
                        "properties": {}
                    },
                    {
                        "flag": "EnableMessagingLogs",
                        "value": "False",
                        "properties": {}
                    }
                ]
            }
        },
        {
            "type": "Microsoft.EventGrid/systemTopics",
            "apiVersion": "2021-12-01",
            "name": "[variables('fuzz-blob-topic-name')]",
            "location": "[resourceGroup().location]",
            "properties": {
                "source": "[resourceId('Microsoft.Storage/storageAccounts', variables('storageAccountName'))]",
                "topicType": "microsoft.storage.storageaccounts"
            }
        },
        {
            "type": "Microsoft.EventGrid/systemTopics/eventSubscriptions",
            "apiVersion": "2021-12-01",
            "name": "[concat(variables('fuzz-blob-topic-name'), '/onefuzz1_subscription')]",
            "dependsOn": [
                "[resourceId('Microsoft.EventGrid/systemTopics', variables('fuzz-blob-topic-name'))]"
            ],
            "properties": {
                "destination": {
                    "properties": {
                        "resourceId": "[resourceId('Microsoft.Storage/storageAccounts', variables('storageAccountNameFunc'))]",
                        "queueName": "file-changes"
                    },
                    "endpointType": "StorageQueue"
                },
                "filter": {
                    "includedEventTypes": [
                        "Microsoft.Storage.BlobCreated",
                        "Microsoft.Storage.BlobDeleted"
                    ]
                },
                "eventDeliverySchema": "EventGridSchema",
                "retryPolicy": {
                    "maxDeliveryAttempts": 30,
                    "eventTimeToLiveInMinutes": 1440
                }
            }
        }
    ],
    "outputs": {
        "fuzz-storage": {
            "type": "string",
            "value": "[resourceId('Microsoft.Storage/storageAccounts', variables('storageAccountName'))]"
        },
        "fuzz-name": {
            "type": "string",
            "value": "[variables('storageAccountName')]"
        },
        "fuzz-key": {
            "type": "string",
            "value": "[listKeys(resourceId('Microsoft.Storage/storageAccounts', variables('storageAccountName')), '2019-06-01').keys[0].value]"
        },
        "func-name": {
            "type": "string",
            "value": "[variables('storageAccountNameFunc')]"
        },
        "func-storage": {
            "type": "string",
            "value": "[resourceId('Microsoft.Storage/storageAccounts', variables('storageAccountNameFunc'))]"
        },
        "func-key": {
            "type": "string",
            "value": "[listKeys(resourceId('Microsoft.Storage/storageAccounts', variables('storageAccountNameFunc')), '2019-06-01').keys[0].value]"
        },
        "scaleset-identity": {
            "type": "string",
            "value": "[variables('scaleset_identity')]"
        },
        "tenant_id": {
            "type": "string",
            "value": "[subscription().tenantId]"
       }
    }
}<|MERGE_RESOLUTION|>--- conflicted
+++ resolved
@@ -67,12 +67,8 @@
         "Storage Account Contributor": "17d1049b-9a84-46fb-8f53-869881c3d3ab",
         "Virtual Machine Contributor": "9980e02c-c2be-4d73-94e8-173b1dc7cf3c",
         "Storage Blob Data Reader": "2a2b9908-6ea1-4ae2-8e65-a410df84e7d1",
-<<<<<<< HEAD
         "keyVaultName": "[concat('of-kv-', uniquestring(resourceGroup().id))]",
         "fuzz-blob-topic-name": "[concat('fuzz-blob-topic-', uniquestring(resourceGroup().id))]"
-=======
-        "keyVaultName": "[concat('of-kv-', uniquestring(resourceGroup().id))]"
->>>>>>> 7c507ab7
     },
     "functions": [
         {
