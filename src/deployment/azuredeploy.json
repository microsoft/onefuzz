{
    "$schema": "https://schema.management.azure.com/schemas/2019-04-01/deploymentTemplate.json",
    "contentVersion": "1.0.0.0",
    "parameters": {
        "name": {
            "type": "string"
        },
        "owner": {
            "type": "string"
        },
        "clientId": {
            "type": "string"
        },
        "clientSecret": {
            "type": "string"
        },
        "signedExpiry": {
            "type": "string"
        },
        "diagnosticsLogsLevel": {
            "type": "string",
            "defaultValue": "Verbose",
            "allowedValues": [
                "Verbose",
                "Information",
                "Warning",
                "Error"
            ],
            "metadata": {
                "description": "The degree of severity for diagnostics logs."
            }
        },
        "workbookData": {
            "type": "object",
            "metadata": {
                "description": "Azure Monitor workbook definitions."
            }
        }
    },
    "variables": {
        "scaleset_identity": "[concat(parameters('name'), '-scalesetid')]",
        "telemetry": "d7a73cf4-5a1a-4030-85e1-e5b25867e45a",
        "signalr-name": "[concat('onefuzz-', uniquestring(resourceGroup().id))]",
        "monitorAccountName": "[concat('logs-wb-', uniquestring(resourceGroup().id))]",
        "storageAccountName": "[concat('fuzz', uniquestring(resourceGroup().id))]",
        "storageAccountNameFunc": "[concat('func', uniquestring(resourceGroup().id))]",
        "storageAccountNameCorpus": "[concat('corpus', uniquestring(resourceGroup().id))]",
        "Network Contributor": "4d97b98b-1d4f-4787-a291-c67834d212e7",
        "Storage Account Contributor": "17d1049b-9a84-46fb-8f53-869881c3d3ab",
        "Virtual Machine Contributor": "9980e02c-c2be-4d73-94e8-173b1dc7cf3c",
        "Log Analytics Contributor": "92aaf0da-9dab-42b6-94a3-d43ce8d16293",
        "Managed Identity Operator": "f1a07417-d97a-45cb-824c-7a7467783830",
        "storage_account_sas": {
            "signedServices": "bfqt",
            "signedPermission": "rwdlacup",
            "signedExpiry": "[parameters('signedExpiry')]",
            "signedResourceTypes": "sco"
        },
        "diagnosticsLogsRetentionInDays": 90
    },
    "functions": [
        {
            "namespace": "onefuzz",
            "members": {
                "severitiesAtMostInfo": {
                    "parameters": [],
                    "output": {
                        "type": "array",
                        "value": [
                            {
                                "severity": "emerg"
                            },
                            {
                                "severity": "alert"
                            },
                            {
                                "severity": "crit"
                            },
                            {
                                "severity": "err"
                            },
                            {
                                "severity": "warning"
                            },
                            {
                                "severity": "notice"
                            },
                            {
                                "severity": "info"
                            }
                        ]
                    }
                }
            }
        }
    ],
    "resources": [
        {
            "type": "Microsoft.ManagedIdentity/userAssignedIdentities",
            "name": "[variables('scaleset_identity')]",
            "apiVersion": "2018-11-30",
            "location": "[resourceGroup().location]"
        },
        {
            "apiVersion": "2018-11-01",
            "name": "[parameters('name')]",
            "type": "Microsoft.Web/sites",
            "kind": "functionapp,linux",
            "location": "[resourceGroup().location]",
            "tags": {
                "OWNER": "[parameters('owner')]"
            },
            "dependsOn": [
                "[resourceId('Microsoft.SignalRService/SignalR', variables('signalr-name'))]",
                "[resourceId('microsoft.insights/components/', parameters('name'))]",
                "[resourceId('Microsoft.Web/serverFarms', parameters('name'))]",
                "[resourceId('Microsoft.Storage/storageAccounts/', variables('storageAccountName'))]",
                "[resourceId('Microsoft.Storage/storageAccounts/', variables('storageAccountNameFunc'))]",
                "[resourceId('Microsoft.Storage/storageAccounts/', variables('storageAccountNameCorpus'))]"
            ],
            "identity": {
                "type": "SystemAssigned"
            },
            "resources": [
                {
                    "apiVersion": "2018-02-01",
                    "type": "config",
                    "name": "logs",
                    "location": "[resourceGroup().location]",
                    "dependsOn": [
                        "[concat('Microsoft.Web/sites/', parameters('name'))]",
                        "[resourceId('Microsoft.Storage/storageAccounts', variables('storageAccountNameFunc'))]"
                    ],
                    "properties": {
                        "applicationLogs": {
                            "azureBlobStorage": {
                                "level": "[parameters('diagnosticsLogsLevel')]",
                                "sasUrl": "[concat(reference(concat('Microsoft.Storage/storageAccounts/', variables('storageAccountNameFunc'))).primaryEndpoints.blob, 'app-logs', '?', listAccountSas(variables('storageAccountNameFunc'), '2018-02-01', variables('storage_account_sas')).accountSasToken)]",
                                "retentionInDays": "[variables('diagnosticsLogsRetentionInDays')]"
                            }
                        }
                    }
                }
            ],
            "properties": {
                "name": "[parameters('name')]",
                "siteConfig": {
                    "appSettings": [
                        {
                            "name": "FUNCTIONS_EXTENSION_VERSION",
                            "value": "~3"
                        },
                        {
                            "name": "FUNCTIONS_WORKER_RUNTIME",
                            "value": "python"
                        },
                        {
                            "name": "FUNCTIONS_WORKER_PROCESS_COUNT",
                            "value": "1"
                        },
                        {
                            "name": "APPINSIGHTS_INSTRUMENTATIONKEY",
                            "value": "[reference(resourceId('microsoft.insights/components/', parameters('name')), '2015-05-01').InstrumentationKey]"
                        },
                        {
                            "name": "ONEFUZZ_TELEMETRY",
                            "value": "[variables('telemetry')]"
                        },
                        {
                            "name": "AzureWebJobsStorage",
                            "value": "[concat('DefaultEndpointsProtocol=https;AccountName=',variables('storageAccountNameFunc'),';AccountKey=',listKeys(resourceId('Microsoft.Storage/storageAccounts', variables('storageAccountNameFunc')), '2019-06-01').keys[0].value,';EndpointSuffix=','core.windows.net')]"
                        },
                        {
                            "name": "AzureWebJobsDisableHomepage",
                            "value": "true"
                        },
                        {
                            "name": "AzureSignalRConnectionString",
                            "value": "[listkeys(resourceId('Microsoft.SignalRService/SignalR', variables('signalr-name')), '2018-10-01').primaryConnectionString]"
                        },
                        {
                            "name": "ONEFUZZ_INSTANCE_NAME",
                            "value": "[parameters('name')]"
                        },
                        {
                            "name": "ONEFUZZ_INSTANCE",
                            "value": "[concat('https://', parameters('name'), '.azurewebsites.net')]"
                        },
                        {
                            "name": "ONEFUZZ_RESOURCE_GROUP",
                            "value": "[resourceGroup().id]"
                        },
                        {
                            "name": "ONEFUZZ_DATA_STORAGE",
                            "value": "[resourceId('Microsoft.Storage/storageAccounts', variables('storageAccountName'))]"
                        },
                        {
                            "name": "ONEFUZZ_CORPUS_STORAGE",
                            "value": "[resourceId('Microsoft.Storage/storageAccounts', variables('storageAccountNameCorpus'))]"
                        },
                        {
                            "name": "ONEFUZZ_FUNC_STORAGE",
                            "value": "[resourceId('Microsoft.Storage/storageAccounts', variables('storageAccountNameFunc'))]"
                        },
                        {
                            "name": "ONEFUZZ_MONITOR",
                            "value": "[variables('monitorAccountName')]"
                        },
                        {
                            "name": "ONEFUZZ_OWNER",
                            "value": "[parameters('owner')]"
                        }
                    ],
                    "linuxFxVersion": "Python|3.7",
                    "alwaysOn": true,
                    "defaultDocuments": [],
                    "httpLoggingEnabled": true,
                    "logsDirectorySizeLimit": 100,
                    "detailedErrorLoggingEnabled": true,
                    "http20Enabled": true,
                    "minTlsVersion": "1.2",
                    "ftpsState": "Disabled",
                    "siteAuthSettings": {
                        "enabled": true,
                        "unauthenticatedClientAction": "RedirectToLoginPage",
                        "tokenStoreEnabled": true,
                        "clientId": "[parameters('clientId')]",
                        "clientSecret": "[parameters('clientSecret')]",
                        "issuer": "[concat('https://sts.windows.net/', subscription().tenantId, '/')]",
                        "defaultProvider": "AzureActiveDirectory",
                        "allowedAudiences": [
                            "[concat('https://', parameters('name'), '.azurewebsites.net')]"
                        ],
                        "isAadAutoProvisioned": false
                    }
                },
                "serverFarmId": "[resourceId('Microsoft.Web/serverFarms', parameters('name'))]",
                "hostingEnvironment": "",
                "clientAffinityEnabled": false,
                "httpsOnly": true
            }
        },
        {
            "apiVersion": "2018-02-01",
            "name": "[parameters('name')]",
            "type": "Microsoft.Web/serverFarms",
            "location": "[resourceGroup().location]",
            "kind": "linux",
            "dependsOn": [],
            "properties": {
                "name": "[parameters('name')]",
                "reserved": true
            },
            "sku": {
                "name": "P2v2",
                "tier": "PremiumV2",
                "size": "P2v2",
                "family": "Pv2",
                "capacity": 1
            },
            "tags": {
                "OWNER": "[parameters('owner')]"
            }
        },
        {
            "apiVersion": "2015-05-01",
            "name": "[parameters('name')]",
            "type": "microsoft.insights/components",
            "location": "[resourceGroup().location]",
            "kind": "",
            "properties": {
                "ApplicationId": "[parameters('name')]",
                "Application_Type": "other"
            },
            "tags": {
                "OWNER": "[parameters('owner')]"
            },
            "resources": [
                {
                    "name": "df20765c-ed5b-46f9-a47b-20f4aaf7936d",
                    "type": "microsoft.insights/workbooks",
                    "location": "[resourceGroup().location]",
                    "apiVersion": "2018-06-17-preview",
                    "dependsOn": [
                        "[resourceId('microsoft.insights/components', parameters('name'))]"
                    ],
                    "kind": "shared",
                    "properties": {
                        "displayName": "LibFuzzer Job Dashboard",
                        "serializedData": "[parameters('workbookData').libFuzzerJob]",
                        "version": "1.0",
                        "sourceId": "[resourceId('microsoft.insights/components', parameters('name'))]",
                        "category": "tsg"
                    }
                }
            ]
        },
        {
            "type": "Microsoft.OperationalInsights/workspaces",
            "name": "[variables('monitorAccountName')]",
            "apiVersion": "2017-03-15-preview",
            "location": "[resourceGroup().location]",
            "properties": {
                "sku": {
                    "name": "PerGB2018"
                },
                "retentionInDays": 120,
                "features": {
                    "searchVersion": 1,
                    "legacy": 0,
                    "enableLogAccessUsingOnlyResourcePermissions": true
                }
            },
            "resources": [
                {
                    "apiVersion": "2015-11-01-preview",
                    "location": "[resourceGroup().location]",
                    "name": "[concat('VMInsights', '(', variables('monitorAccountName'), ')')]",
                    "type": "Microsoft.OperationsManagement/solutions",
                    "dependsOn": [
                        "[resourceId('Microsoft.OperationalInsights/workspaces', variables('monitorAccountName'))]"
                    ],
                    "properties": {
                        "workspaceResourceId": "[resourceId('Microsoft.OperationalInsights/workspaces', variables('monitorAccountName'))]"
                    },
                    "plan": {
                        "name": "[concat('VMInsights', '(', variables('monitorAccountName'), ')')]",
                        "publisher": "Microsoft",
                        "product": "[Concat('OMSGallery/', 'VMInsights')]",
                        "promotionCode": ""
                    }
                },
                {
                    "apiVersion": "2015-11-01-preview",
                    "type": "datasources",
                    "name": "syslogDataSourceKern",
                    "dependsOn": [
                        "[resourceId('Microsoft.OperationalInsights/workspaces', variables('monitorAccountName'))]"
                    ],
                    "kind": "LinuxSyslog",
                    "properties": {
                        "syslogName": "kern",
                        "syslogSeverities": "[onefuzz.severitiesAtMostInfo()]"
                    }
                },
                {
                    "apiVersion": "2015-11-01-preview",
                    "type": "datasources",
                    "name": "syslogDataSourceUser",
                    "dependsOn": [
                        "[resourceId('Microsoft.OperationalInsights/workspaces', variables('monitorAccountName'))]"
                    ],
                    "kind": "LinuxSyslog",
                    "properties": {
                        "syslogName": "user",
                        "syslogSeverities": "[onefuzz.severitiesAtMostInfo()]"
                    }
                },
                {
                    "apiVersion": "2015-11-01-preview",
                    "type": "datasources",
                    "name": "syslogDataSourceDaemon",
                    "dependsOn": [
                        "[resourceId('Microsoft.OperationalInsights/workspaces', variables('monitorAccountName'))]"
                    ],
                    "kind": "LinuxSyslog",
                    "properties": {
                        "syslogName": "daemon",
                        "syslogSeverities": "[onefuzz.severitiesAtMostInfo()]"
                    }
                },
                {
                    "apiVersion": "2015-11-01-preview",
                    "type": "datasources",
                    "name": "syslogDataSourceCron",
                    "dependsOn": [
                        "[resourceId('Microsoft.OperationalInsights/workspaces', variables('monitorAccountName'))]"
                    ],
                    "kind": "LinuxSyslog",
                    "properties": {
                        "syslogName": "cron",
                        "syslogSeverities": "[onefuzz.severitiesAtMostInfo()]"
                    }
                },
                {
                    "apiVersion": "2015-11-01-preview",
                    "type": "datasources",
                    "name": "syslogDataSourceCollection",
                    "dependsOn": [
                        "[resourceId('Microsoft.OperationalInsights/workspaces', variables('monitorAccountName'))]"
                    ],
                    "kind": "LinuxSyslogCollection",
                    "properties": {
                        "state": "Enabled"
                    }
                },
                {
                    "apiVersion": "2015-11-01-preview",
                    "type": "datasources",
                    "name": "windowsEventSystem",
                    "dependsOn": [
                        "[resourceId('Microsoft.OperationalInsights/workspaces', variables('monitorAccountName'))]"
                    ],
                    "kind": "WindowsEvent",
                    "properties": {
                        "eventLogName": "System",
                        "eventTypes": [
                            {
                                "eventType": "Error"
                            },
                            {
                                "eventType": "Warning"
                            },
                            {
                                "eventType": "Information"
                            }
                        ]
                    }
                },
                {
                    "apiVersion": "2015-11-01-preview",
                    "type": "datasources",
                    "name": "windowsEventApplication",
                    "dependsOn": [
                        "[resourceId('Microsoft.OperationalInsights/workspaces', variables('monitorAccountName'))]"
                    ],
                    "kind": "WindowsEvent",
                    "properties": {
                        "eventLogName": "Application",
                        "eventTypes": [
                            {
                                "eventType": "Error"
                            },
                            {
                                "eventType": "Warning"
                            },
                            {
                                "eventType": "Information"
                            }
                        ]
                    }
                }
            ]
        },
        {
            "apiVersion": "2019-06-01",
            "type": "Microsoft.Storage/storageAccounts",
            "name": "[variables('storageAccountName')]",
            "location": "[resourceGroup().location]",
            "kind": "StorageV2",
            "sku": {
                "name": "Standard_LRS",
                "tier": "Standard"
            },
            "properties": {
                "supportsHttpsTrafficOnly": true,
                "accessTier": "Hot"
            },
            "tags": {
                "OWNER": "[parameters('owner')]"
            }
        },
        {
            "apiVersion": "2019-06-01",
            "type": "Microsoft.Storage/storageAccounts",
            "name": "[variables('storageAccountNameFunc')]",
            "location": "[resourceGroup().location]",
            "kind": "StorageV2",
            "sku": {
                "name": "Standard_LRS",
                "tier": "Standard"
            },
            "properties": {
                "supportsHttpsTrafficOnly": true,
                "accessTier": "Hot"
            },
            "tags": {
                "OWNER": "[parameters('owner')]"
            }
        },
        {
            "apiVersion": "2019-06-01",
            "type": "Microsoft.Storage/storageAccounts",
            "name": "[variables('storageAccountNameCorpus')]",
            "location": "[resourceGroup().location]",
            "kind": "BlockBlobStorage",
            "sku": {
                "name": "Premium_LRS",
                "tier": "Premium"
            },
            "properties": {
                "supportsHttpsTrafficOnly": true,
                "accessTier": "Hot"
            },
            "tags": {
                "OWNER": "[parameters('owner')]"
            }
        },
        {
            "name": "[concat(variables('storageAccountNameCorpus'), '/default')]",
            "type": "Microsoft.Storage/storageAccounts/blobServices",
            "apiVersion": "2019-06-01",
            "properties": {
                "deleteRetentionPolicy": {
                    "enabled": true,
                    "days": 30
                }
            },
            "dependsOn": [
                "[resourceId('Microsoft.Storage/storageAccounts', variables('storageAccountNameCorpus'))]"
            ]
        },
        {
            "name": "[concat(variables('storageAccountNameFunc'), '/default')]",
            "type": "Microsoft.Storage/storageAccounts/blobServices",
            "apiVersion": "2019-06-01",
            "properties": {
                "deleteRetentionPolicy": {
                    "enabled": true,
                    "days": 30
                }
            },
            "dependsOn": [
                "[resourceId('Microsoft.Storage/storageAccounts', variables('storageAccountNameFunc'))]"
            ]
        },
        {
            "name": "[concat(variables('storageAccountName'), '/default')]",
            "type": "Microsoft.Storage/storageAccounts/blobServices",
            "apiVersion": "2019-06-01",
            "properties": {
                "deleteRetentionPolicy": {
                    "enabled": true,
                    "days": 30
                }
            },
            "dependsOn": [
                "[resourceId('Microsoft.Storage/storageAccounts', variables('storageAccountName'))]"
            ]
        },
        {
            "type": "Microsoft.Storage/storageAccounts/blobServices/containers",
            "apiVersion": "2018-03-01-preview",
            "name": "[concat(variables('storageAccountNameFunc'), '/default/', 'repro-scripts')]",
            "dependsOn": [
                "[resourceId('Microsoft.Storage/storageAccounts', variables('storageAccountNameFunc'))]"
            ]
        },
        {
            "type": "Microsoft.Storage/storageAccounts/blobServices/containers",
            "apiVersion": "2018-03-01-preview",
            "name": "[concat(variables('storageAccountNameFunc'), '/default/', 'task-configs')]",
            "dependsOn": [
                "[resourceId('Microsoft.Storage/storageAccounts', variables('storageAccountNameFunc'))]"
            ]
        },
        {
            "type": "Microsoft.Storage/storageAccounts/blobServices/containers",
            "apiVersion": "2018-03-01-preview",
            "name": "[concat(variables('storageAccountNameFunc'), '/default/', 'app-logs')]",
            "dependsOn": [
                "[resourceId('Microsoft.Storage/storageAccounts', variables('storageAccountNameFunc'))]"
            ]
        },
        {
            "type": "Microsoft.Authorization/roleAssignments",
            "apiVersion": "2017-09-01",
            "name": "[guid(concat(resourceGroup().id, '-vmss'))]",
            "properties": {
                "roleDefinitionId": "[concat('/subscriptions/', subscription().subscriptionId, '/providers/Microsoft.Authorization/roleDefinitions/', variables('Virtual Machine Contributor'))]",
                "principalId": "[reference(resourceId('Microsoft.Web/sites', parameters('name')), '2018-02-01', 'Full').identity.principalId]"
            },
            "DependsOn": [
                "[resourceId('Microsoft.Web/sites', parameters('name'))]"
            ],
            "tags": {
                "OWNER": "[parameters('owner')]"
            }
        },
        {
            "type": "Microsoft.Authorization/roleAssignments",
            "apiVersion": "2017-09-01",
            "name": "[guid(concat(resourceGroup().id, '-storage'))]",
            "properties": {
                "roleDefinitionId": "[concat('/subscriptions/', subscription().subscriptionId, '/providers/Microsoft.Authorization/roleDefinitions/', variables('Storage Account Contributor'))]",
                "principalId": "[reference(resourceId('Microsoft.Web/sites', parameters('name')), '2018-02-01', 'Full').identity.principalId]"
            },
            "DependsOn": [
                "[resourceId('Microsoft.Web/sites', parameters('name'))]"
            ],
            "tags": {
                "OWNER": "[parameters('owner')]"
            }
        },
        {
            "type": "Microsoft.Authorization/roleAssignments",
            "apiVersion": "2017-09-01",
            "name": "[guid(concat(resourceGroup().id, '-network'))]",
            "properties": {
                "roleDefinitionId": "[concat('/subscriptions/', subscription().subscriptionId, '/providers/Microsoft.Authorization/roleDefinitions/', variables('Network Contributor'))]",
                "principalId": "[reference(resourceId('Microsoft.Web/sites', parameters('name')), '2018-02-01', 'Full').identity.principalId]"
            },
            "DependsOn": [
                "[resourceId('Microsoft.Web/sites', parameters('name'))]"
            ],
            "tags": {
                "OWNER": "[parameters('owner')]"
            }
        },
        {
            "type": "Microsoft.Authorization/roleAssignments",
            "apiVersion": "2017-09-01",
            "name": "[guid(concat(resourceGroup().id, '-logs'))]",
            "properties": {
                "roleDefinitionId": "[concat('/subscriptions/', subscription().subscriptionId, '/providers/Microsoft.Authorization/roleDefinitions/', variables('Log Analytics Contributor'))]",
                "principalId": "[reference(resourceId('Microsoft.Web/sites', parameters('name')), '2018-02-01', 'Full').identity.principalId]"
            },
            "DependsOn": [
                "[resourceId('Microsoft.Web/sites', parameters('name'))]"
            ],
            "tags": {
                "OWNER": "[parameters('owner')]"
            }
        },
        {
            "type": "Microsoft.Authorization/roleAssignments",
            "apiVersion": "2017-09-01",
            "name": "[guid(concat(resourceGroup().id, '-user_managed_idenity'))]",
            "properties": {
                "roleDefinitionId": "[concat('/subscriptions/', subscription().subscriptionId, '/providers/Microsoft.Authorization/roleDefinitions/', variables('Managed Identity Operator'))]",
                "principalId": "[reference(resourceId('Microsoft.Web/sites', parameters('name')), '2018-02-01', 'Full').identity.principalId]"
            },
            "DependsOn": [
                "[resourceId('Microsoft.Web/sites', parameters('name'))]"
            ],
            "tags": {
                "OWNER": "[parameters('owner')]"
            }
        },
        {
            "type": "Microsoft.SignalRService/SignalR",
            "apiVersion": "2018-10-01",
            "name": "[variables('signalr-name')]",
            "location": "[resourceGroup().location]",
            "sku": {
                "name": "Standard_S1",
                "tier": "Standard",
                "size": "S1",
                "capacity": 1
            },
            "properties": {
                "hostNamePrefix": "[variables('signalr-name')]",
                "features": [
                    {
                        "flag": "ServiceMode",
                        "value": "Serverless",
                        "properties": {}
                    },
                    {
                        "flag": "EnableConnectivityLogs",
                        "value": "True",
                        "properties": {}
                    },
                    {
                        "flag": "EnableMessagingLogs",
                        "value": "False",
                        "properties": {}
                    }
                ]
            }
        }
    ],
    "outputs": {
        "fuzz-storage": {
            "type": "string",
            "value": "[resourceId('Microsoft.Storage/storageAccounts', variables('storageAccountName'))]"
        },
        "fuzz-name": {
            "type": "string",
            "value": "[variables('storageAccountName')]"
        },
        "fuzz-key": {
            "type": "string",
            "value": "[listKeys(resourceId('Microsoft.Storage/storageAccounts', variables('storageAccountName')), '2019-06-01').keys[0].value]"
        },
        "func-name": {
            "type": "string",
            "value": "[variables('storageAccountNameFunc')]"
        },
        "func-storage": {
            "type": "string",
            "value": "[resourceId('Microsoft.Storage/storageAccounts', variables('storageAccountNameFunc'))]"
        },
        "func-key": {
            "type": "string",
            "value": "[listKeys(resourceId('Microsoft.Storage/storageAccounts', variables('storageAccountNameFunc')), '2019-06-01').keys[0].value]"
        },
<<<<<<< HEAD
        "corpus-name": {
            "type": "string",
            "value": "[variables('storageAccountNameCorpus')]"
        },
        "corpus-storage": {
            "type": "string",
            "value": "[resourceId('Microsoft.Storage/storageAccounts', variables('storageAccountNameCorpus'))]"
        },
        "corpus-key": {
            "type": "string",
            "value": "[listKeys(resourceId('Microsoft.Storage/storageAccounts', variables('storageAccountNameCorpus')), '2019-06-01').keys[0].value]"
=======
        "scaleset-identity": {
            "type": "string",
            "value": "[variables('scaleset_identity')]"
>>>>>>> ced8200d
        }
    }
}<|MERGE_RESOLUTION|>--- conflicted
+++ resolved
@@ -695,7 +695,6 @@
             "type": "string",
             "value": "[listKeys(resourceId('Microsoft.Storage/storageAccounts', variables('storageAccountNameFunc')), '2019-06-01').keys[0].value]"
         },
-<<<<<<< HEAD
         "corpus-name": {
             "type": "string",
             "value": "[variables('storageAccountNameCorpus')]"
@@ -707,11 +706,10 @@
         "corpus-key": {
             "type": "string",
             "value": "[listKeys(resourceId('Microsoft.Storage/storageAccounts', variables('storageAccountNameCorpus')), '2019-06-01').keys[0].value]"
-=======
+        },
         "scaleset-identity": {
             "type": "string",
             "value": "[variables('scaleset_identity')]"
->>>>>>> ced8200d
         }
     }
 }