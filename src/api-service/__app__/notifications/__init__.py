--- conflicted
+++ resolved
@@ -9,10 +9,6 @@
 from onefuzztypes.models import Error
 from onefuzztypes.requests import NotificationCreate, NotificationGet
 
-<<<<<<< HEAD
-from ..onefuzzlib.azure.containers import StorageType, container_exists
-=======
->>>>>>> 64bd389e
 from ..onefuzzlib.notifications.main import Notification
 from ..onefuzzlib.request import not_ok, ok, parse_request
 
@@ -31,21 +27,9 @@
     if isinstance(request, Error):
         return not_ok(request, context="notification create")
 
-<<<<<<< HEAD
-    if not container_exists(request.container, StorageType.corpus):
-        return not_ok(
-            Error(code=ErrorCode.INVALID_REQUEST, errors=["invalid container"]),
-            context=request.container,
-        )
-
-    existing = Notification.get_existing(request.container, request.config)
-    if existing is not None:
-        return ok(existing)
-=======
     entry = Notification.create(container=request.container, config=request.config)
     if isinstance(entry, Error):
         return not_ok(entry, context="notification create")
->>>>>>> 64bd389e
 
     return ok(entry)
 
