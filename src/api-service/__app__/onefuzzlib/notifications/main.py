#!/usr/bin/env python
#
# Copyright (c) Microsoft Corporation.
# Licensed under the MIT License.

import logging
from typing import Dict, List, Optional, Sequence, Tuple
from uuid import UUID

from memoization import cached
from onefuzztypes import models
from onefuzztypes.enums import ErrorCode, TaskState
from onefuzztypes.events import EventCrashReported, EventFileAdded
from onefuzztypes.models import (
    ADOTemplate,
    Error,
    GithubIssueTemplate,
    NotificationTemplate,
    Result,
    TeamsTemplate,
)
from onefuzztypes.primitives import Container, Event

from ..azure.containers import (
    container_exists,
    get_container_metadata,
    get_file_sas_url,
)
from ..azure.queue import send_message
<<<<<<< HEAD
from ..events import send_event
=======
from ..azure.storage import StorageType
from ..dashboard import add_event
>>>>>>> 6aa7d5f6
from ..orm import ORMMixin
from ..reports import get_report
from ..tasks.config import get_input_container_queues
from ..tasks.main import Task
from .ado import notify_ado
from .github_issues import github_issue
from .teams import notify_teams


class Notification(models.Notification, ORMMixin):
    @classmethod
    def get_by_id(cls, notification_id: UUID) -> Result["Notification"]:
        notifications = cls.search(query={"notification_id": [notification_id]})
        if not notifications:
            return Error(
                code=ErrorCode.INVALID_REQUEST, errors=["unable to find Notification"]
            )

        if len(notifications) != 1:
            return Error(
                code=ErrorCode.INVALID_REQUEST,
                errors=["error identifying Notification"],
            )
        notification = notifications[0]
        return notification

    @classmethod
    def get_existing(
        cls, container: Container, config: NotificationTemplate
    ) -> Optional["Notification"]:
        notifications = Notification.search(query={"container": [container]})
        for notification in notifications:
            if notification.config == config:
                return notification
        return None

    @classmethod
    def key_fields(cls) -> Tuple[str, str]:
        return ("notification_id", "container")

    @classmethod
    def create(
        cls, container: Container, config: NotificationTemplate
    ) -> Result["Notification"]:
        if not container_exists(container, StorageType.corpus):
            return Error(code=ErrorCode.INVALID_REQUEST, errors=["invalid container"])

        existing = cls.get_existing(container, config)
        if existing is not None:
            return existing

        entry = cls(container=container, config=config)
        entry.save()
        logging.info(
            "created notification.  notification_id:%s container:%s",
            entry.notification_id,
            entry.container,
        )
        return entry


@cached(ttl=10)
def get_notifications(container: Container) -> List[Notification]:
    return Notification.search(query={"container": [container]})


@cached(ttl=10)
def get_queue_tasks() -> Sequence[Tuple[Task, Sequence[str]]]:
    results = []
    for task in Task.search_states(states=TaskState.available()):
        containers = get_input_container_queues(task.config)
        if containers:
            results.append((task, containers))
    return results


@cached(ttl=60)
def container_metadata(container: Container) -> Optional[Dict[str, str]]:
    return get_container_metadata(container, StorageType.corpus)


def new_files(container: Container, filename: str) -> None:
    results: Dict[str, Event] = {"container": container, "file": filename}

    metadata = container_metadata(container)
    if metadata:
        results["metadata"] = metadata

    report = get_report(container, filename)
    if report:
        results["executable"] = report.executable
        results["crash_type"] = report.crash_type
        results["crash_site"] = report.crash_site
        results["job_id"] = report.job_id
        results["task_id"] = report.task_id

    notifications = get_notifications(container)
    if notifications:
        logging.info("notifications for %s %s %s", container, filename, notifications)
        done = []
        for notification in notifications:
            # ignore duplicate configurations
            if notification.config in done:
                continue
            done.append(notification.config)

            if isinstance(notification.config, TeamsTemplate):
                notify_teams(notification.config, container, filename, report)

            if not report:
                continue

            if isinstance(notification.config, ADOTemplate):
                notify_ado(notification.config, container, filename, report)

            if isinstance(notification.config, GithubIssueTemplate):
                github_issue(notification.config, container, filename, report)

    for (task, containers) in get_queue_tasks():
        if container in containers:
            logging.info("queuing input %s %s %s", container, filename, task.task_id)
            url = get_file_sas_url(
                container, filename, StorageType.corpus, read=True, delete=True
            )
            send_message(task.task_id, bytes(url, "utf-8"), StorageType.corpus)

    if report:
        send_event(
            EventCrashReported(report=report, container=container, filename=filename)
        )
    else:
        send_event(EventFileAdded(container=container, filename=filename))<|MERGE_RESOLUTION|>--- conflicted
+++ resolved
@@ -27,12 +27,8 @@
     get_file_sas_url,
 )
 from ..azure.queue import send_message
-<<<<<<< HEAD
 from ..events import send_event
-=======
 from ..azure.storage import StorageType
-from ..dashboard import add_event
->>>>>>> 6aa7d5f6
 from ..orm import ORMMixin
 from ..reports import get_report
 from ..tasks.config import get_input_container_queues
