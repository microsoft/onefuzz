#!/usr/bin/env python
#
# Copyright (c) Microsoft Corporation.
# Licensed under the MIT License.

import logging
from typing import Dict, List, Optional, Sequence, Tuple
from uuid import UUID

from memoization import cached
from onefuzztypes import models
from onefuzztypes.enums import ErrorCode, TaskState
from onefuzztypes.models import (
    ADOTemplate,
    Error,
    GithubIssueTemplate,
    NotificationTemplate,
    Result,
    TeamsTemplate,
)
from onefuzztypes.primitives import Container, Event

<<<<<<< HEAD
from ..azure.containers import StorageType, get_container_metadata, get_file_sas_url
=======
from ..azure.containers import (
    container_exists,
    get_container_metadata,
    get_file_sas_url,
)
from ..azure.creds import get_fuzz_storage
>>>>>>> 64bd389e
from ..azure.queue import send_message
from ..dashboard import add_event
from ..orm import ORMMixin
from ..reports import get_report
from ..tasks.config import get_input_container_queues
from ..tasks.main import Task
from .ado import notify_ado
from .github_issues import github_issue
from .teams import notify_teams


class Notification(models.Notification, ORMMixin):
    @classmethod
    def get_by_id(cls, notification_id: UUID) -> Result["Notification"]:
        notifications = cls.search(query={"notification_id": [notification_id]})
        if not notifications:
            return Error(
                code=ErrorCode.INVALID_REQUEST, errors=["unable to find Notification"]
            )

        if len(notifications) != 1:
            return Error(
                code=ErrorCode.INVALID_REQUEST,
                errors=["error identifying Notification"],
            )
        notification = notifications[0]
        return notification

    @classmethod
    def get_existing(
        cls, container: Container, config: NotificationTemplate
    ) -> Optional["Notification"]:
        notifications = Notification.search(query={"container": [container]})
        for notification in notifications:
            if notification.config == config:
                return notification
        return None

    @classmethod
    def key_fields(cls) -> Tuple[str, str]:
        return ("notification_id", "container")

    @classmethod
    def create(
        cls, container: Container, config: NotificationTemplate
    ) -> Result["Notification"]:
        if not container_exists(container):
            return Error(code=ErrorCode.INVALID_REQUEST, errors=["invalid container"])

        existing = cls.get_existing(container, config)
        if existing is not None:
            return existing

        entry = cls(container=container, config=config)
        entry.save()
        logging.info(
            "created notification.  notification_id:%s container:%s",
            entry.notification_id,
            entry.container,
        )
        return entry


@cached(ttl=10)
def get_notifications(container: Container) -> List[Notification]:
    return Notification.search(query={"container": [container]})


@cached(ttl=10)
def get_queue_tasks() -> Sequence[Tuple[Task, Sequence[str]]]:
    results = []
    for task in Task.search_states(states=TaskState.available()):
        containers = get_input_container_queues(task.config)
        if containers:
            results.append((task, containers))
    return results


@cached(ttl=60)
def container_metadata(container: Container) -> Optional[Dict[str, str]]:
    return get_container_metadata(container, StorageType.corpus)


def new_files(container: Container, filename: str) -> None:
    results: Dict[str, Event] = {"container": container, "file": filename}

    metadata = container_metadata(container)
    if metadata:
        results["metadata"] = metadata

    notifications = get_notifications(container)
    if notifications:
        report = get_report(container, filename)
        if report:
            results["executable"] = report.executable
            results["crash_type"] = report.crash_type
            results["crash_site"] = report.crash_site
            results["job_id"] = report.job_id
            results["task_id"] = report.task_id

        logging.info("notifications for %s %s %s", container, filename, notifications)
        done = []
        for notification in notifications:
            # ignore duplicate configurations
            if notification.config in done:
                continue
            done.append(notification.config)

            if isinstance(notification.config, TeamsTemplate):
                notify_teams(notification.config, container, filename, report)

            if not report:
                continue

            if isinstance(notification.config, ADOTemplate):
                notify_ado(notification.config, container, filename, report)

            if isinstance(notification.config, GithubIssueTemplate):
                github_issue(notification.config, container, filename, report)

    for (task, containers) in get_queue_tasks():
        if container in containers:
            logging.info("queuing input %s %s %s", container, filename, task.task_id)
            url = get_file_sas_url(
                container, filename, StorageType.corpus, read=True, delete=True
            )
            send_message(task.task_id, bytes(url, "utf-8"), StorageType.corpus)

    add_event("new_file", results)<|MERGE_RESOLUTION|>--- conflicted
+++ resolved
@@ -20,16 +20,12 @@
 )
 from onefuzztypes.primitives import Container, Event
 
-<<<<<<< HEAD
-from ..azure.containers import StorageType, get_container_metadata, get_file_sas_url
-=======
 from ..azure.containers import (
-    container_exists,
+    StorageType,
     get_container_metadata,
     get_file_sas_url,
+    container_exists,
 )
-from ..azure.creds import get_fuzz_storage
->>>>>>> 64bd389e
 from ..azure.queue import send_message
 from ..dashboard import add_event
 from ..orm import ORMMixin
@@ -76,7 +72,7 @@
     def create(
         cls, container: Container, config: NotificationTemplate
     ) -> Result["Notification"]:
-        if not container_exists(container):
+        if not container_exists(container, StorageType.corpus):
             return Error(code=ErrorCode.INVALID_REQUEST, errors=["invalid container"])
 
         existing = cls.get_existing(container, config)
