#!/usr/bin/env python
#
# Copyright (c) Microsoft Corporation.
# Licensed under the MIT License.

import json
import logging
from typing import Optional, Union

from memoization import cached
from onefuzztypes.models import Report
from onefuzztypes.primitives import Container
from pydantic import ValidationError

from .azure.containers import get_blob
from .azure.storage import StorageType


def parse_report(
    content: Union[str, bytes], file_path: Optional[str] = None
) -> Optional[Report]:
    if isinstance(content, bytes):
        try:
            content = content.decode()
        except UnicodeDecodeError as err:
            logging.error(
                "unable to parse report (%s): unicode decode of report failed - %s",
                file_path,
                err,
            )
            return None

    try:
        data = json.loads(content)
    except json.decoder.JSONDecodeError as err:
        logging.error(
            "unable to parse report (%s): json decoding failed - %s", file_path, err
        )
        return None

    try:
        entry = Report.parse_obj(data)
    except ValidationError as err:
        logging.error("unable to parse report (%s): %s", file_path, err)
        return None

    return entry


<<<<<<< HEAD
# cache the last 1000 reports
@cached(max_size=1000)
def get_report(container: str, filename: str) -> Optional[Report]:
    file_path = "/".join([container, filename])
=======
def get_report(container: Container, filename: str) -> Optional[Report]:
    metadata = "/".join([container, filename])
>>>>>>> 6aa7d5f6
    if not filename.endswith(".json"):
        logging.error("get_report invalid extension: %s", file_path)
        return None

    blob = get_blob(container, filename, StorageType.corpus)
    if blob is None:
        logging.error("get_report invalid blob: %s", file_path)
        return None

    return parse_report(blob, file_path=file_path)<|MERGE_RESOLUTION|>--- conflicted
+++ resolved
@@ -47,15 +47,10 @@
     return entry
 
 
-<<<<<<< HEAD
 # cache the last 1000 reports
 @cached(max_size=1000)
-def get_report(container: str, filename: str) -> Optional[Report]:
+def get_report(container: Container, filename: str) -> Optional[Report]:
     file_path = "/".join([container, filename])
-=======
-def get_report(container: Container, filename: str) -> Optional[Report]:
-    metadata = "/".join([container, filename])
->>>>>>> 6aa7d5f6
     if not filename.endswith(".json"):
         logging.error("get_report invalid extension: %s", file_path)
         return None
