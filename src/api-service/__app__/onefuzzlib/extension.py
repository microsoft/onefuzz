#!/usr/bin/env python
#
# Copyright (c) Microsoft Corporation.
# Licensed under the MIT License.

import os
from typing import List, Optional
from uuid import UUID

from onefuzztypes.enums import OS, AgentMode, ScalesetExtension
from onefuzztypes.models import AgentConfig, Pool, ReproConfig, Scaleset
from onefuzztypes.primitives import Container, Extension, Region

from .azure.containers import get_container_sas_url, get_file_sas_url, save_blob
from .azure.creds import get_instance_id, get_instance_url
from .azure.monitor import get_monitor_settings
from .azure.queue import get_queue_sas
from .azure.storage import StorageType
from .reports import get_report

DEFAULT_EXTENSIONS = [
    ScalesetExtension.OMSExtension,
    ScalesetExtension.DependencyAgent,
    ScalesetExtension.CustomScriptExtension,
]


def generic_extensions(
    region: Region, extension_list: List[ScalesetExtension], vm_os: OS
) -> List[Extension]:
    extensions = []
    depedency = dependency_extension(region, vm_os)
    if depedency and ScalesetExtension.OMSExtension in extension_list:
        extensions.append(depedency)
    monitor = monitor_extension(region, vm_os)
    if monitor and ScalesetExtension.DependencyAgent in extension_list:
        extensions.append(monitor)
    geneva = geneva_extension(region, vm_os)
    if (
        geneva
        and ScalesetExtension.GenevaMonitoring in extension_list
        and vm_os == OS.windows
    ):
        extensions.append(geneva)
    keyvault = keyvault_extension(region, vm_os)
    if (
        keyvault
        and ScalesetExtension.KeyvaultExtension in extension_list
        and vm_os == OS.windows
    ):
        extensions.append(keyvault)

    return extensions


def monitor_extension(region: Region, vm_os: OS) -> Extension:
    settings = get_monitor_settings()

    if vm_os == OS.windows:
        return {
            "name": "OMSExtension",
            "publisher": "Microsoft.EnterpriseCloud.Monitoring",
            "type": "MicrosoftMonitoringAgent",
            "typeHandlerVersion": "1.0",
            "location": region,
            "autoUpgradeMinorVersion": True,
            "settings": {"workspaceId": settings["id"]},
            "protectedSettings": {"workspaceKey": settings["key"]},
        }
    elif vm_os == OS.linux:
        return {
            "name": "OMSExtension",
            "publisher": "Microsoft.EnterpriseCloud.Monitoring",
            "type": "OmsAgentForLinux",
            "typeHandlerVersion": "1.12",
            "location": region,
            "autoUpgradeMinorVersion": True,
            "settings": {"workspaceId": settings["id"]},
            "protectedSettings": {"workspaceKey": settings["key"]},
        }
    raise NotImplementedError("unsupported os: %s" % vm_os)


def geneva_extension(region: Region, vm_os: OS) -> Extension:
    return {
        "name": "Microsoft.Azure.Geneva.GenevaMonitoring",
        "publisher": "Microsoft.Azure.Geneva",
        "type": "GenevaMonitoring",
        "typeHandlerVersion": "2.0",
        "location": region,
        "autoUpgradeMinorVersion": True,
        "enableAutomaticUpgrade": True,
        "settings": {},
        "protectedSettings": {},
    }


def keyvault_extension(region: Region, vm_os: OS) -> Extension:
    keyvault = "https://azure-policy-test-kv.vault.azure.net/secrets/"
    cert = "Geneva-Test-Cert"
    uri = keyvault + cert
<<<<<<< HEAD
    if vm_os == OS.windows:
        return {
            "name": "KVVMExtensionForWindows",
            "location": region,
            "publisher": "Microsoft.Azure.KeyVault",
            "type": "KeyVaultForWindows",
            "typeHandlerVersion": "1.0",
            "autoUpgradeMinorVersion": True,
            "settings": {
                "secretsManagementSettings": {
                    "pollingIntervalInS": "3600",
                    "certificateStoreName": "MY",
                    "linkOnRenewal": False,
                    "certificateStoreLocation": "LocalMachine",
                    "requireInitialSync": True,
                    "observedCertificates": [uri],
                }
            },
        }
    elif vm_os == OS.linux:
        return {
            "name": "KVVMExtensionForLinux",
            "publisher": "Microsoft.Azure.KeyVault",
            "type": "KeyVaultForLinux",
            "typeHandlerVersion": "2.0",
            "autoUpgradeMinorVersion": True,
            "settings": {
                "secretsManagementSettings": {
                    "pollingIntervalInS": "3600",
                    "certificateStoreLocation": "/var/lib/waagent/Microsoft.Azure.KeyVault",
                    "observedCertificates": [uri],
                },
            },
        }
=======
    return {
        "name": "KVVMExtensionForWindows",
        "location": region,
        "publisher": "Microsoft.Azure.KeyVault",
        "type": "KeyVaultForWindows",
        "typeHandlerVersion": "1.0",
        "autoUpgradeMinorVersion": True,
        "settings": {
            "secretsManagementSettings": {
                "pollingIntervalInS": "3600",
                "certificateStoreName": "MY",
                "linkOnRenewal": False,
                "certificateStoreLocation": "LocalMachine",
                "requireInitialSync": False,
                "observedCertificates": [uri],
            }
        },
    }
>>>>>>> a204bd7a


def dependency_extension(region: Region, vm_os: OS) -> Optional[Extension]:
    if vm_os == OS.windows:
        extension = {
            "name": "DependencyAgentWindows",
            "publisher": "Microsoft.Azure.Monitoring.DependencyAgent",
            "type": "DependencyAgentWindows",
            "typeHandlerVersion": "9.5",
            "location": region,
            "autoUpgradeMinorVersion": True,
        }
        return extension
    else:
        # TODO: dependency agent for linux is not reliable
        # extension = {
        #     "name": "DependencyAgentLinux",
        #     "publisher": "Microsoft.Azure.Monitoring.DependencyAgent",
        #     "type": "DependencyAgentLinux",
        #     "typeHandlerVersion": "9.5",
        #     "location": vm.region,
        #     "autoUpgradeMinorVersion": True,
        # }
        return None


def build_scaleset_script(pool: Pool, scaleset: Scaleset) -> str:
    commands = []
    extension = "ps1" if pool.os == OS.windows else "sh"
    filename = f"{scaleset.scaleset_id}/scaleset-setup.{extension}"
    sep = "\r\n" if pool.os == OS.windows else "\n"

    if pool.os == OS.windows and scaleset.auth is not None:
        ssh_key = scaleset.auth.public_key.strip()
        ssh_path = "$env:ProgramData/ssh/administrators_authorized_keys"
        commands += [f'Set-Content -Path {ssh_path} -Value "{ssh_key}"']

    save_blob(
        Container("vm-scripts"), filename, sep.join(commands) + sep, StorageType.config
    )
    return get_file_sas_url(
        Container("vm-scripts"), filename, StorageType.config, read=True
    )


def build_pool_config(pool: Pool) -> str:
    config = AgentConfig(
        pool_name=pool.name,
        onefuzz_url=get_instance_url(),
        heartbeat_queue=get_queue_sas(
            "node-heartbeat",
            StorageType.config,
            add=True,
        ),
        instance_telemetry_key=os.environ.get("APPINSIGHTS_INSTRUMENTATIONKEY"),
        microsoft_telemetry_key=os.environ.get("ONEFUZZ_TELEMETRY"),
        instance_id=get_instance_id(),
    )

    multi_tenant_domain = os.environ.get("MULTI_TENANT_DOMAIN")
    if multi_tenant_domain:
        config.multi_tenant_domain = multi_tenant_domain

    filename = f"{pool.name}/config.json"

    save_blob(
        Container("vm-scripts"),
        filename,
        config.json(),
        StorageType.config,
    )

    return get_file_sas_url(
        Container("vm-scripts"),
        filename,
        StorageType.config,
        read=True,
    )


def update_managed_scripts() -> None:
    commands = [
        "azcopy sync '%s' instance-specific-setup"
        % (
            get_container_sas_url(
                Container("instance-specific-setup"),
                StorageType.config,
                read=True,
                list=True,
            )
        ),
        "azcopy sync '%s' tools"
        % (
            get_container_sas_url(
                Container("tools"), StorageType.config, read=True, list=True
            )
        ),
    ]

    save_blob(
        Container("vm-scripts"),
        "managed.ps1",
        "\r\n".join(commands) + "\r\n",
        StorageType.config,
    )
    save_blob(
        Container("vm-scripts"),
        "managed.sh",
        "\n".join(commands) + "\n",
        StorageType.config,
    )


def agent_config(
    region: Region, vm_os: OS, mode: AgentMode, *, urls: Optional[List[str]] = None
) -> Extension:
    update_managed_scripts()

    if urls is None:
        urls = []

    if vm_os == OS.windows:
        urls += [
            get_file_sas_url(
                Container("vm-scripts"),
                "managed.ps1",
                StorageType.config,
                read=True,
            ),
            get_file_sas_url(
                Container("tools"),
                "win64/azcopy.exe",
                StorageType.config,
                read=True,
            ),
            get_file_sas_url(
                Container("tools"),
                "win64/setup.ps1",
                StorageType.config,
                read=True,
            ),
            get_file_sas_url(
                Container("tools"),
                "win64/onefuzz.ps1",
                StorageType.config,
                read=True,
            ),
        ]
        to_execute_cmd = (
            "powershell -ExecutionPolicy Unrestricted -File win64/setup.ps1 "
            "-mode %s" % (mode.name)
        )
        extension = {
            "name": "CustomScriptExtension",
            "type": "CustomScriptExtension",
            "publisher": "Microsoft.Compute",
            "location": region,
            "type_handler_version": "1.9",
            "auto_upgrade_minor_version": True,
            "settings": {"commandToExecute": to_execute_cmd, "fileUris": urls},
            "protectedSettings": {},
        }
        return extension
    elif vm_os == OS.linux:
        urls += [
            get_file_sas_url(
                Container("vm-scripts"),
                "managed.sh",
                StorageType.config,
                read=True,
            ),
            get_file_sas_url(
                Container("tools"),
                "linux/azcopy",
                StorageType.config,
                read=True,
            ),
            get_file_sas_url(
                Container("tools"),
                "linux/setup.sh",
                StorageType.config,
                read=True,
            ),
        ]
        to_execute_cmd = "sh setup.sh %s" % (mode.name)

        extension = {
            "name": "CustomScript",
            "publisher": "Microsoft.Azure.Extensions",
            "type": "CustomScript",
            "typeHandlerVersion": "2.1",
            "location": region,
            "autoUpgradeMinorVersion": True,
            "settings": {"commandToExecute": to_execute_cmd, "fileUris": urls},
            "protectedSettings": {},
        }
        return extension

    raise NotImplementedError("unsupported OS: %s" % vm_os)


def fuzz_extensions(pool: Pool, scaleset: Scaleset) -> List[Extension]:
    urls = [build_pool_config(pool), build_scaleset_script(pool, scaleset)]
    fuzz_extension = agent_config(scaleset.region, pool.os, AgentMode.fuzz, urls=urls)
    input_extensions = DEFAULT_EXTENSIONS
    if scaleset.extensions:
        input_extensions.extend(scaleset.extensions)
    extensions = generic_extensions(scaleset.region, input_extensions, pool.os)
    extensions += [fuzz_extension]
    return extensions


def repro_extensions(
    region: Region,
    repro_os: OS,
    repro_id: UUID,
    repro_config: ReproConfig,
    setup_container: Optional[Container],
) -> List[Extension]:
    # TODO - what about contents of repro.ps1 / repro.sh?
    report = get_report(repro_config.container, repro_config.path)
    if report is None:
        raise Exception("invalid report: %s" % repro_config)

    if report.input_blob is None:
        raise Exception("unable to perform reproduction without an input blob")

    commands = []
    if setup_container:
        commands += [
            "azcopy sync '%s' ./setup"
            % (
                get_container_sas_url(
                    setup_container, StorageType.corpus, read=True, list=True
                )
            ),
        ]

    urls = [
        get_file_sas_url(
            repro_config.container, repro_config.path, StorageType.corpus, read=True
        ),
        get_file_sas_url(
            report.input_blob.container,
            report.input_blob.name,
            StorageType.corpus,
            read=True,
        ),
    ]

    repro_files = []
    if repro_os == OS.windows:
        repro_files = ["%s/repro.ps1" % repro_id]
        task_script = "\r\n".join(commands)
        script_name = "task-setup.ps1"
    else:
        repro_files = ["%s/repro.sh" % repro_id, "%s/repro-stdout.sh" % repro_id]
        commands += ["chmod -R +x setup"]
        task_script = "\n".join(commands)
        script_name = "task-setup.sh"

    save_blob(
        Container("task-configs"),
        "%s/%s" % (repro_id, script_name),
        task_script,
        StorageType.config,
    )

    for repro_file in repro_files:
        urls += [
            get_file_sas_url(
                Container("repro-scripts"),
                repro_file,
                StorageType.config,
                read=True,
            ),
            get_file_sas_url(
                Container("task-configs"),
                "%s/%s" % (repro_id, script_name),
                StorageType.config,
                read=True,
            ),
        ]

    base_extension = agent_config(region, repro_os, AgentMode.repro, urls=urls)
    extensions = generic_extensions(region, DEFAULT_EXTENSIONS, repro_os)
    extensions += [base_extension]
    return extensions


def proxy_manager_extensions(region: Region, proxy_id: UUID) -> List[Extension]:
    urls = [
        get_file_sas_url(
            Container("proxy-configs"),
            "%s/%s/config.json" % (region, proxy_id),
            StorageType.config,
            read=True,
        ),
        get_file_sas_url(
            Container("tools"),
            "linux/onefuzz-proxy-manager",
            StorageType.config,
            read=True,
        ),
    ]

    base_extension = agent_config(region, OS.linux, AgentMode.proxy, urls=urls)
    extensions = generic_extensions(region, DEFAULT_EXTENSIONS, OS.linux)
    extensions += [base_extension]
    return extensions<|MERGE_RESOLUTION|>--- conflicted
+++ resolved
@@ -99,7 +99,6 @@
     keyvault = "https://azure-policy-test-kv.vault.azure.net/secrets/"
     cert = "Geneva-Test-Cert"
     uri = keyvault + cert
-<<<<<<< HEAD
     if vm_os == OS.windows:
         return {
             "name": "KVVMExtensionForWindows",
@@ -134,26 +133,6 @@
                 },
             },
         }
-=======
-    return {
-        "name": "KVVMExtensionForWindows",
-        "location": region,
-        "publisher": "Microsoft.Azure.KeyVault",
-        "type": "KeyVaultForWindows",
-        "typeHandlerVersion": "1.0",
-        "autoUpgradeMinorVersion": True,
-        "settings": {
-            "secretsManagementSettings": {
-                "pollingIntervalInS": "3600",
-                "certificateStoreName": "MY",
-                "linkOnRenewal": False,
-                "certificateStoreLocation": "LocalMachine",
-                "requireInitialSync": False,
-                "observedCertificates": [uri],
-            }
-        },
-    }
->>>>>>> a204bd7a
 
 
 def dependency_extension(region: Region, vm_os: OS) -> Optional[Extension]:
