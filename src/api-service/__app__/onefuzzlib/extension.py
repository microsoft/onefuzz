#!/usr/bin/env python
#
# Copyright (c) Microsoft Corporation.
# Licensed under the MIT License.

import os
from typing import List, Optional
from uuid import UUID

from onefuzztypes.enums import OS, AgentMode
<<<<<<< HEAD
from onefuzztypes.models import AgentConfig, ReproConfig
from onefuzztypes.primitives import Container, Extension, Region

from .azure.containers import get_container_sas_url, get_file_sas_url, save_blob
=======
from onefuzztypes.models import AgentConfig, Pool, ReproConfig, Scaleset
from onefuzztypes.primitives import Extension, Region

from .azure.containers import (
    StorageType,
    get_container_sas_url,
    get_file_sas_url,
    save_blob,
)
>>>>>>> dae1759b
from .azure.creds import get_instance_id, get_instance_url
from .azure.monitor import get_monitor_settings
from .azure.queue import get_queue_sas
from .azure.storage import StorageType
from .reports import get_report


def generic_extensions(region: Region, vm_os: OS) -> List[Extension]:
    extensions = [monitor_extension(region, vm_os)]
    depedency = dependency_extension(region, vm_os)
    if depedency:
        extensions.append(depedency)

    return extensions


def monitor_extension(region: Region, vm_os: OS) -> Extension:
    settings = get_monitor_settings()

    if vm_os == OS.windows:
        return {
            "name": "OMSExtension",
            "publisher": "Microsoft.EnterpriseCloud.Monitoring",
            "type": "MicrosoftMonitoringAgent",
            "typeHandlerVersion": "1.0",
            "location": region,
            "autoUpgradeMinorVersion": True,
            "settings": {"workspaceId": settings["id"]},
            "protectedSettings": {"workspaceKey": settings["key"]},
        }
    elif vm_os == OS.linux:
        return {
            "name": "OMSExtension",
            "publisher": "Microsoft.EnterpriseCloud.Monitoring",
            "type": "OmsAgentForLinux",
            "typeHandlerVersion": "1.12",
            "location": region,
            "autoUpgradeMinorVersion": True,
            "settings": {"workspaceId": settings["id"]},
            "protectedSettings": {"workspaceKey": settings["key"]},
        }
    raise NotImplementedError("unsupported os: %s" % vm_os)


def dependency_extension(region: Region, vm_os: OS) -> Optional[Extension]:
    if vm_os == OS.windows:
        extension = {
            "name": "DependencyAgentWindows",
            "publisher": "Microsoft.Azure.Monitoring.DependencyAgent",
            "type": "DependencyAgentWindows",
            "typeHandlerVersion": "9.5",
            "location": region,
            "autoUpgradeMinorVersion": True,
        }
        return extension
    else:
        # TODO: dependency agent for linux is not reliable
        # extension = {
        #     "name": "DependencyAgentLinux",
        #     "publisher": "Microsoft.Azure.Monitoring.DependencyAgent",
        #     "type": "DependencyAgentLinux",
        #     "typeHandlerVersion": "9.5",
        #     "location": vm.region,
        #     "autoUpgradeMinorVersion": True,
        # }
        return None


def build_scaleset_script(pool: Pool, scaleset: Scaleset) -> str:
    commands = []
    extension = "ps1" if pool.os == OS.windows else "sh"
    filename = f"{scaleset.scaleset_id}/scaleset-setup.{extension}"
    sep = "\r\n" if pool.os == OS.windows else "\n"

    if pool.os == OS.windows and scaleset.auth is not None:
        ssh_key = scaleset.auth.public_key.strip()
        ssh_path = "$env:ProgramData/ssh/administrators_authorized_keys"
        commands += [f'Set-Content -Path {ssh_path} -Value "{ssh_key}"']

    save_blob("vm-scripts", filename, sep.join(commands) + sep, StorageType.config)
    return get_file_sas_url("vm-scripts", filename, StorageType.config, read=True)


def build_pool_config(pool: Pool) -> str:
    config = AgentConfig(
        pool_name=pool.name,
        onefuzz_url=get_instance_url(),
        instrumentation_key=os.environ.get("APPINSIGHTS_INSTRUMENTATIONKEY"),
        heartbeat_queue=get_queue_sas(
            "node-heartbeat",
            StorageType.config,
            add=True,
        ),
        telemetry_key=os.environ.get("ONEFUZZ_TELEMETRY"),
        instance_id=get_instance_id(),
    )

    filename = f"{pool.name}/config.json"

    save_blob(
<<<<<<< HEAD
        Container("vm-scripts"),
        "%s/config.json" % pool_name,
=======
        "vm-scripts",
        filename,
>>>>>>> dae1759b
        config.json(),
        StorageType.config,
    )

    return get_file_sas_url(
<<<<<<< HEAD
        Container("vm-scripts"),
        "%s/config.json" % pool_name,
=======
        "vm-scripts",
        filename,
>>>>>>> dae1759b
        StorageType.config,
        read=True,
    )


def update_managed_scripts() -> None:
    commands = [
        "azcopy sync '%s' instance-specific-setup"
        % (
            get_container_sas_url(
                Container("instance-specific-setup"),
                StorageType.config,
                read=True,
                list=True,
            )
        ),
        "azcopy sync '%s' tools"
        % (
            get_container_sas_url(
                Container("tools"), StorageType.config, read=True, list=True
            )
        ),
    ]

    save_blob(
        Container("vm-scripts"),
        "managed.ps1",
        "\r\n".join(commands) + "\r\n",
        StorageType.config,
    )
    save_blob(
        Container("vm-scripts"),
        "managed.sh",
        "\n".join(commands) + "\n",
        StorageType.config,
    )


def agent_config(
    region: Region, vm_os: OS, mode: AgentMode, *, urls: Optional[List[str]] = None
) -> Extension:
    update_managed_scripts()

    if urls is None:
        urls = []

    if vm_os == OS.windows:
        urls += [
            get_file_sas_url(
                Container("vm-scripts"),
                "managed.ps1",
                StorageType.config,
                read=True,
            ),
            get_file_sas_url(
                Container("tools"),
                "win64/azcopy.exe",
                StorageType.config,
                read=True,
            ),
            get_file_sas_url(
                Container("tools"),
                "win64/setup.ps1",
                StorageType.config,
                read=True,
            ),
            get_file_sas_url(
                Container("tools"),
                "win64/onefuzz.ps1",
                StorageType.config,
                read=True,
            ),
        ]
        to_execute_cmd = (
            "powershell -ExecutionPolicy Unrestricted -File win64/setup.ps1 "
            "-mode %s" % (mode.name)
        )
        extension = {
            "name": "CustomScriptExtension",
            "type": "CustomScriptExtension",
            "publisher": "Microsoft.Compute",
            "location": region,
            "type_handler_version": "1.9",
            "auto_upgrade_minor_version": True,
            "settings": {"commandToExecute": to_execute_cmd, "fileUris": urls},
            "protectedSettings": {},
        }
        return extension
    elif vm_os == OS.linux:
        urls += [
            get_file_sas_url(
                Container("vm-scripts"),
                "managed.sh",
                StorageType.config,
                read=True,
            ),
            get_file_sas_url(
                Container("tools"),
                "linux/azcopy",
                StorageType.config,
                read=True,
            ),
            get_file_sas_url(
                Container("tools"),
                "linux/setup.sh",
                StorageType.config,
                read=True,
            ),
        ]
        to_execute_cmd = "sh setup.sh %s" % (mode.name)

        extension = {
            "name": "CustomScript",
            "publisher": "Microsoft.Azure.Extensions",
            "type": "CustomScript",
            "typeHandlerVersion": "2.1",
            "location": region,
            "autoUpgradeMinorVersion": True,
            "settings": {"commandToExecute": to_execute_cmd, "fileUris": urls},
            "protectedSettings": {},
        }
        return extension

    raise NotImplementedError("unsupported OS: %s" % vm_os)


def fuzz_extensions(pool: Pool, scaleset: Scaleset) -> List[Extension]:
    urls = [build_pool_config(pool), build_scaleset_script(pool, scaleset)]
    fuzz_extension = agent_config(scaleset.region, pool.os, AgentMode.fuzz, urls=urls)
    extensions = generic_extensions(scaleset.region, pool.os)
    extensions += [fuzz_extension]
    return extensions


def repro_extensions(
    region: Region,
    repro_os: OS,
    repro_id: UUID,
    repro_config: ReproConfig,
    setup_container: Optional[Container],
) -> List[Extension]:
    # TODO - what about contents of repro.ps1 / repro.sh?
    report = get_report(repro_config.container, repro_config.path)
    if report is None:
        raise Exception("invalid report: %s" % repro_config)

    commands = []
    if setup_container:
        commands += [
            "azcopy sync '%s' ./setup"
            % (
                get_container_sas_url(
                    setup_container, StorageType.corpus, read=True, list=True
                )
            ),
        ]

    urls = [
        get_file_sas_url(
            repro_config.container, repro_config.path, StorageType.corpus, read=True
        ),
        get_file_sas_url(
            report.input_blob.container,
            report.input_blob.name,
            StorageType.corpus,
            read=True,
        ),
    ]

    repro_files = []
    if repro_os == OS.windows:
        repro_files = ["%s/repro.ps1" % repro_id]
        task_script = "\r\n".join(commands)
        script_name = "task-setup.ps1"
    else:
        repro_files = ["%s/repro.sh" % repro_id, "%s/repro-stdout.sh" % repro_id]
        commands += ["chmod -R +x setup"]
        task_script = "\n".join(commands)
        script_name = "task-setup.sh"

    save_blob(
        Container("task-configs"),
        "%s/%s" % (repro_id, script_name),
        task_script,
        StorageType.config,
    )

    for repro_file in repro_files:
        urls += [
            get_file_sas_url(
                Container("repro-scripts"),
                repro_file,
                StorageType.config,
                read=True,
            ),
            get_file_sas_url(
                Container("task-configs"),
                "%s/%s" % (repro_id, script_name),
                StorageType.config,
                read=True,
            ),
        ]

    base_extension = agent_config(region, repro_os, AgentMode.repro, urls=urls)
    extensions = generic_extensions(region, repro_os)
    extensions += [base_extension]
    return extensions


def proxy_manager_extensions(region: Region) -> List[Extension]:
    urls = [
        get_file_sas_url(
            Container("proxy-configs"),
            "%s/config.json" % region,
            StorageType.config,
            read=True,
        ),
        get_file_sas_url(
            Container("tools"),
            "linux/onefuzz-proxy-manager",
            StorageType.config,
            read=True,
        ),
    ]

    base_extension = agent_config(region, OS.linux, AgentMode.proxy, urls=urls)
    extensions = generic_extensions(region, OS.linux)
    extensions += [base_extension]
    return extensions<|MERGE_RESOLUTION|>--- conflicted
+++ resolved
@@ -8,22 +8,17 @@
 from uuid import UUID
 
 from onefuzztypes.enums import OS, AgentMode
-<<<<<<< HEAD
 from onefuzztypes.models import AgentConfig, ReproConfig
 from onefuzztypes.primitives import Container, Extension, Region
-
 from .azure.containers import get_container_sas_url, get_file_sas_url, save_blob
-=======
 from onefuzztypes.models import AgentConfig, Pool, ReproConfig, Scaleset
 from onefuzztypes.primitives import Extension, Region
-
 from .azure.containers import (
     StorageType,
     get_container_sas_url,
     get_file_sas_url,
     save_blob,
 )
->>>>>>> dae1759b
 from .azure.creds import get_instance_id, get_instance_url
 from .azure.monitor import get_monitor_settings
 from .azure.queue import get_queue_sas
@@ -124,25 +119,15 @@
     filename = f"{pool.name}/config.json"
 
     save_blob(
-<<<<<<< HEAD
         Container("vm-scripts"),
-        "%s/config.json" % pool_name,
-=======
-        "vm-scripts",
         filename,
->>>>>>> dae1759b
         config.json(),
         StorageType.config,
     )
 
     return get_file_sas_url(
-<<<<<<< HEAD
         Container("vm-scripts"),
-        "%s/config.json" % pool_name,
-=======
-        "vm-scripts",
         filename,
->>>>>>> dae1759b
         StorageType.config,
         read=True,
     )
