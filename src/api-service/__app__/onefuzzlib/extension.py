--- conflicted
+++ resolved
@@ -478,15 +478,9 @@
             ),
         ]
 
-<<<<<<< HEAD
     base_extension = agent_config(region, repro_os, AgentMode.repro, urls=urls)
     extensions = generic_extensions(region, DEFAULT_EXTENSIONS, repro_os, "", "")
-=======
-    base_extension = agent_config(
-        region, repro_os, AgentMode.repro, urls=urls, with_sas=True
-    )
-    extensions = generic_extensions(region, repro_os)
->>>>>>> 7b740a6a
+
     extensions += [base_extension]
     return extensions
 
@@ -507,14 +501,7 @@
         ),
     ]
 
-<<<<<<< HEAD
     base_extension = agent_config(region, OS.linux, AgentMode.proxy, urls=urls)
     extensions = generic_extensions(region, DEFAULT_EXTENSIONS, OS.linux, "", "")
-=======
-    base_extension = agent_config(
-        region, OS.linux, AgentMode.proxy, urls=urls, with_sas=True
-    )
-    extensions = generic_extensions(region, OS.linux)
->>>>>>> 7b740a6a
     extensions += [base_extension]
     return extensions