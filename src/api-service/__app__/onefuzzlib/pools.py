--- conflicted
+++ resolved
@@ -358,26 +358,11 @@
 
         self.save()
 
-<<<<<<< HEAD
-    def clear_all(self) -> None:
-        self.mark_tasks_stopped_early()
-        NodeTasks.clear_by_machine_id(self.machine_id)
-        NodeMessage.clear_messages(self.machine_id)
-
-    def reset(self) -> None:
-        logging.info("resetting node: %s", self.machine_id)
-        self.clear_all()
-
-    def delete(self) -> None:
-        logging.info("deleting node: %s", self.machine_id)
-        self.clear_all()
-=======
     def delete(self) -> None:
         self.mark_tasks_stopped_early()
         NodeTasks.clear_by_machine_id(self.machine_id)
         NodeMessage.clear_messages(self.machine_id)
         super().delete()
->>>>>>> 2f3139cd
         send_event(
             EventNodeDeleted(
                 machine_id=self.machine_id,
@@ -385,10 +370,6 @@
                 scaleset_id=self.scaleset_id,
             )
         )
-<<<<<<< HEAD
-        super().delete()
-=======
->>>>>>> 2f3139cd
 
 
 class NodeTasks(BASE_NODE_TASK, ORMMixin):
