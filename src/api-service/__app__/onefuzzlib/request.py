#!/usr/bin/env python
#
# Copyright (c) Microsoft Corporation.
# Licensed under the MIT License.

import json
import logging
import os
import urllib
from typing import TYPE_CHECKING, Optional, Sequence, Type, TypeVar, Union
from uuid import UUID

from azure.functions import HttpRequest, HttpResponse
<<<<<<< HEAD
from memoization import cached
=======
>>>>>>> 98cd7c9c
from onefuzztypes.enums import ErrorCode
from onefuzztypes.models import Error
from onefuzztypes.responses import BaseResponse
from pydantic import BaseModel  # noqa: F401
from pydantic import ValidationError

<<<<<<< HEAD
from .azure.creds import is_member_of, is_member_of_test
=======
>>>>>>> 98cd7c9c
from .orm import ModelMixin
from .request_access import RequestAccess

# We don't actually use these types at runtime at this time.  Rather,
# these are used in a bound TypeVar.  MyPy suggests to only import these
# types during type checking.
if TYPE_CHECKING:
    from onefuzztypes.requests import BaseRequest  # noqa: F401


@cached
def get_rules() -> Optional[RequestAccess]:
    # todo: move to instancewide configuration
    rules_data = os.environ.get("ONEFUZZ_AAD_GROUP_RULES")
    if rules_data is None:
        return None

    return RequestAccess.parse_rules(rules_data)


Testing = True


def check_access(req: HttpRequest) -> Optional[Error]:
<<<<<<< HEAD
    rules = get_rules()

    if not rules:
        return None

    path = urllib.parse.urlparse(req.url).path
    rule = rules.get_matching_rules(req.method, path)

    member_id = UUID(req.headers["x-ms-client-principal-id"])

    try:
        if Testing:
            result = is_member_of_test(rule.allowed_groups_ids, member_id)
        else:
            result = is_member_of(rule.allowed_groups_ids, member_id)
    except Exception as e:
        return Error(
            code=ErrorCode.UNAUTHORIZED,
            errors=["unable to interact with graph", str(e)],
        )
    if not result:
        logging.error(
            "unauthorized access: %s is not authorized to access in %s",
            member_id,
            req.url,
        )
        return Error(
            code=ErrorCode.UNAUTHORIZED,
            errors=["not approved to use this instance of onefuzz"],
        )
    return None


def check_access_(req: HttpRequest) -> Optional[Error]:
    if "ONEFUZZ_AAD_GROUP_ID" not in os.environ:
        return None

    group_id = UUID(os.environ["ONEFUZZ_AAD_GROUP_ID"])
    member_id = req.headers["x-ms-client-principal-id"]
    try:
        result = is_member_of([group_id], member_id)
    except Exception as e:
        return Error(
            code=ErrorCode.UNAUTHORIZED,
            errors=["unable to interact with graph", str(e)],
        )
    if not result:
        logging.error("unauthorized access: %s is not in %s", member_id, group_id)
=======
    if "ONEFUZZ_AAD_GROUP_ID" in os.environ:
        message = "ONEFUZZ_AAD_GROUP_ID configuration not supported"
        logging.error(message)
>>>>>>> 98cd7c9c
        return Error(
            code=ErrorCode.INVALID_CONFIGURATION,
            errors=[message],
        )
    else:
        return None


def ok(
    data: Union[BaseResponse, Sequence[BaseResponse], ModelMixin, Sequence[ModelMixin]]
) -> HttpResponse:
    if isinstance(data, BaseResponse):
        return HttpResponse(data.json(exclude_none=True), mimetype="application/json")

    if isinstance(data, list) and len(data) > 0 and isinstance(data[0], BaseResponse):
        decoded = [json.loads(x.json(exclude_none=True)) for x in data]
        return HttpResponse(json.dumps(decoded), mimetype="application/json")

    if isinstance(data, ModelMixin):
        return HttpResponse(
            data.json(exclude_none=True, exclude=data.export_exclude()),
            mimetype="application/json",
        )

    decoded = [
        x.raw(exclude_none=True, exclude=x.export_exclude())
        if isinstance(x, ModelMixin)
        else x
        for x in data
    ]
    return HttpResponse(
        json.dumps(decoded),
        mimetype="application/json",
    )


def not_ok(
    error: Error, *, status_code: int = 400, context: Union[str, UUID]
) -> HttpResponse:
    if 400 <= status_code <= 599:
        logging.error("request error - %s: %s", str(context), error.json())

        return HttpResponse(
            error.json(), status_code=status_code, mimetype="application/json"
        )
    else:
        raise Exception(
            "status code %s is not int the expected range [400; 599]" % status_code
        )


def redirect(url: str) -> HttpResponse:
    return HttpResponse(status_code=302, headers={"Location": url})


def convert_error(err: ValidationError) -> Error:
    errors = []
    for error in err.errors():
        if isinstance(error["loc"], tuple):
            name = ".".join([str(x) for x in error["loc"]])
        else:
            name = str(error["loc"])
        errors.append("%s: %s" % (name, error["msg"]))
    return Error(code=ErrorCode.INVALID_REQUEST, errors=errors)


# TODO: loosen restrictions here during dev.  We should be specific
# about only parsing things that are of a "Request" type, but there are
# a handful of types that need work in order to enforce that.
#
# These can be easily found by swapping the following comment and running
# mypy.
#
# A = TypeVar("A", bound="BaseRequest")
A = TypeVar("A", bound="BaseModel")


def parse_request(cls: Type[A], req: HttpRequest) -> Union[A, Error]:
    access = check_access(req)
    if isinstance(access, Error):
        return access

    try:
        return cls.parse_obj(req.get_json())
    except ValidationError as err:
        return convert_error(err)


def parse_uri(cls: Type[A], req: HttpRequest) -> Union[A, Error]:
    access = check_access(req)
    if isinstance(access, Error):
        return access

    data = {}
    for key in req.params:
        data[key] = req.params[key]

    try:
        return cls.parse_obj(data)
    except ValidationError as err:
        return convert_error(err)


class RequestException(Exception):
    def __init__(self, error: Error):
        self.error = error
        message = "error %s" % error
        super().__init__(message)<|MERGE_RESOLUTION|>--- conflicted
+++ resolved
@@ -11,20 +11,15 @@
 from uuid import UUID
 
 from azure.functions import HttpRequest, HttpResponse
-<<<<<<< HEAD
 from memoization import cached
-=======
->>>>>>> 98cd7c9c
 from onefuzztypes.enums import ErrorCode
 from onefuzztypes.models import Error
 from onefuzztypes.responses import BaseResponse
 from pydantic import BaseModel  # noqa: F401
 from pydantic import ValidationError
 
-<<<<<<< HEAD
+
 from .azure.creds import is_member_of, is_member_of_test
-=======
->>>>>>> 98cd7c9c
 from .orm import ModelMixin
 from .request_access import RequestAccess
 
@@ -49,7 +44,6 @@
 
 
 def check_access(req: HttpRequest) -> Optional[Error]:
-<<<<<<< HEAD
     rules = get_rules()
 
     if not rules:
@@ -84,25 +78,10 @@
 
 
 def check_access_(req: HttpRequest) -> Optional[Error]:
-    if "ONEFUZZ_AAD_GROUP_ID" not in os.environ:
-        return None
 
-    group_id = UUID(os.environ["ONEFUZZ_AAD_GROUP_ID"])
-    member_id = req.headers["x-ms-client-principal-id"]
-    try:
-        result = is_member_of([group_id], member_id)
-    except Exception as e:
-        return Error(
-            code=ErrorCode.UNAUTHORIZED,
-            errors=["unable to interact with graph", str(e)],
-        )
-    if not result:
-        logging.error("unauthorized access: %s is not in %s", member_id, group_id)
-=======
     if "ONEFUZZ_AAD_GROUP_ID" in os.environ:
         message = "ONEFUZZ_AAD_GROUP_ID configuration not supported"
         logging.error(message)
->>>>>>> 98cd7c9c
         return Error(
             code=ErrorCode.INVALID_CONFIGURATION,
             errors=[message],
