--- conflicted
+++ resolved
@@ -805,34 +805,4 @@
                     state=self.state,
                 )
             )
-<<<<<<< HEAD
-
-
-class ShrinkEntry(BaseModel):
-    shrink_id: UUID = Field(default_factory=uuid4)
-
-
-class ScalesetShrinkQueue:
-    def __init__(self, scaleset_id: UUID):
-        self.scaleset_id = scaleset_id
-
-    def queue_name(self) -> str:
-        return "to-shrink-%s" % self.scaleset_id.hex
-
-    def clear(self) -> None:
-        clear_queue(self.queue_name(), StorageType.config)
-
-    def create(self) -> None:
-        create_queue(self.queue_name(), StorageType.config)
-
-    def delete(self) -> None:
-        delete_queue(self.queue_name(), StorageType.config)
-
-    def add_entry(self) -> None:
-        queue_object(self.queue_name(), ShrinkEntry(), StorageType.config)
-
-    def should_shrink(self) -> bool:
-        return remove_first_message(self.queue_name(), StorageType.config)
-=======
-        )
->>>>>>> 7b2679a1
+        )