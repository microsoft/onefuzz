#!/usr/bin/env python
#
# Copyright (c) Microsoft Corporation.
# Licensed under the MIT License.

import datetime
import logging
from typing import Any, Dict, List, Optional, Tuple, Union
from uuid import UUID

from onefuzztypes.enums import (
    ErrorCode,
    NodeDisaposalStrategy,
    NodeState,
    PoolState,
    ScalesetState,
)
from onefuzztypes.events import (
    EventScalesetCreated,
    EventScalesetDeleted,
    EventScalesetFailed,
    EventScalesetResizeScheduled,
    EventScalesetStateUpdated,
)
from onefuzztypes.models import Error
from onefuzztypes.models import Scaleset as BASE_SCALESET
from onefuzztypes.models import ScalesetNodeState
from onefuzztypes.primitives import PoolName, Region

from ..__version__ import __version__
from ..azure.auth import build_auth
from ..azure.auto_scale import add_auto_scale_to_vmss, create_auto_scale_profile
from ..azure.image import get_os
from ..azure.network import Network
from ..azure.queue import get_resource_id
from ..azure.storage import StorageType
from ..azure.vmss import (
    UnableToUpdate,
    create_vmss,
    delete_vmss,
    delete_vmss_nodes,
    get_vmss,
    get_vmss_size,
    list_instance_ids,
    reimage_vmss_nodes,
    resize_vmss,
    update_extensions,
)
from ..events import send_event
from ..extension import fuzz_extensions
from ..orm import MappingIntStrAny, ORMMixin, QueryFilter
from .nodes import Node
from .shrink_queue import ShrinkQueue

NODE_EXPIRATION_TIME: datetime.timedelta = datetime.timedelta(hours=1)
NODE_REIMAGE_TIME: datetime.timedelta = datetime.timedelta(days=7)
SCALESET_LOG_PREFIX = "scalesets: "

# Future work:
#
# Enabling autoscaling for the scalesets based on the pool work queues.
# https://docs.microsoft.com/en-us/azure/azure-monitor/platform/autoscale-common-metrics#commonly-used-storage-metrics


class Scaleset(BASE_SCALESET, ORMMixin):
    def save_exclude(self) -> Optional[MappingIntStrAny]:
        return {"nodes": ...}

    def telemetry_include(self) -> Optional[MappingIntStrAny]:
        return {
            "scaleset_id": ...,
            "os": ...,
            "vm_sku": ...,
            "size": ...,
            "spot_instances": ...,
        }

    @classmethod
    def create(
        cls,
        *,
        pool_name: PoolName,
        vm_sku: str,
        image: str,
        region: Region,
        size: int,
        spot_instances: bool,
        ephemeral_os_disks: bool,
        tags: Dict[str, str],
        client_id: Optional[UUID] = None,
        client_object_id: Optional[UUID] = None,
    ) -> "Scaleset":
        entry = cls(
            pool_name=pool_name,
            vm_sku=vm_sku,
            image=image,
            region=region,
            size=size,
            spot_instances=spot_instances,
            ephemeral_os_disks=ephemeral_os_disks,
            auth=build_auth(),
            client_id=client_id,
            client_object_id=client_object_id,
            tags=tags,
        )
        entry.save()
        send_event(
            EventScalesetCreated(
                scaleset_id=entry.scaleset_id,
                pool_name=entry.pool_name,
                vm_sku=vm_sku,
                image=image,
                region=region,
                size=size,
            )
        )
        return entry

    @classmethod
    def search_by_pool(cls, pool_name: PoolName) -> List["Scaleset"]:
        return cls.search(query={"pool_name": [pool_name]})

    @classmethod
    def get_by_id(cls, scaleset_id: UUID) -> Union[Error, "Scaleset"]:
        scalesets = cls.search(query={"scaleset_id": [scaleset_id]})
        if not scalesets:
            return Error(
                code=ErrorCode.INVALID_REQUEST, errors=["unable to find scaleset"]
            )

        if len(scalesets) != 1:
            return Error(
                code=ErrorCode.INVALID_REQUEST, errors=["error identifying scaleset"]
            )
        scaleset = scalesets[0]
        return scaleset

    @classmethod
    def get_by_object_id(cls, object_id: UUID) -> List["Scaleset"]:
        return cls.search(query={"client_object_id": [object_id]})

    def set_failed(self, error: Error) -> None:
        if self.error is not None:
            return

        self.error = error
        self.set_state(ScalesetState.creation_failed)

        send_event(
            EventScalesetFailed(
                scaleset_id=self.scaleset_id, pool_name=self.pool_name, error=self.error
            )
        )

    def init(self) -> None:
        from .pools import Pool

        logging.info(SCALESET_LOG_PREFIX + "init. scaleset_id:%s", self.scaleset_id)

        ShrinkQueue(self.scaleset_id).create()

        # Handle the race condition between a pool being deleted and a
        # scaleset being added to the pool.
        pool = Pool.get_by_name(self.pool_name)
        if isinstance(pool, Error):
            self.set_failed(pool)
            return

        if pool.state == PoolState.init:
            logging.info(
                SCALESET_LOG_PREFIX + "waiting for pool. pool_name:%s scaleset_id:%s",
                self.pool_name,
                self.scaleset_id,
            )
        elif pool.state == PoolState.running:
            image_os = get_os(self.region, self.image)
            if isinstance(image_os, Error):
                self.set_failed(image_os)
                return

            elif image_os != pool.os:
                error = Error(
                    code=ErrorCode.INVALID_REQUEST,
                    errors=["invalid os (got: %s needed: %s)" % (image_os, pool.os)],
                )
                self.set_failed(error)
                return
            else:
                self.set_state(ScalesetState.setup)
        else:
            self.set_state(ScalesetState.setup)

    def setup(self) -> None:
        from .pools import Pool

        # TODO: How do we pass in SSH configs for Windows?  Previously
        # This was done as part of the generated per-task setup script.
        logging.info(SCALESET_LOG_PREFIX + "setup. scalset_id:%s", self.scaleset_id)

        network = Network(self.region)
        network_id = network.get_id()
        if not network_id:
            logging.info(
                SCALESET_LOG_PREFIX + "creating network. region:%s scaleset_id:%s",
                self.region,
                self.scaleset_id,
            )
            result = network.create()
            if isinstance(result, Error):
                self.set_failed(result)
                return
            self.save()
            return

        if self.auth is None:
            error = Error(
                code=ErrorCode.UNABLE_TO_CREATE, errors=["missing required auth"]
            )
            self.set_failed(error)
            return

        vmss = get_vmss(self.scaleset_id)
        if vmss is None:
            pool = Pool.get_by_name(self.pool_name)
            if isinstance(pool, Error):
                self.set_failed(pool)
                return

            logging.info(
                SCALESET_LOG_PREFIX + "creating scaleset. scaleset_id:%s",
                self.scaleset_id,
            )

            extensions = fuzz_extensions(pool, self)

            result = create_vmss(
                self.region,
                self.scaleset_id,
                self.vm_sku,
                self.size,
                self.image,
                network_id,
                self.spot_instances,
                self.ephemeral_os_disks,
                extensions,
                self.auth.password,
                self.auth.public_key,
                self.tags,
            )
            if isinstance(result, Error):
                self.set_failed(result)
                return
            else:
                # TODO: Link up auto scale resource with diagnostics
                logging.info(
                    SCALESET_LOG_PREFIX + "creating scaleset scaleset_id:%s",
                    self.scaleset_id,
                )
        elif vmss.provisioning_state == "Creating":
            logging.info(
                SCALESET_LOG_PREFIX + "Waiting on scaleset creation scalset_id:%s",
                self.scaleset_id,
            )
            self.try_set_identity(vmss)
        else:
            logging.info(
                SCALESET_LOG_PREFIX + "scaleset running scaleset_id:%s",
                self.scaleset_id,
            )
<<<<<<< HEAD
            auto_scaling = self.try_to_enable_auto_scaling()
            if isinstance(auto_scaling, Error):
                self.set_failed(auto_scaling)
                logging.error(auto_scaling)
                return
=======
>>>>>>> 7c507ab7

            identity_result = self.try_set_identity(vmss)
            if identity_result:
                self.set_failed(identity_result)
                return
            else:
                self.set_state(ScalesetState.running)
        self.save()

    def try_set_identity(self, vmss: Any) -> Optional[Error]:
        def get_error() -> Error:
            return Error(
                code=ErrorCode.VM_CREATE_FAILED,
                errors=[
                    "The scaleset is expected to have exactly 1 user assigned identity"
                ],
            )

        if self.client_object_id:
            return None
        if (
            vmss.identity
            and vmss.identity.user_assigned_identities
            and (len(vmss.identity.user_assigned_identities) != 1)
        ):
            return get_error()

        user_assinged_identities = list(vmss.identity.user_assigned_identities.values())

        if user_assinged_identities[0].principal_id:
            self.client_object_id = user_assinged_identities[0].principal_id
            return None
        else:
            return get_error()

    # result = 'did I modify the scaleset in azure'
    def cleanup_nodes(self) -> bool:
        from .pools import Pool

        logging.info(
            SCALESET_LOG_PREFIX + "cleaning up nodes. scaleset_id:%s", self.scaleset_id
        )
        if self.state == ScalesetState.halt:
            logging.info(
                SCALESET_LOG_PREFIX + "halting scaleset scaleset_id:%s",
                self.scaleset_id,
            )
            self.halt()
            return True

        pool = Pool.get_by_name(self.pool_name)
        if isinstance(pool, Error):
            logging.error(
                "unable to find pool during cleanup: %s - %s",
                self.scaleset_id,
                pool,
            )
            self.set_failed(pool)
            return True

        Node.reimage_long_lived_nodes(self.scaleset_id)

        to_reimage = []
        to_delete = []

        # ground truth of existing nodes
        azure_nodes = list_instance_ids(self.scaleset_id)

        nodes = Node.search_states(scaleset_id=self.scaleset_id)

        # Nodes do not exists in scalesets but in table due to unknown failure
        for node in nodes:
            if node.machine_id not in azure_nodes:
                logging.info(
                    SCALESET_LOG_PREFIX
                    + "no longer in scaleset. scaleset_id:%s machine_id:%s",
                    self.scaleset_id,
                    node.machine_id,
                )
                node.delete()

        # Scalesets can have nodes that never check in (such as broken OS setup
        # scripts).
        #
        # This will add nodes that Azure knows about but have not checked in
        # such that the `dead node` detection will eventually reimage the node.
        #
        # NOTE: If node setup takes longer than NODE_EXPIRATION_TIME (1 hour),
        # this will cause the nodes to continuously get reimaged.
        node_machine_ids = [x.machine_id for x in nodes]
        for machine_id in azure_nodes:
            if machine_id in node_machine_ids:
                continue

            logging.info(
                SCALESET_LOG_PREFIX
                + "adding missing azure node. scaleset_id:%s machine_id:%s",
                self.scaleset_id,
                machine_id,
            )

            # Note, using `new=True` makes it such that if a node already has
            # checked in, this won't overwrite it.
            Node.create(
                pool_id=pool.pool_id,
                pool_name=self.pool_name,
                machine_id=machine_id,
                scaleset_id=self.scaleset_id,
                version=__version__,
                new=True,
            )

        existing_nodes = [x for x in nodes if x.machine_id in azure_nodes]
        nodes_to_reset = [
            x for x in existing_nodes if x.state in NodeState.ready_for_reset()
        ]

        for node in nodes_to_reset:
            if node.delete_requested:
                to_delete.append(node)
            else:
                if ShrinkQueue(self.scaleset_id).should_shrink():
                    node.set_halt()
                    to_delete.append(node)
                elif ShrinkQueue(pool.pool_id).should_shrink():
                    node.set_halt()
                    to_delete.append(node)
                else:
                    to_reimage.append(node)

        dead_nodes = Node.get_dead_nodes(self.scaleset_id, NODE_EXPIRATION_TIME)
        if dead_nodes:
            logging.info(
                SCALESET_LOG_PREFIX
                + "reimaging uninitialized nodes or nodes with expired heartbeats. "
                + "scaleset_id:%s nodes:%s",
                self.scaleset_id,
                ",".join(str(x.machine_id) for x in dead_nodes),
            )
            for node in dead_nodes:
                if node.heartbeat:
                    error_message = "node reimaged due to expired heartbeat"
                else:
                    error_message = "node reimaged due to never receiving a heartbeat"
                error = Error(
                    code=ErrorCode.TASK_FAILED,
                    errors=[
                        error_message,
                        f"scaleset_id:{node.scaleset_id} machine_id:{node.machine_id}",
                        f"last heartbeat:{node.heartbeat}",
                    ],
                )
                node.mark_tasks_stopped_early(error=error)
                node.to_reimage(done=True)
                if node not in to_reimage:
                    to_reimage.append(node)

        # Perform operations until they fail due to scaleset getting locked
        try:
            self.reimage_nodes(to_reimage, NodeDisaposalStrategy.scale_in)
            self.delete_nodes(to_delete, NodeDisaposalStrategy.scale_in)
        except UnableToUpdate:
            logging.info(
                SCALESET_LOG_PREFIX
                + "scaleset update already in progress: scaleset_id:%s",
                self.scaleset_id,
            )

        return bool(to_reimage) or bool(to_delete)

    def _resize_equal(self) -> None:
        # NOTE: this is the only place we reset to the 'running' state.
        # This ensures that our idea of scaleset size agrees with Azure
        node_count = len(Node.search_states(scaleset_id=self.scaleset_id))
        if node_count == self.size:
            logging.info(SCALESET_LOG_PREFIX + "resize finished: %s", self.scaleset_id)
            self.set_state(ScalesetState.running)
        else:
            logging.info(
                SCALESET_LOG_PREFIX
                + "resize is finished, waiting for nodes to check in: "
                "scaleset_id:%s (%d of %d nodes checked in)",
                self.scaleset_id,
                node_count,
                self.size,
            )

    def _resize_grow(self) -> None:
        try:
            resize_vmss(self.scaleset_id, self.size)
        except UnableToUpdate:
            logging.info(
                SCALESET_LOG_PREFIX
                + "scaleset is mid-operation already scaleset_id:%s",
                self.scaleset_id,
            )
        return

    def _resize_shrink(self, to_remove: int) -> None:
        logging.info(
            SCALESET_LOG_PREFIX + "shrinking scaleset. scaleset_id:%s to_remove:%d",
            self.scaleset_id,
            to_remove,
        )
        queue = ShrinkQueue(self.scaleset_id)
        queue.set_size(to_remove)

        nodes = Node.search_states(scaleset_id=self.scaleset_id)
        for node in nodes:
            node.send_stop_if_free()

    def sync_scaleset_size(self) -> None:
        # If our understanding of size is out of sync with Azure, resize the
        # scaleset to match our understanding.
        if self.state != ScalesetState.running:
            return

        size = get_vmss_size(self.scaleset_id)
        if size is None:
            logging.info(
                SCALESET_LOG_PREFIX + "scaleset is unavailable. scaleset_id:%s",
                self.scaleset_id,
            )
            # if the scaleset is missing, this is an indication the scaleset
            # was manually deleted, rather than having OneFuzz delete it.  As
            # such, we should go thruogh the process of deleting it.
            self.set_shutdown(now=True)
            return

        if size != self.size:
            # Azure auto-scaled us or nodes were manually added/removed
            # New node state will be synced in cleanup_nodes
            logging.info(
                SCALESET_LOG_PREFIX + "unexpected scaleset size, resizing.  "
                "scaleset_id:%s expected:%d actual:%d",
                self.scaleset_id,
                self.size,
                size,
            )
            self.size = size
            self.save()

    def set_size(self, size: int) -> None:
        # ensure we always stay within max_size boundaries
        size = min(size, self.max_size())
        if self.size != size:
            self.size = size
            self.set_state(ScalesetState.resize)
            self.save()

    def resize(self) -> None:
        # no longer needing to resize
        if self.state != ScalesetState.resize:
            return

        logging.info(
            SCALESET_LOG_PREFIX + "scaleset resize: scaleset_id:%s size:%d",
            self.scaleset_id,
            self.size,
        )

        # reset the node delete queue
        ShrinkQueue(self.scaleset_id).clear()

        # just in case, always ensure size is within max capacity
        self.size = min(self.size, self.max_size())

        # Treat Azure knowledge of the size of the scaleset as "ground truth"
        size = get_vmss_size(self.scaleset_id)
        if size is None:
            logging.info(
                SCALESET_LOG_PREFIX + "scaleset is unavailable. scaleset_id:%s",
                self.scaleset_id,
            )
            # if the scaleset is missing, this is an indication the scaleset
            # was manually deleted, rather than having OneFuzz delete it.  As
            # such, we should go thruogh the process of deleting it.
            self.set_shutdown(now=True)
            return

        if size == self.size:
            self._resize_equal()
        elif self.size > size:
            self._resize_grow()
        else:
            self._resize_shrink(size - self.size)

    def delete_nodes(
        self, nodes: List[Node], disposal_strategy: NodeDisaposalStrategy
    ) -> None:
        if not nodes:
            logging.info(
                SCALESET_LOG_PREFIX + "no nodes to delete. scaleset_id:%s",
                self.scaleset_id,
            )
            return

        for node in nodes:
            node.set_halt()

        if self.state == ScalesetState.halt:
            logging.info(
                SCALESET_LOG_PREFIX
                + "scaleset halting, ignoring node deletion: scaleset_id:%s",
                self.scaleset_id,
            )
            return

        machine_ids = set()
        for node in nodes:
            if node.debug_keep_node:
                logging.warning(
                    SCALESET_LOG_PREFIX + "not deleting manually overridden node. "
                    "scaleset_id:%s machine_id:%s",
                    self.scaleset_id,
                    node.machine_id,
                )
            else:
                machine_ids.add(node.machine_id)

        logging.info(
            SCALESET_LOG_PREFIX + "deleting nodes scaleset_id:%s machine_id:%s",
            self.scaleset_id,
            machine_ids,
        )
        delete_vmss_nodes(self.scaleset_id, machine_ids)
        for node in nodes:
            if node.machine_id in machine_ids:
                node.delete()
                if disposal_strategy == NodeDisaposalStrategy.scale_in:
                    node.release_scale_in_protection()

    def reimage_nodes(
        self, nodes: List[Node], disposal_strategy: NodeDisaposalStrategy
    ) -> None:
        if not nodes:
            logging.info(
                SCALESET_LOG_PREFIX + "no nodes to reimage: scaleset_id:%s",
                self.scaleset_id,
            )
            return

        if self.state == ScalesetState.shutdown:
            logging.info(
                SCALESET_LOG_PREFIX
                + "scaleset shutting down, deleting rather than reimaging nodes. "
                + "scaleset_id:%s",
                self.scaleset_id,
            )
            self.delete_nodes(nodes, disposal_strategy)
            return

        if self.state == ScalesetState.halt:
            logging.info(
                SCALESET_LOG_PREFIX
                + "scaleset halting, ignoring node reimage: scaleset_id:%s",
                self.scaleset_id,
            )
            return

        machine_ids = set()
        for node in nodes:
            if node.state != NodeState.done:
                continue

            if node.debug_keep_node:
                logging.warning(
                    SCALESET_LOG_PREFIX + "not reimaging manually overridden node. "
                    "scaleset_id:%s machine_id:%s",
                    self.scaleset_id,
                    node.machine_id,
                )
            else:
                machine_ids.add(node.machine_id)

        if not machine_ids:
            logging.info(
                SCALESET_LOG_PREFIX + "no nodes to reimage: %s", self.scaleset_id
            )
            return

        result = reimage_vmss_nodes(self.scaleset_id, machine_ids)
        if isinstance(result, Error):
            raise Exception(
                "unable to reimage nodes: %s:%s - %s"
                % (self.scaleset_id, machine_ids, result)
            )

        for node in nodes:
            if node.machine_id in machine_ids:
                node.delete()
                if disposal_strategy == NodeDisaposalStrategy.scale_in:
                    node.release_scale_in_protection()

    def set_shutdown(self, now: bool) -> None:
        if now:
            self.set_state(ScalesetState.halt)
        else:
            self.set_state(ScalesetState.shutdown)

    def shutdown(self) -> None:
        size = get_vmss_size(self.scaleset_id)
        if size is None:
            logging.info(
                SCALESET_LOG_PREFIX
                + "scaleset shutdown: scaleset already deleted - scaleset_id:%s",
                self.scaleset_id,
            )
            self.halt()
            return

        logging.info(
            SCALESET_LOG_PREFIX + "scaleset shutdown: scaleset_id:%s size:%d",
            self.scaleset_id,
            size,
        )
        nodes = Node.search_states(scaleset_id=self.scaleset_id)
        for node in nodes:
            node.set_shutdown()
        if size == 0:
            self.halt()

    def halt(self) -> None:
        ShrinkQueue(self.scaleset_id).delete()

        for node in Node.search_states(scaleset_id=self.scaleset_id):
            logging.info(
                SCALESET_LOG_PREFIX + "deleting node scaleset_id:%s machine_id:%s",
                self.scaleset_id,
                node.machine_id,
            )
            node.delete()

        logging.info(
            SCALESET_LOG_PREFIX + "scaleset delete starting: scaleset_id:%s",
            self.scaleset_id,
        )
        if delete_vmss(self.scaleset_id):
            logging.info(
                SCALESET_LOG_PREFIX + "scaleset deleted: scaleset_id:%s",
                self.scaleset_id,
            )
            self.delete()
        else:
            self.save()

    @classmethod
    def scaleset_max_size(cls, image: str) -> int:
        # https://docs.microsoft.com/en-us/azure/virtual-machine-scale-sets/
        #   virtual-machine-scale-sets-placement-groups#checklist-for-using-large-scale-sets
        if image.startswith("/"):
            return 600
        else:
            return 1000

    def max_size(self) -> int:
        return Scaleset.scaleset_max_size(self.image)

    @classmethod
    def search_states(
        cls, *, states: Optional[List[ScalesetState]] = None
    ) -> List["Scaleset"]:
        query: QueryFilter = {}
        if states:
            query["state"] = states
        return cls.search(query=query)

    def update_nodes(self) -> None:
        # Be in at-least 'setup' before checking for the list of VMs
        if self.state == ScalesetState.init:
            return

        nodes = Node.search_states(scaleset_id=self.scaleset_id)
        azure_nodes = list_instance_ids(self.scaleset_id)

        self.nodes = []

        for (machine_id, instance_id) in azure_nodes.items():
            node_state: Optional[ScalesetNodeState] = None
            for node in nodes:
                if node.machine_id == machine_id:
                    node_state = ScalesetNodeState(
                        machine_id=machine_id,
                        instance_id=instance_id,
                        state=node.state,
                    )
                    break
            if not node_state:
                node_state = ScalesetNodeState(
                    machine_id=machine_id,
                    instance_id=instance_id,
                )
            self.nodes.append(node_state)

    def update_configs(self) -> None:
        from .pools import Pool

        if self.state == ScalesetState.halt:
            logging.info(
                SCALESET_LOG_PREFIX
                + "not updating configs, scaleset is set to be deleted. "
                "scaleset_id:%s",
                self.scaleset_id,
            )
            return

        if not self.needs_config_update:
            logging.debug(
                SCALESET_LOG_PREFIX + "config update not needed. scaleset_id:%s",
                self.scaleset_id,
            )
            return

        logging.info(
            SCALESET_LOG_PREFIX + "updating scaleset configs. scaleset_id:%s",
            self.scaleset_id,
        )

        pool = Pool.get_by_name(self.pool_name)
        if isinstance(pool, Error):
            logging.error(
                SCALESET_LOG_PREFIX
                + "unable to find pool during config update. pool:%s scaleset_id:%s",
                pool,
                self.scaleset_id,
            )
            self.set_failed(pool)
            return

        extensions = fuzz_extensions(pool, self)
        try:
            update_extensions(self.scaleset_id, extensions)
            self.needs_config_update = False
            self.save()
        except UnableToUpdate:
            logging.info(
                SCALESET_LOG_PREFIX
                + "unable to update configs, update already in progress. "
                "scaleset_id:%s",
                self.scaleset_id,
            )

    @classmethod
    def key_fields(cls) -> Tuple[str, str]:
        return ("pool_name", "scaleset_id")

    def delete(self) -> None:
        super().delete()
        send_event(
            EventScalesetDeleted(scaleset_id=self.scaleset_id, pool_name=self.pool_name)
        )

    def set_state(self, state: ScalesetState) -> None:
        if self.state == state:
            return

        # scalesets should never leave the `halt` state
        if self.state == ScalesetState.halt:
            return

        self.state = state
        self.save()
        if self.state == ScalesetState.resize:
            send_event(
                EventScalesetResizeScheduled(
                    scaleset_id=self.scaleset_id,
                    pool_name=self.pool_name,
                    size=self.size,
                )
            )
        else:
            send_event(
                EventScalesetStateUpdated(
                    scaleset_id=self.scaleset_id,
                    pool_name=self.pool_name,
                    state=self.state,
                )
            )

    def try_to_enable_auto_scaling(self) -> Optional[Error]:
        from .pools import Pool

        logging.info("Trying to add auto scaling for scaleset %s" % self.scaleset_id)

        pool = Pool.get_by_name(self.pool_name)
        if isinstance(pool, Error):
            logging.error(
                "Failed to get pool by name: %s error: %s" % (self.pool_name, pool)
            )
            return pool

        pool_queue_id = pool.get_pool_queue()
        pool_queue_uri = get_resource_id(pool_queue_id, StorageType.corpus)
        capacity = get_vmss_size(self.scaleset_id)
        if capacity is None:
            capacity_failed = Error(
                code=ErrorCode.UNABLE_TO_FIND,
                errors=["Failed to get capacity for scaleset %s" % self.scaleset_id],
            )
            logging.error(capacity_failed)
            return capacity_failed

        auto_scale_profile = create_auto_scale_profile(1, capacity, pool_queue_uri)
        logging.info("Added auto scale resource to scaleset: %s" % self.scaleset_id)
        return add_auto_scale_to_vmss(self.scaleset_id, auto_scale_profile)<|MERGE_RESOLUTION|>--- conflicted
+++ resolved
@@ -267,14 +267,6 @@
                 SCALESET_LOG_PREFIX + "scaleset running scaleset_id:%s",
                 self.scaleset_id,
             )
-<<<<<<< HEAD
-            auto_scaling = self.try_to_enable_auto_scaling()
-            if isinstance(auto_scaling, Error):
-                self.set_failed(auto_scaling)
-                logging.error(auto_scaling)
-                return
-=======
->>>>>>> 7c507ab7
 
             identity_result = self.try_set_identity(vmss)
             if identity_result:
