#!/usr/bin/env python
#
# Copyright (c) Microsoft Corporation.
# Licensed under the MIT License.

import datetime
import logging
from typing import List, Optional, Tuple, Union
from uuid import UUID

from onefuzztypes.enums import OS, Architecture, ErrorCode, PoolState, ScalesetState
from onefuzztypes.events import EventPoolCreated, EventPoolDeleted
from onefuzztypes.models import AutoScaleConfig, Error
from onefuzztypes.models import Pool as BASE_POOL
from onefuzztypes.models import (
    ScalesetSummary,
    WorkSet,
    WorkSetSummary,
    WorkUnitSummary,
)
from onefuzztypes.primitives import PoolName

from ..azure.queue import create_queue, delete_queue, peek_queue, queue_object
from ..azure.storage import StorageType
from ..events import send_event
from ..orm import MappingIntStrAny, ORMMixin, QueryFilter
from .shrink_queue import ShrinkQueue

NODE_EXPIRATION_TIME: datetime.timedelta = datetime.timedelta(hours=1)
NODE_REIMAGE_TIME: datetime.timedelta = datetime.timedelta(days=7)

# Future work:
#
# Enabling autoscaling for the scalesets based on the pool work queues.
# https://docs.microsoft.com/en-us/azure/azure-monitor/platform/autoscale-common-metrics#commonly-used-storage-metrics


class Pool(BASE_POOL, ORMMixin):
    @classmethod
    def create(
        cls,
        *,
        name: PoolName,
        os: OS,
        arch: Architecture,
        managed: bool,
        client_id: Optional[UUID],
        autoscale: Optional[AutoScaleConfig],
    ) -> "Pool":
        entry = cls(
            name=name,
            os=os,
            arch=arch,
            managed=managed,
            client_id=client_id,
            config=None,
            autoscale=autoscale,
        )
        entry.save()
        send_event(
            EventPoolCreated(
                pool_name=name,
                os=os,
                arch=arch,
                managed=managed,
                autoscale=autoscale,
            )
        )
        return entry

    def save_exclude(self) -> Optional[MappingIntStrAny]:
        return {
            "nodes": ...,
            "queue": ...,
            "work_queue": ...,
            "config": ...,
            "node_summary": ...,
        }

    def export_exclude(self) -> Optional[MappingIntStrAny]:
        return {
            "etag": ...,
            "timestamp": ...,
        }

    def telemetry_include(self) -> Optional[MappingIntStrAny]:
        return {
            "pool_id": ...,
            "os": ...,
            "state": ...,
            "managed": ...,
        }

    def populate_scaleset_summary(self) -> None:
        from .scalesets import Scaleset

        self.scaleset_summary = [
            ScalesetSummary(scaleset_id=x.scaleset_id, state=x.state)
            for x in Scaleset.search_by_pool(self.name)
        ]

    def peek_work_queue(self) -> List[WorkSet]:
        return peek_queue(
            self.get_pool_queue(), StorageType.corpus, object_type=WorkSet
        )

    def populate_work_queue(self) -> None:
        self.work_queue = []

        # Only populate the work queue summaries if the pool is initialized. We
        # can then be sure that the queue is available in the operations below.
        if self.state == PoolState.init:
            return

        worksets = self.peek_work_queue()

        for workset in worksets:
<<<<<<< HEAD
            # only include work units with real work
=======
            # only include work units with work
>>>>>>> dd11a4c2
            if not workset.work_units:
                continue

            work_units = [
                WorkUnitSummary(
                    job_id=work_unit.job_id,
                    task_id=work_unit.task_id,
                    task_type=work_unit.task_type,
                )
                for work_unit in workset.work_units
            ]
            self.work_queue.append(WorkSetSummary(work_units=work_units))

    def get_pool_queue(self) -> str:
        return "pool-%s" % self.pool_id.hex

    def init(self) -> None:
        create_queue(self.get_pool_queue(), StorageType.corpus)
        ShrinkQueue(self.pool_id).create()
        self.state = PoolState.running
        self.save()

    def schedule_workset(self, work_set: WorkSet) -> bool:
        # Don't schedule work for pools that can't and won't do work.
        if self.state in [PoolState.shutdown, PoolState.halt]:
            return False

        return queue_object(
            self.get_pool_queue(),
            work_set,
            StorageType.corpus,
        )

    @classmethod
    def get_by_id(cls, pool_id: UUID) -> Union[Error, "Pool"]:
        pools = cls.search(query={"pool_id": [pool_id]})
        if not pools:
            return Error(code=ErrorCode.INVALID_REQUEST, errors=["unable to find pool"])

        if len(pools) != 1:
            return Error(
                code=ErrorCode.INVALID_REQUEST, errors=["error identifying pool"]
            )
        pool = pools[0]
        return pool

    @classmethod
    def get_by_name(cls, name: PoolName) -> Union[Error, "Pool"]:
        pools = cls.search(query={"name": [name]})
        if not pools:
            return Error(code=ErrorCode.INVALID_REQUEST, errors=["unable to find pool"])

        if len(pools) != 1:
            return Error(
                code=ErrorCode.INVALID_REQUEST, errors=["error identifying pool"]
            )
        pool = pools[0]
        return pool

    @classmethod
    def search_states(cls, *, states: Optional[List[PoolState]] = None) -> List["Pool"]:
        query: QueryFilter = {}
        if states:
            query["state"] = states
        return cls.search(query=query)

    def set_shutdown(self, now: bool) -> None:
        if self.state in [PoolState.halt, PoolState.shutdown]:
            return

        if now:
            self.state = PoolState.halt
        else:
            self.state = PoolState.shutdown

        self.save()

    def shutdown(self) -> None:
        """shutdown allows nodes to finish current work then delete"""
        from .nodes import Node
        from .scalesets import Scaleset

        scalesets = Scaleset.search_by_pool(self.name)
        nodes = Node.search(query={"pool_name": [self.name]})
        if not scalesets and not nodes:
            logging.info("pool stopped, deleting: %s", self.name)

            self.state = PoolState.halt
            self.delete()
            return

        for scaleset in scalesets:
            scaleset.set_shutdown(now=False)

        for node in nodes:
            node.set_shutdown()

        self.save()

    def halt(self) -> None:
        """halt the pool immediately"""

        from .nodes import Node
        from .scalesets import Scaleset

        scalesets = Scaleset.search_by_pool(self.name)
        nodes = Node.search(query={"pool_name": [self.name]})
        if not scalesets and not nodes:
            delete_queue(self.get_pool_queue(), StorageType.corpus)
            ShrinkQueue(self.pool_id).delete()
            logging.info("pool stopped, deleting: %s", self.name)
            self.state = PoolState.halt
            self.delete()
            return

        for scaleset in scalesets:
            scaleset.set_state(ScalesetState.halt)

        for node in nodes:
            node.set_halt()

        self.save()

    @classmethod
    def key_fields(cls) -> Tuple[str, str]:
        return ("name", "pool_id")

    def delete(self) -> None:
        super().delete()
        ShrinkQueue(self.pool_id).delete()
        send_event(EventPoolDeleted(pool_name=self.name))<|MERGE_RESOLUTION|>--- conflicted
+++ resolved
@@ -115,11 +115,7 @@
         worksets = self.peek_work_queue()
 
         for workset in worksets:
-<<<<<<< HEAD
-            # only include work units with real work
-=======
             # only include work units with work
->>>>>>> dd11a4c2
             if not workset.work_units:
                 continue
 
