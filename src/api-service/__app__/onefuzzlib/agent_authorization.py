--- conflicted
+++ resolved
@@ -14,12 +14,8 @@
 from onefuzztypes.models import Error
 from pydantic import BaseModel
 
-<<<<<<< HEAD
+from .azure.creds import get_scaleset_principal_id
 from .pools import Pool, Scaleset
-=======
-from .azure.creds import get_scaleset_principal_id
-from .pools import Scaleset
->>>>>>> 439a58f8
 from .request import not_ok
 
 
@@ -62,24 +58,23 @@
 
 @cached(ttl=60)
 def is_authorized(token_data: TokenData) -> bool:
-<<<<<<< HEAD
+    # backward compatibility case for scalesets deployed before the migration
+    # to user assigned managed id
     if token_data.object_id:
         scalesets = Scaleset.get_by_object_id(token_data.object_id)
-        return len(scalesets) > 0
+        if len(scalesets) > 0:
+            return True
+
+        # verify object_id against the user assigned managed identity
+        principal_id: UUID = get_scaleset_principal_id()
+        if principal_id == token_data.object_id:
+            return True
 
     pools = Pool.search(query={"client_id": [token_data.application_id]})
-    return len(pools) > 0
-=======
-    # backward compatibility case for scalesets deployed before the migration
-    # to user assigned managed id
-    scalesets = Scaleset.get_by_object_id(token_data.object_id)
-    if len(scalesets) > 0:
+    if len(pools) > 0:
         return True
 
-    # verify object_id against the user assigned managed identity
-    principal_id: UUID = get_scaleset_principal_id()
-    return principal_id == token_data.object_id
->>>>>>> 439a58f8
+    return False
 
 
 def verify_token(
