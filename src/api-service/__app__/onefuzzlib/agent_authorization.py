#!/usr/bin/env python
#
# Copyright (c) Microsoft Corporation.
# Licensed under the MIT License.

import logging
from typing import Callable, Union
from uuid import UUID

import azure.functions as func
import jwt
from memoization import cached
from onefuzztypes.enums import ErrorCode
from onefuzztypes.models import Error
from pydantic import BaseModel

from .pools import Scaleset
from .request import not_ok


class TokenData(BaseModel):
    application_id: UUID
    object_id: UUID


def try_get_token_auth_header(request: func.HttpRequest) -> Union[Error, TokenData]:
    """ Obtains the Access Token from the Authorization Header """
    auth: str = request.headers.get("Authorization", None)
    if not auth:
        return Error(
            code=ErrorCode.INVALID_REQUEST, errors=["Authorization header is expected"]
        )
    parts = auth.split()

    if parts[0].lower() != "bearer":
        return Error(
            code=ErrorCode.INVALID_REQUEST,
            errors=["Authorization header must start with Bearer"],
        )

    elif len(parts) == 1:
        return Error(code=ErrorCode.INVALID_REQUEST, errors=["Token not found"])

    elif len(parts) > 2:
        return Error(
            code=ErrorCode.INVALID_REQUEST,
            errors=["Authorization header must be Bearer token"],
        )

    # This token has already been verified by the azure authentication layer
    token = jwt.decode(parts[1], verify=False)
    return TokenData(application_id=UUID(token["appid"]), object_id=UUID(token["oid"]))


@cached(ttl=60)
def is_authorized(token_data: TokenData) -> bool:
    scalesets = Scaleset.get_by_object_id(token_data.object_id)
    return len(scalesets) > 0


def verify_token(
    req: func.HttpRequest, func: Callable[[func.HttpRequest], func.HttpResponse]
) -> func.HttpResponse:
    token = try_get_token_auth_header(req)

    if isinstance(token, Error):
        return not_ok(token, status_code=401, context="token verification")

    if not is_authorized(token):
<<<<<<< HEAD
        logging.error("rejecting token - %s - %s", req.url, token)
=======
        logging.error(
            "rejecting token url:%s token:%s body:%s",
            repr(req.url),
            repr(token),
            repr(req.get_body()),
        )
>>>>>>> 072e360f
        return not_ok(
            Error(code=ErrorCode.UNAUTHORIZED, errors=["Unrecognized agent"]),
            status_code=401,
            context="token verification",
        )

    return func(req)<|MERGE_RESOLUTION|>--- conflicted
+++ resolved
@@ -67,16 +67,12 @@
         return not_ok(token, status_code=401, context="token verification")
 
     if not is_authorized(token):
-<<<<<<< HEAD
-        logging.error("rejecting token - %s - %s", req.url, token)
-=======
         logging.error(
             "rejecting token url:%s token:%s body:%s",
             repr(req.url),
             repr(token),
             repr(req.get_body()),
         )
->>>>>>> 072e360f
         return not_ok(
             Error(code=ErrorCode.UNAUTHORIZED, errors=["Unrecognized agent"]),
             status_code=401,
