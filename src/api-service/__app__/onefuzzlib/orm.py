--- conflicted
+++ resolved
@@ -231,13 +231,6 @@
 
         if isinstance(field_data, SecretData):
             field_data = hider(field_data)
-<<<<<<< HEAD
-        elif isinstance(field_data, list):
-            if len(field_data) > 0:
-                if not isinstance(field_data[0], BaseModel):
-                    continue
-            field_data = [hide_secrets(x, hider) for x in field_data]
-=======
         elif isinstance(field_data, BaseModel):
             field_data = hide_secrets(field_data, hider)
         elif isinstance(field_data, list):
@@ -245,17 +238,11 @@
                 hide_secrets(x, hider) if isinstance(x, BaseModel) else x
                 for x in field_data
             ]
->>>>>>> 0a6021bf
         elif isinstance(field_data, dict):
             for key in field_data:
                 if not isinstance(field_data[key], BaseModel):
                     continue
                 field_data[key] = hide_secrets(field_data[key], hider)
-<<<<<<< HEAD
-        elif isinstance(field_data, BaseModel):
-            field_data = hide_secrets(field_data, hider)
-=======
->>>>>>> 0a6021bf
 
         setattr(data, field, field_data)
 
