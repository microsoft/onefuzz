#!/usr/bin/env python
#
# Copyright (c) Microsoft Corporation.
# Licensed under the MIT License.

import logging
from datetime import datetime, timedelta
from typing import List, Optional, Tuple, Union
from uuid import UUID

from onefuzztypes.enums import ErrorCode, TaskState
from onefuzztypes.events import (
    EventTaskCreated,
    EventTaskFailed,
    EventTaskStateUpdated,
    EventTaskStopped,
)
from onefuzztypes.models import Error
from onefuzztypes.models import Task as BASE_TASK
from onefuzztypes.models import TaskConfig, TaskVm, UserInfo
from onefuzztypes.primitives import PoolName

from ..azure.image import get_os
from ..azure.queue import create_queue, delete_queue
from ..azure.storage import StorageType
from ..events import send_event
from ..orm import MappingIntStrAny, ORMMixin, QueryFilter
from ..proxy_forward import ProxyForward
from ..workers.nodes import Node
from ..workers.pools import Pool
from ..workers.scalesets import Scaleset


class Task(BASE_TASK, ORMMixin):
    def check_prereq_tasks(self) -> bool:
        if self.config.prereq_tasks:
            for task_id in self.config.prereq_tasks:
                task = Task.get_by_task_id(task_id)
                # if a prereq task fails, then mark this task as failed
                if isinstance(task, Error):
                    self.mark_failed(task)
                    return False

                if task.state not in task.state.has_started():
                    return False
        return True

    @classmethod
    def create(
        cls, config: TaskConfig, job_id: UUID, user_info: UserInfo
    ) -> Union["Task", Error]:
        if config.vm:
            os = get_os(config.vm.region, config.vm.image)
            if isinstance(os, Error):
                return os
        elif config.pool:
            pool = Pool.get_by_name(config.pool.pool_name)
            if isinstance(pool, Error):
                return pool
            os = pool.os
        else:
            raise Exception("task must have vm or pool")
        task = cls(config=config, job_id=job_id, os=os, user_info=user_info)
        task.save()
        send_event(
            EventTaskCreated(
                job_id=task.job_id,
                task_id=task.task_id,
                config=config,
                user_info=user_info,
            )
        )

        logging.info(
            "created task. job_id:%s task_id:%s type:%s user:%s",
            task.job_id,
            task.task_id,
            task.config.task.type.name,
            user_info,
        )
        return task

    def save_exclude(self) -> Optional[MappingIntStrAny]:
        return {"heartbeats": ...}

    def is_ready(self) -> bool:
        if self.config.prereq_tasks:
            for prereq_id in self.config.prereq_tasks:
                prereq = Task.get_by_task_id(prereq_id)
                if isinstance(prereq, Error):
                    logging.info("task prereq has error: %s - %s", self.task_id, prereq)
                    self.mark_failed(prereq)
                    return False
                if prereq.state != TaskState.running:
                    logging.info(
                        "task is waiting on prereq: %s - %s:",
                        self.task_id,
                        prereq.task_id,
                    )
                    return False

        return True

    # At current, the telemetry filter will generate something like this:
    #
    # {
    #     'job_id': 'f4a20fd8-0dcc-4a4e-8804-6ef7df50c978',
    #     'task_id': '835f7b3f-43ad-4718-b7e4-d506d9667b09',
    #     'state': 'stopped',
    #     'config': {
    #         'task': {'type': 'libfuzzer_coverage'},
    #         'vm': {'count': 1}
    #     }
    # }
    def telemetry_include(self) -> Optional[MappingIntStrAny]:
        return {
            "job_id": ...,
            "task_id": ...,
            "state": ...,
            "config": {"vm": {"count": ...}, "task": {"type": ...}},
        }

    def init(self) -> None:
        create_queue(self.task_id, StorageType.corpus)
        self.set_state(TaskState.waiting)

    def stopping(self) -> None:
        # TODO: we need to 'unschedule' this task from the existing pools
        from ..jobs import Job

        logging.info("stopping task: %s:%s", self.job_id, self.task_id)
        ProxyForward.remove_forward(self.task_id)
        delete_queue(str(self.task_id), StorageType.corpus)
        Node.stop_task(self.task_id)
        self.set_state(TaskState.stopped)

        job = Job.get(self.job_id)
        if job:
            job.stop_if_all_done()

    @classmethod
    def search_states(
        cls, *, job_id: Optional[UUID] = None, states: Optional[List[TaskState]] = None
    ) -> List["Task"]:
        query: QueryFilter = {}
        if job_id:
            query["job_id"] = [job_id]
        if states:
            query["state"] = states

        return cls.search(query=query)

    @classmethod
    def search_expired(cls) -> List["Task"]:
        time_filter = "end_time lt datetime'%s'" % datetime.utcnow().isoformat()
        return cls.search(
            query={"state": TaskState.available()}, raw_unchecked_filter=time_filter
        )

    @classmethod
    def get_by_task_id(cls, task_id: UUID) -> Union[Error, "Task"]:
        tasks = cls.search(query={"task_id": [task_id]})
        if not tasks:
            return Error(code=ErrorCode.INVALID_REQUEST, errors=["unable to find task"])

        if len(tasks) != 1:
            return Error(
                code=ErrorCode.INVALID_REQUEST, errors=["error identifying task"]
            )
        task = tasks[0]
        return task

    @classmethod
    def get_tasks_by_pool_name(cls, pool_name: PoolName) -> List["Task"]:
        tasks = cls.search_states(states=TaskState.available())
        if not tasks:
            return []

        pool_tasks = []

        for task in tasks:
            task_pool = task.get_pool()
            if not task_pool:
                continue
            if pool_name == task_pool.name:
                pool_tasks.append(task)

        return pool_tasks

    def mark_stopping(self) -> None:
        if self.state in TaskState.shutting_down():
            logging.debug(
                "ignoring post-task stop calls to stop %s:%s", self.job_id, self.task_id
            )
            return

        self.set_state(TaskState.stopping)

<<<<<<< HEAD
    def mark_failed(self, error: Error) -> None:
        if self.state in TaskState.shutting_down():
=======
    def mark_failed(
        self, error: Error, tasks_in_job: Optional[List["Task"]] = None
    ) -> None:
        if self.state in [TaskState.stopped, TaskState.stopping]:
>>>>>>> 44c830f6
            logging.debug(
                "ignoring post-task stop failures for %s:%s", self.job_id, self.task_id
            )
            return

        self.error = error
        self.set_state(TaskState.stopping)

        self.mark_dependants_failed(tasks_in_job=tasks_in_job)

    def mark_dependants_failed(
        self, tasks_in_job: Optional[List["Task"]] = None
    ) -> None:
        if tasks_in_job is None:
            tasks_in_job = Task.search(query={"job_id": [self.job_id]})

        for task in tasks_in_job:
            if task.config.prereq_tasks:
                if self.task_id in task.config.prereq_tasks:
                    task.mark_failed(
                        Error(
                            code=ErrorCode.TASK_FAILED,
                            errors=["prerequisite task failed"],
                        ),
                        tasks_in_job,
                    )

    def get_pool(self) -> Optional[Pool]:
        if self.config.pool:
            pool = Pool.get_by_name(self.config.pool.pool_name)
            if isinstance(pool, Error):
                logging.info(
                    "unable to schedule task to pool: %s - %s", self.task_id, pool
                )
                return None
            return pool
        elif self.config.vm:
            scalesets = Scaleset.search()
            scalesets = [
                x
                for x in scalesets
                if x.vm_sku == self.config.vm.sku and x.image == self.config.vm.image
            ]
            for scaleset in scalesets:
                pool = Pool.get_by_name(scaleset.pool_name)
                if isinstance(pool, Error):
                    logging.info(
                        "unable to schedule task to pool: %s - %s",
                        self.task_id,
                        pool,
                    )
                else:
                    return pool

        logging.warning(
            "unable to find a scaleset that matches the task prereqs: %s",
            self.task_id,
        )
        return None

    def get_repro_vm_config(self) -> Union[TaskVm, None]:
        if self.config.vm:
            return self.config.vm

        if self.config.pool is None:
            raise Exception("either pool or vm must be specified: %s" % self.task_id)

        pool = Pool.get_by_name(self.config.pool.pool_name)
        if isinstance(pool, Error):
            logging.info("unable to find pool from task: %s", self.task_id)
            return None

        for scaleset in Scaleset.search_by_pool(self.config.pool.pool_name):
            return TaskVm(
                region=scaleset.region,
                sku=scaleset.vm_sku,
                image=scaleset.image,
            )

        logging.warning(
            "no scalesets are defined for task: %s:%s", self.job_id, self.task_id
        )
        return None

    def on_start(self) -> None:
        # try to keep this effectively idempotent

        if self.end_time is None:
            self.end_time = datetime.utcnow() + timedelta(
                hours=self.config.task.duration
            )

            from ..jobs import Job

            job = Job.get(self.job_id)
            if job:
                job.on_start()

    @classmethod
    def key_fields(cls) -> Tuple[str, str]:
        return ("job_id", "task_id")

    def set_state(self, state: TaskState) -> None:
        if self.state == state:
            return

        self.state = state
        if self.state in [TaskState.running, TaskState.setting_up]:
            self.on_start()

        self.save()

        if self.state == TaskState.stopped:
            if self.error:
                send_event(
                    EventTaskFailed(
                        job_id=self.job_id,
                        task_id=self.task_id,
                        error=self.error,
                        user_info=self.user_info,
                        config=self.config,
                    )
                )
            else:
                send_event(
                    EventTaskStopped(
                        job_id=self.job_id,
                        task_id=self.task_id,
                        user_info=self.user_info,
                        config=self.config,
                    )
                )
        else:
            send_event(
                EventTaskStateUpdated(
                    job_id=self.job_id,
                    task_id=self.task_id,
                    state=self.state,
                    end_time=self.end_time,
                    config=self.config,
                )
            )<|MERGE_RESOLUTION|>--- conflicted
+++ resolved
@@ -196,15 +196,10 @@
 
         self.set_state(TaskState.stopping)
 
-<<<<<<< HEAD
-    def mark_failed(self, error: Error) -> None:
-        if self.state in TaskState.shutting_down():
-=======
     def mark_failed(
         self, error: Error, tasks_in_job: Optional[List["Task"]] = None
     ) -> None:
-        if self.state in [TaskState.stopped, TaskState.stopping]:
->>>>>>> 44c830f6
+        if self.state in TaskState.shutting_down():
             logging.debug(
                 "ignoring post-task stop failures for %s:%s", self.job_id, self.task_id
             )
