#!/usr/bin/env python
#
# Copyright (c) Microsoft Corporation.
# Licensed under the MIT License.

import logging
from datetime import datetime, timedelta
from typing import List, Optional, Tuple, Union
from uuid import UUID

from onefuzztypes.enums import ErrorCode, TaskState
from onefuzztypes.events import (
    EventTaskCreated,
    EventTaskFailed,
    EventTaskStateUpdated,
    EventTaskStopped,
)
from onefuzztypes.models import Error
from onefuzztypes.models import Task as BASE_TASK
from onefuzztypes.models import TaskConfig, TaskVm, UserInfo
from onefuzztypes.primitives import PoolName

from ..azure.image import get_os
from ..azure.queue import create_queue, delete_queue
from ..azure.storage import StorageType
from ..events import send_event
from ..orm import MappingIntStrAny, ORMMixin, QueryFilter
from ..proxy_forward import ProxyForward
from ..workers.nodes import Node, NodeTasks
from ..workers.pools import Pool
from ..workers.scalesets import Scaleset


class Task(BASE_TASK, ORMMixin):
    def check_prereq_tasks(self) -> bool:
        if self.config.prereq_tasks:
            for task_id in self.config.prereq_tasks:
                task = Task.get_by_task_id(task_id)
                # if a prereq task fails, then mark this task as failed
                if isinstance(task, Error):
                    self.mark_failed(task)
                    return False

                if task.state not in task.state.has_started():
                    return False
        return True

    @classmethod
    def create(
        cls, config: TaskConfig, job_id: UUID, user_info: UserInfo
    ) -> Union["Task", Error]:
        if config.vm:
            os = get_os(config.vm.region, config.vm.image)
            if isinstance(os, Error):
                return os
        elif config.pool:
            pool = Pool.get_by_name(config.pool.pool_name)
            if isinstance(pool, Error):
                return pool
            os = pool.os
        else:
            raise Exception("task must have vm or pool")
        task = cls(config=config, job_id=job_id, os=os, user_info=user_info)
        task.save()
        send_event(
            EventTaskCreated(
                job_id=task.job_id,
                task_id=task.task_id,
                config=config,
                user_info=user_info,
            )
        )

        logging.info(
            "created task. job_id:%s task_id:%s type:%s",
            task.job_id,
            task.task_id,
            task.config.task.type.name,
        )
        return task

    def save_exclude(self) -> Optional[MappingIntStrAny]:
        return {"heartbeats": ...}

    def is_ready(self) -> bool:
        if self.config.prereq_tasks:
            for prereq_id in self.config.prereq_tasks:
                prereq = Task.get_by_task_id(prereq_id)
                if isinstance(prereq, Error):
                    logging.info("task prereq has error: %s - %s", self.task_id, prereq)
                    self.mark_failed(prereq)
                    return False
                if prereq.state != TaskState.running:
                    logging.info(
                        "task is waiting on prereq: %s - %s:",
                        self.task_id,
                        prereq.task_id,
                    )
                    return False

        return True

    # At current, the telemetry filter will generate something like this:
    #
    # {
    #     'job_id': 'f4a20fd8-0dcc-4a4e-8804-6ef7df50c978',
    #     'task_id': '835f7b3f-43ad-4718-b7e4-d506d9667b09',
    #     'state': 'stopped',
    #     'config': {
    #         'task': {'type': 'libfuzzer_coverage'},
    #         'vm': {'count': 1}
    #     }
    # }
    def telemetry_include(self) -> Optional[MappingIntStrAny]:
        return {
            "job_id": ...,
            "task_id": ...,
            "state": ...,
            "config": {"vm": {"count": ...}, "task": {"type": ...}},
        }

    def init(self) -> None:
        create_queue(self.task_id, StorageType.corpus)
        self.set_state(TaskState.waiting)

    def stopping(self) -> None:
        logging.info("stopping task: %s:%s", self.job_id, self.task_id)
<<<<<<< HEAD
        delete_queue(str(self.task_id), StorageType.corpus)
=======
        ProxyForward.remove_forward(self.task_id)
>>>>>>> ff140a6b
        Node.stop_task(self.task_id)
        if not NodeTasks.get_nodes_by_task_id(self.task_id):
            self.stopped()

    def stopped(self) -> None:
        self.set_state(TaskState.stopped)
        delete_queue(str(self.task_id), StorageType.corpus)

        # TODO: we need to 'unschedule' this task from the existing pools
        from ..jobs import Job

        job = Job.get(self.job_id)
        if job:
            job.stop_if_all_done()

    @classmethod
    def search_states(
        cls, *, job_id: Optional[UUID] = None, states: Optional[List[TaskState]] = None
    ) -> List["Task"]:
        query: QueryFilter = {}
        if job_id:
            query["job_id"] = [job_id]
        if states:
            query["state"] = states

        return cls.search(query=query)

    @classmethod
    def search_expired(cls) -> List["Task"]:
        time_filter = "end_time lt datetime'%s'" % datetime.utcnow().isoformat()
        return cls.search(
            query={"state": TaskState.available()}, raw_unchecked_filter=time_filter
        )

    @classmethod
    def get_by_task_id(cls, task_id: UUID) -> Union[Error, "Task"]:
        tasks = cls.search(query={"task_id": [task_id]})
        if not tasks:
            return Error(code=ErrorCode.INVALID_REQUEST, errors=["unable to find task"])

        if len(tasks) != 1:
            return Error(
                code=ErrorCode.INVALID_REQUEST, errors=["error identifying task"]
            )
        task = tasks[0]
        return task

    @classmethod
    def get_tasks_by_pool_name(cls, pool_name: PoolName) -> List["Task"]:
        tasks = cls.search_states(states=TaskState.available())
        if not tasks:
            return []

        pool_tasks = []

        for task in tasks:
            task_pool = task.get_pool()
            if not task_pool:
                continue
            if pool_name == task_pool.name:
                pool_tasks.append(task)

        return pool_tasks

    def mark_stopping(self) -> None:
        if self.state in TaskState.shutting_down():
            logging.debug(
                "ignoring post-task stop calls to stop %s:%s", self.job_id, self.task_id
            )
            return

        self.set_state(TaskState.stopping)

    def mark_failed(
        self, error: Error, tasks_in_job: Optional[List["Task"]] = None
    ) -> None:
        if self.state in TaskState.shutting_down():
            logging.debug(
                "ignoring post-task stop failures for %s:%s", self.job_id, self.task_id
            )
            return

        if self.error is not None:
            logging.debug(
                "ignoring additional task error %s:%s", self.job_id, self.task_id
            )
            return

        logging.error("task failed %s:%s - %s", self.job_id, self.task_id, error)

        self.error = error
        self.set_state(TaskState.stopping)

        self.mark_dependants_failed(tasks_in_job=tasks_in_job)

    def mark_dependants_failed(
        self, tasks_in_job: Optional[List["Task"]] = None
    ) -> None:
        if tasks_in_job is None:
            tasks_in_job = Task.search(query={"job_id": [self.job_id]})

        for task in tasks_in_job:
            if task.config.prereq_tasks:
                if self.task_id in task.config.prereq_tasks:
                    task.mark_failed(
                        Error(
                            code=ErrorCode.TASK_FAILED,
                            errors=["prerequisite task failed"],
                        ),
                        tasks_in_job,
                    )

    def get_pool(self) -> Optional[Pool]:
        if self.config.pool:
            pool = Pool.get_by_name(self.config.pool.pool_name)
            if isinstance(pool, Error):
                logging.info(
                    "unable to schedule task to pool: %s - %s", self.task_id, pool
                )
                return None
            return pool
        elif self.config.vm:
            scalesets = Scaleset.search()
            scalesets = [
                x
                for x in scalesets
                if x.vm_sku == self.config.vm.sku and x.image == self.config.vm.image
            ]
            for scaleset in scalesets:
                pool = Pool.get_by_name(scaleset.pool_name)
                if isinstance(pool, Error):
                    logging.info(
                        "unable to schedule task to pool: %s - %s",
                        self.task_id,
                        pool,
                    )
                else:
                    return pool

        logging.warning(
            "unable to find a scaleset that matches the task prereqs: %s",
            self.task_id,
        )
        return None

    def get_repro_vm_config(self) -> Union[TaskVm, None]:
        if self.config.vm:
            return self.config.vm

        if self.config.pool is None:
            raise Exception("either pool or vm must be specified: %s" % self.task_id)

        pool = Pool.get_by_name(self.config.pool.pool_name)
        if isinstance(pool, Error):
            logging.info("unable to find pool from task: %s", self.task_id)
            return None

        for scaleset in Scaleset.search_by_pool(self.config.pool.pool_name):
            return TaskVm(
                region=scaleset.region,
                sku=scaleset.vm_sku,
                image=scaleset.image,
            )

        logging.warning(
            "no scalesets are defined for task: %s:%s", self.job_id, self.task_id
        )
        return None

    def on_start(self) -> None:
        # try to keep this effectively idempotent

        if self.end_time is None:
            self.end_time = datetime.utcnow() + timedelta(
                hours=self.config.task.duration
            )

            from ..jobs import Job

            job = Job.get(self.job_id)
            if job:
                job.on_start()

    @classmethod
    def key_fields(cls) -> Tuple[str, str]:
        return ("job_id", "task_id")

    def set_state(self, state: TaskState) -> None:
        if self.state == state:
            return

        self.state = state
        if self.state in [TaskState.running, TaskState.setting_up]:
            self.on_start()

        self.save()

        if self.state == TaskState.stopped:
            if self.error:
                send_event(
                    EventTaskFailed(
                        job_id=self.job_id,
                        task_id=self.task_id,
                        error=self.error,
                        user_info=self.user_info,
                        config=self.config,
                    )
                )
            else:
                send_event(
                    EventTaskStopped(
                        job_id=self.job_id,
                        task_id=self.task_id,
                        user_info=self.user_info,
                        config=self.config,
                    )
                )
        else:
            send_event(
                EventTaskStateUpdated(
                    job_id=self.job_id,
                    task_id=self.task_id,
                    state=self.state,
                    end_time=self.end_time,
                    config=self.config,
                )
            )<|MERGE_RESOLUTION|>--- conflicted
+++ resolved
@@ -125,11 +125,7 @@
 
     def stopping(self) -> None:
         logging.info("stopping task: %s:%s", self.job_id, self.task_id)
-<<<<<<< HEAD
         delete_queue(str(self.task_id), StorageType.corpus)
-=======
-        ProxyForward.remove_forward(self.task_id)
->>>>>>> ff140a6b
         Node.stop_task(self.task_id)
         if not NodeTasks.get_nodes_by_task_id(self.task_id):
             self.stopped()
