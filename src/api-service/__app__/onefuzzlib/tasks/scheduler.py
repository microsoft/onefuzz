#!/usr/bin/env python
#
# Copyright (c) Microsoft Corporation.
# Licensed under the MIT License.

import logging
from typing import Dict, Generator, List, Optional, Tuple, TypeVar
from uuid import UUID, uuid4

from onefuzztypes.enums import OS, PoolState, TaskState
from onefuzztypes.models import WorkSet, WorkUnit
<<<<<<< HEAD
from onefuzztypes.primitives import Container

from ..azure.containers import blob_exists, get_container_sas_url, save_blob
from ..azure.storage import StorageType
=======
from pydantic import BaseModel

from ..azure.containers import StorageType, blob_exists, get_container_sas_url
>>>>>>> dae1759b
from ..pools import Pool
from .config import build_task_config, get_setup_container
from .main import Task

HOURS = 60 * 60

# TODO: eventually, this should be tied to the pool.
MAX_TASKS_PER_SET = 10


A = TypeVar("A")


def chunks(items: List[A], size: int) -> Generator[List[A], None, None]:
    return (items[x : x + size] for x in range(0, len(items), size))


def schedule_workset(workset: WorkSet, pool: Pool, count: int) -> bool:
    if pool.state not in PoolState.available():
        logging.info(
            "pool not available for work: %s state: %s", pool.name, pool.state.name
        )
        return False

    for _ in range(count):
        if not pool.schedule_workset(workset):
            logging.error(
                "unable to schedule workset. pool:%s workset:%s", pool.name, workset
            )
            return False
    return True


# TODO - Once Pydantic supports hashable models, the Tuple should be replaced
# with a model.
#
# For info: https://github.com/samuelcolvin/pydantic/pull/1881


def bucket_tasks(tasks: List[Task]) -> Dict[Tuple, List[Task]]:
    # buckets are hashed by:
    # OS, JOB ID, vm sku & image (if available), pool name (if available),
    # if the setup script requires rebooting, and a 'unique' value
    #
    # The unique value is set based on the following conditions:
    # * if the task is set to run on more than one VM, than we assume it can't be shared
    # * if the task is missing the 'colocate' flag or it's set to False

    buckets: Dict[Tuple, List[Task]] = {}

    for task in tasks:
        vm: Optional[Tuple[str, str]] = None
        pool: Optional[str] = None
        unique: Optional[UUID] = None

        # check for multiple VMs for pre-1.0.0 tasks
        if task.config.vm:
            vm = (task.config.vm.sku, task.config.vm.image)
            if task.config.vm.count > 1:
                unique = uuid4()

        # check for multiple VMs for 1.0.0 and later tasks
        if task.config.pool:
            pool = task.config.pool.pool_name
            if task.config.pool.count > 1:
                unique = uuid4()

        if not task.config.colocate:
            unique = uuid4()

        key = (
            task.os,
            task.job_id,
            vm,
            pool,
            get_setup_container(task.config),
            task.config.task.reboot_after_setup,
            unique,
        )
        if key not in buckets:
            buckets[key] = []
        buckets[key].append(task)

    return buckets


class BucketConfig(BaseModel):
    count: int
    reboot: bool
    setup_url: str
    setup_script: Optional[str]
    pool: Pool


def build_work_unit(task: Task) -> Optional[Tuple[BucketConfig, WorkUnit]]:
    pool = task.get_pool()
    if not pool:
        logging.info("unable to find pool for task: %s", task.task_id)
        return None

    logging.info("scheduling task: %s", task.task_id)

    task_config = build_task_config(task.job_id, task.task_id, task.config)

    setup_container = get_setup_container(task.config)
    setup_url = get_container_sas_url(
        setup_container, StorageType.corpus, read=True, list=True
    )

    setup_script = None

    if task.os == OS.windows and blob_exists(
        setup_container, "setup.ps1", StorageType.corpus
    ):
        setup_script = "setup.ps1"
    if task.os == OS.linux and blob_exists(
        setup_container, "setup.sh", StorageType.corpus
    ):
        setup_script = "setup.sh"

    reboot = False
    count = 1
    if task.config.pool:
        count = task.config.pool.count

        # NOTE: "is True" is required to handle Optional[bool]
        reboot = task.config.task.reboot_after_setup is True
    elif task.config.vm:
        # this branch should go away when we stop letting people specify
        # VM configs directly.
        count = task.config.vm.count

        # NOTE: "is True" is required to handle Optional[bool]
        reboot = (
            task.config.vm.reboot_after_setup is True
            or task.config.task.reboot_after_setup is True
        )
    else:
        raise TypeError

    work_unit = WorkUnit(
        job_id=task_config.job_id,
        task_id=task_config.task_id,
        task_type=task_config.task_type,
        config=task_config.json(),
    )

    bucket_config = BucketConfig(
        pool=pool,
        count=count,
        reboot=reboot,
        setup_script=setup_script,
        setup_url=setup_url,
    )

    return bucket_config, work_unit


def build_work_set(tasks: List[Task]) -> Optional[Tuple[BucketConfig, WorkSet]]:
    task_ids = [x.task_id for x in tasks]

    bucket_config: Optional[BucketConfig] = None
    work_units = []

    for task in tasks:
        if task.config.prereq_tasks:
            # if all of the prereqs are in this bucket, they will be
            # scheduled together
            if not all([task_id in task_ids for task_id in task.config.prereq_tasks]):
                if not task.check_prereq_tasks():
                    continue

        result = build_work_unit(task)
        if not result:
            continue

        new_bucket_config, work_unit = result
        if bucket_config is None:
            bucket_config = new_bucket_config
        else:
            if bucket_config != new_bucket_config:
                raise Exception(
                    f"bucket configs differ: {bucket_config} VS {new_bucket_config}"
                )

        work_units.append(work_unit)

    if bucket_config:
        work_set = WorkSet(
            reboot=bucket_config.reboot,
            script=(bucket_config.setup_script is not None),
            setup_url=bucket_config.setup_url,
            work_units=work_units,
        )
        return (bucket_config, work_set)

    return None


def schedule_tasks() -> None:
    tasks: List[Task] = []

    tasks = Task.search_states(states=[TaskState.waiting])

<<<<<<< HEAD
            setup_script = None

            if task.os == OS.windows and blob_exists(
                setup_container, "setup.ps1", StorageType.corpus
            ):
                setup_script = "setup.ps1"
            if task.os == OS.linux and blob_exists(
                setup_container, "setup.sh", StorageType.corpus
            ):
                setup_script = "setup.sh"

            save_blob(
                Container("task-configs"),
                "%s/config.json" % task.task_id,
                agent_config.json(exclude_none=True),
                StorageType.config,
            )
            reboot = False
            count = 1
            if task.config.pool:
                count = task.config.pool.count
                reboot = task.config.task.reboot_after_setup is True
            elif task.config.vm:
                # this branch should go away when we stop letting people specify
                # VM configs directly.
                count = task.config.vm.count
                reboot = (
                    task.config.vm.reboot_after_setup is True
                    or task.config.task.reboot_after_setup is True
                )
=======
    tasks_by_id = {x.task_id: x for x in tasks}
    seen = set()
>>>>>>> dae1759b

    not_ready_count = 0

    buckets = bucket_tasks(tasks)

    for bucketed_tasks in buckets.values():
        for chunk in chunks(bucketed_tasks, MAX_TASKS_PER_SET):
            result = build_work_set(chunk)
            if result is None:
                continue
            bucket_config, work_set = result

            if schedule_workset(work_set, bucket_config.pool, bucket_config.count):
                for work_unit in work_set.work_units:
                    task = tasks_by_id[work_unit.task_id]
                    task.state = TaskState.scheduled
                    task.save()
                    seen.add(task.task_id)

    not_ready_count = len(tasks) - len(seen)
    if not_ready_count > 0:
        logging.info("tasks not ready: %d", not_ready_count)<|MERGE_RESOLUTION|>--- conflicted
+++ resolved
@@ -9,16 +9,11 @@
 
 from onefuzztypes.enums import OS, PoolState, TaskState
 from onefuzztypes.models import WorkSet, WorkUnit
-<<<<<<< HEAD
 from onefuzztypes.primitives import Container
-
 from ..azure.containers import blob_exists, get_container_sas_url, save_blob
 from ..azure.storage import StorageType
-=======
 from pydantic import BaseModel
-
 from ..azure.containers import StorageType, blob_exists, get_container_sas_url
->>>>>>> dae1759b
 from ..pools import Pool
 from .config import build_task_config, get_setup_container
 from .main import Task
@@ -223,41 +218,8 @@
 
     tasks = Task.search_states(states=[TaskState.waiting])
 
-<<<<<<< HEAD
-            setup_script = None
-
-            if task.os == OS.windows and blob_exists(
-                setup_container, "setup.ps1", StorageType.corpus
-            ):
-                setup_script = "setup.ps1"
-            if task.os == OS.linux and blob_exists(
-                setup_container, "setup.sh", StorageType.corpus
-            ):
-                setup_script = "setup.sh"
-
-            save_blob(
-                Container("task-configs"),
-                "%s/config.json" % task.task_id,
-                agent_config.json(exclude_none=True),
-                StorageType.config,
-            )
-            reboot = False
-            count = 1
-            if task.config.pool:
-                count = task.config.pool.count
-                reboot = task.config.task.reboot_after_setup is True
-            elif task.config.vm:
-                # this branch should go away when we stop letting people specify
-                # VM configs directly.
-                count = task.config.vm.count
-                reboot = (
-                    task.config.vm.reboot_after_setup is True
-                    or task.config.task.reboot_after_setup is True
-                )
-=======
     tasks_by_id = {x.task_id: x for x in tasks}
     seen = set()
->>>>>>> dae1759b
 
     not_ready_count = 0
 
