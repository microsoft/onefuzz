--- conflicted
+++ resolved
@@ -165,12 +165,7 @@
             self.stopped()
 
     def stopped(self) -> None:
-<<<<<<< HEAD
-        if self.state != VmState.stopped:
-            self.set_state(VmState.stopped)
-=======
         self.set_state(VmState.stopped)
->>>>>>> 952854de
         logging.info(PROXY_LOG_PREFIX + "removing proxy: %s", self.region)
         send_event(EventProxyDeleted(region=self.region, proxy_id=self.proxy_id))
         self.delete()
