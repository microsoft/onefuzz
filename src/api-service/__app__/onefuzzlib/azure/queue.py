#!/usr/bin/env python
#
# Copyright (c) Microsoft Corporation.
# Licensed under the MIT License.

import base64
import datetime
import json
import logging
from typing import List, Optional, Type, TypeVar, Union
from uuid import UUID

from azure.core.exceptions import ResourceExistsError, ResourceNotFoundError
from azure.storage.queue import (
    QueueMessage,
    QueueSasPermissions,
    QueueServiceClient,
    generate_queue_sas,
)
from memoization import cached
from pydantic import BaseModel

from .storage import StorageType, get_primary_account, get_storage_account_name_key

QueueNameType = Union[str, UUID]

DEFAULT_TTL = -1


@cached(ttl=60)
def get_queue_client(storage_type: StorageType) -> QueueServiceClient:
    account_id = get_primary_account(storage_type)
    logging.debug("getting blob container (account_id: %s)", account_id)
    name, key = get_storage_account_name_key(account_id)
    account_url = "https://%s.queue.core.windows.net" % name
    client = QueueServiceClient(
        account_url=account_url,
        credential={"account_name": name, "account_key": key},
    )
    return client


@cached(ttl=60)
def get_queue_sas(
    queue: QueueNameType,
    storage_type: StorageType,
    *,
    read: bool = False,
    add: bool = False,
    update: bool = False,
    process: bool = False,
    duration: datetime.timedelta = datetime.timedelta(days=30),
) -> str:
    account_id = get_primary_account(storage_type)
    logging.debug("getting queue sas %s (account_id: %s)", queue, account_id)
    name, key = get_storage_account_name_key(account_id)
    expiry = datetime.datetime.utcnow() + duration

    token = generate_queue_sas(
        name,
        str(queue),
        key,
        permission=QueueSasPermissions(
            read=read, add=add, update=update, process=process
        ),
        expiry=expiry,
    )

    url = "https://%s.queue.core.windows.net/%s?%s" % (name, queue, token)
    return url


@cached(ttl=60)
def create_queue(name: QueueNameType, storage_type: StorageType) -> None:
    client = get_queue_client(storage_type)
    try:
        client.create_queue(str(name))
    except ResourceExistsError:
        pass


def delete_queue(name: QueueNameType, storage_type: StorageType) -> None:
    client = get_queue_client(storage_type)
    queues = client.list_queues()
    if str(name) in [x["name"] for x in queues]:
        client.delete_queue(name)


def get_queue(
    name: QueueNameType, storage_type: StorageType
) -> Optional[QueueServiceClient]:
    client = get_queue_client(storage_type)
    try:
        return client.get_queue_client(str(name))
    except ResourceNotFoundError:
        return None


def clear_queue(name: QueueNameType, storage_type: StorageType) -> None:
    queue = get_queue(name, storage_type)
    if queue:
        try:
            queue.clear_messages()
        except ResourceNotFoundError:
            pass


def send_message(
    name: QueueNameType,
    message: bytes,
    storage_type: StorageType,
    *,
    visibility_timeout: Optional[int] = None,
    time_to_live: int = DEFAULT_TTL,
) -> None:
    queue = get_queue(name, storage_type)
    if queue:
        try:
            queue.send_message(
                base64.b64encode(message).decode(),
                visibility_timeout=visibility_timeout,
                time_to_live=time_to_live,
            )
        except ResourceNotFoundError:
            pass


def delete_messages(
    name: QueueNameType, storage_type: StorageType, messages: List[str]
) -> None:
    queue = get_queue(name, storage_type)
    if not queue:
        return

    done = []
    for message in messages:
        try:
            queue.delete_message(message)
            done.append(message)
        except ResourceNotFoundError:
            logging.debug("queue message already deleted: %s - %s", name, message)
    logging.debug("queue messages deleted: %s", done)


def remove_first_message(name: QueueNameType, storage_type: StorageType) -> bool:
    queue = get_queue(name, storage_type)
    if queue:
        try:
            for message in queue.receive_messages():
                queue.delete_message(message)
                return True
        except ResourceNotFoundError:
            return False
    return False


A = TypeVar("A", bound=BaseModel)


MIN_PEEK_SIZE = 1
MAX_PEEK_SIZE = 32


# Peek at a max of 32 messages
# https://docs.microsoft.com/en-us/python/api/azure-storage-queue/azure.storage.queue.queueclient
def peek_queue(
    name: QueueNameType,
    storage_type: StorageType,
    *,
    object_type: Type[A],
    max_messages: int = MAX_PEEK_SIZE,
) -> List[A]:
    result: List[A] = []

    # message count
    if max_messages < MIN_PEEK_SIZE or max_messages > MAX_PEEK_SIZE:
        raise ValueError("invalid max messages: %s" % max_messages)

    try:
        queue = get_queue(name, storage_type)
        if not queue:
            return result

        for message in queue.peek_messages(max_messages=max_messages):
            decoded = base64.b64decode(message.content)
            raw = json.loads(decoded)
            result.append(object_type.parse_obj(raw))
    except ResourceNotFoundError:
        return result
<<<<<<< HEAD

    for message in queue.peek_messages(max_messages=max_messages):
        decoded = decode_message(message, object_type=object_type)
        if decoded:
            result.append(decoded)
=======
>>>>>>> 358d85ef
    return result


def decode_message(message: QueueMessage, object_type: Type[A]) -> Optional[A]:
    decoded = base64.b64decode(message.content)
    raw = json.loads(decoded)
    return object_type.parse_obj(raw)


def queue_object(
    name: QueueNameType,
    message: BaseModel,
    storage_type: StorageType,
    *,
    visibility_timeout: Optional[int] = None,
    time_to_live: int = DEFAULT_TTL,
) -> bool:
    queue = get_queue(name, storage_type)
    if not queue:
        raise Exception("unable to queue object, no such queue: %s" % queue)

    encoded = base64.b64encode(message.json(exclude_none=True).encode()).decode()
    try:
        queue.send_message(
            encoded, visibility_timeout=visibility_timeout, time_to_live=time_to_live
        )
        return True
    except ResourceNotFoundError:
        return False<|MERGE_RESOLUTION|>--- conflicted
+++ resolved
@@ -187,16 +187,9 @@
             result.append(object_type.parse_obj(raw))
     except ResourceNotFoundError:
         return result
-<<<<<<< HEAD
-
-    for message in queue.peek_messages(max_messages=max_messages):
-        decoded = decode_message(message, object_type=object_type)
-        if decoded:
-            result.append(decoded)
-=======
->>>>>>> 358d85ef
+      
     return result
-
+  
 
 def decode_message(message: QueueMessage, object_type: Type[A]) -> Optional[A]:
     decoded = base64.b64decode(message.content)
