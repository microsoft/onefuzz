--- conflicted
+++ resolved
@@ -46,13 +46,8 @@
 
 def get_subnet_id(resource_group: str, name: str, subnet_name: str) -> Optional[str]:
     subnet = get_subnet(resource_group, name, subnet_name)
-<<<<<<< HEAD
-    if subnet:
-        return cast(str, subnet.id)
-=======
     if subnet and isinstance(subnet.id, str):
         return subnet.id
->>>>>>> 432c9435
     else:
         return None
 
