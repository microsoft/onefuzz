#!/usr/bin/env python
#
# Copyright (c) Microsoft Corporation.
# Licensed under the MIT License.

import os
from typing import Any, List
from uuid import UUID

from azure.graphrbac import GraphRbacManagementClient
from azure.graphrbac.models import CheckGroupMembershipParameters
from azure.identity import DefaultAzureCredential
from azure.keyvault.secrets import SecretClient
from azure.mgmt.resource import ResourceManagementClient
from azure.mgmt.subscription import SubscriptionClient
from memoization import cached
from msrestazure.azure_active_directory import MSIAuthentication
from msrestazure.tools import parse_resource_id
from onefuzztypes.primitives import Container, Region

from .monkeypatch import allow_more_workers, reduce_logging


@cached
def get_msi() -> MSIAuthentication:
    allow_more_workers()
    reduce_logging()
    return MSIAuthentication()


@cached
def get_identity() -> DefaultAzureCredential:
    allow_more_workers()
    reduce_logging()
    return DefaultAzureCredential()


@cached
def get_base_resource_group() -> Any:  # should be str
    return parse_resource_id(os.environ["ONEFUZZ_RESOURCE_GROUP"])["resource_group"]


@cached
<<<<<<< HEAD
def get_base_region() -> Region:  # should be str
=======
def get_base_region() -> Region:
>>>>>>> 1d74379a
    client = ResourceManagementClient(
        credential=get_identity(), subscription_id=get_subscription()
    )
    group = client.resource_groups.get(get_base_resource_group())
    return Region(group.location)


@cached
def get_subscription() -> Any:  # should be str
    return parse_resource_id(os.environ["ONEFUZZ_DATA_STORAGE"])["subscription"]


@cached
def get_insights_instrumentation_key() -> Any:  # should be str
    return os.environ["APPINSIGHTS_INSTRUMENTATIONKEY"]


@cached
def get_insights_appid() -> str:
    return os.environ["APPINSIGHTS_APPID"]


@cached
def get_instance_name() -> str:
    return os.environ["ONEFUZZ_INSTANCE_NAME"]


@cached
def get_instance_url() -> str:
    return "https://%s.azurewebsites.net" % get_instance_name()


@cached
def get_instance_id() -> UUID:
    from .containers import get_blob
    from .storage import StorageType

    blob = get_blob(Container("base-config"), "instance_id", StorageType.config)
    if blob is None:
        raise Exception("missing instance_id")
    return UUID(blob.decode())


DAY_IN_SECONDS = 60 * 60 * 24


@cached(ttl=DAY_IN_SECONDS)
def get_regions() -> List[Region]:
    subscription = get_subscription()
    client = SubscriptionClient(credential=get_identity())
    locations = client.subscriptions.list_locations(subscription)
    return sorted([Region(x.name) for x in locations])


@cached
def get_graph_client() -> GraphRbacManagementClient:
    return GraphRbacManagementClient(get_msi(), get_subscription())


def is_member_of(group_id: str, member_id: str) -> bool:
    client = get_graph_client()
    return bool(
        client.groups.is_member_of(
            CheckGroupMembershipParameters(group_id=group_id, member_id=member_id)
        ).value
    )


@cached
def get_scaleset_identity_resource_path() -> str:
    scaleset_id_name = "%s-scalesetid" % get_instance_name()
    resource_group_path = "/subscriptions/%s/resourceGroups/%s/providers" % (
        get_subscription(),
        get_base_resource_group(),
    )
    return "%s/Microsoft.ManagedIdentity/userAssignedIdentities/%s" % (
        resource_group_path,
        scaleset_id_name,
    )


@cached
def get_scaleset_principal_id() -> UUID:
    api_version = "2018-11-30"  # matches the apiversion in the deployment template
    client = ResourceManagementClient(
        credential=get_identity(), subscription_id=get_subscription()
    )
    uid = client.resources.get_by_id(get_scaleset_identity_resource_path(), api_version)
    return UUID(uid.properties["principalId"])


@cached
def get_keyvault_client(vault_url: str) -> SecretClient:
    return SecretClient(vault_url=vault_url, credential=DefaultAzureCredential())<|MERGE_RESOLUTION|>--- conflicted
+++ resolved
@@ -41,11 +41,7 @@
 
 
 @cached
-<<<<<<< HEAD
-def get_base_region() -> Region:  # should be str
-=======
 def get_base_region() -> Region:
->>>>>>> 1d74379a
     client = ResourceManagementClient(
         credential=get_identity(), subscription_id=get_subscription()
     )
