#!/usr/bin/env python
#
# Copyright (c) Microsoft Corporation.
# Licensed under the MIT License.

import functools
import logging
import os
<<<<<<< HEAD
import urllib.parse
from typing import Any, Dict, List, Optional
from uuid import UUID

import requests
=======
from typing import Any, Callable, List, TypeVar, cast
from uuid import UUID

from azure.core.exceptions import ClientAuthenticationError
from azure.graphrbac import GraphRbacManagementClient
from azure.graphrbac.models import CheckGroupMembershipParameters
>>>>>>> b63784cf
from azure.identity import DefaultAzureCredential
from azure.keyvault.secrets import SecretClient
from azure.mgmt.resource import ResourceManagementClient
from azure.mgmt.subscription import SubscriptionClient
from memoization import cached
from msrestazure.azure_active_directory import AZURE_PUBLIC_CLOUD, MSIAuthentication
from msrestazure.tools import parse_resource_id
from onefuzztypes.primitives import Container, Region

from .monkeypatch import allow_more_workers, reduce_logging


@cached
def get_ms_graph_msi() -> MSIAuthentication:
    allow_more_workers()
    reduce_logging()
    return MSIAuthentication(
        resource=AZURE_PUBLIC_CLOUD.endpoints.microsoft_graph_resource_id
    )


@cached
def get_identity() -> DefaultAzureCredential:
    allow_more_workers()
    reduce_logging()
    return DefaultAzureCredential()


@cached
def get_base_resource_group() -> Any:  # should be str
    return parse_resource_id(os.environ["ONEFUZZ_RESOURCE_GROUP"])["resource_group"]


@cached
def get_base_region() -> Region:
    client = ResourceManagementClient(
        credential=get_identity(), subscription_id=get_subscription()
    )
    group = client.resource_groups.get(get_base_resource_group())
    return Region(group.location)


@cached
def get_subscription() -> Any:  # should be str
    return parse_resource_id(os.environ["ONEFUZZ_DATA_STORAGE"])["subscription"]


@cached
def get_insights_instrumentation_key() -> Any:  # should be str
    return os.environ["APPINSIGHTS_INSTRUMENTATIONKEY"]


@cached
def get_insights_appid() -> str:
    return os.environ["APPINSIGHTS_APPID"]


@cached
def get_instance_name() -> str:
    return os.environ["ONEFUZZ_INSTANCE_NAME"]


@cached
def get_instance_url() -> str:
    return "https://%s.azurewebsites.net" % get_instance_name()


@cached
def get_instance_id() -> UUID:
    from .containers import get_blob
    from .storage import StorageType

    blob = get_blob(Container("base-config"), "instance_id", StorageType.config)
    if blob is None:
        raise Exception("missing instance_id")
    return UUID(blob.decode())


DAY_IN_SECONDS = 60 * 60 * 24


@cached(ttl=DAY_IN_SECONDS)
def get_regions() -> List[Region]:
    subscription = get_subscription()
    client = SubscriptionClient(credential=get_identity())
    locations = client.subscriptions.list_locations(subscription)
    return sorted([Region(x.name) for x in locations])


def query_microsoft_graph(
    method: str,
    resource: str,
    params: Optional[Dict] = None,
    body: Optional[Dict] = None,
) -> Any:
    cred = get_identity()
    access_token = cred.get_token("https://graph.microsoft.com/.default")
    # auth = get_ms_graph_msi()
    # access_token = auth.token["access_token"]
    token_type = "Bearer"

    url = urllib.parse.urljoin("https://graph.microsoft.com/v1.0/", resource)
    headers = {
        "Authorization": "%s %s" % (token_type , access_token.token ),
        "Content-Type": "application/json",
    }
    response = requests.request(
        method=method, url=url, headers=headers, params=params, json=body
    )

    response.status_code

    if 200 <= response.status_code < 300:
        try:
            return response.json()
        except ValueError:
            return None
    else:
        error_text = str(response.content, encoding="utf-8", errors="backslashreplace")
        raise Exception(
            "request did not succeed: HTTP %s - %s"
            % (response.status_code, error_text),
            response.status_code,
        )


def is_member_of(group_id: str, member_id: str) -> bool:
    body = {"groupIds": [group_id]}
    response = query_microsoft_graph(
        method="POST", resource=f"users/{member_id}/checkMemberGroups", body=body
    )
    return group_id in response["value"]


@cached
def get_scaleset_identity_resource_path() -> str:
    scaleset_id_name = "%s-scalesetid" % get_instance_name()
    resource_group_path = "/subscriptions/%s/resourceGroups/%s/providers" % (
        get_subscription(),
        get_base_resource_group(),
    )
    return "%s/Microsoft.ManagedIdentity/userAssignedIdentities/%s" % (
        resource_group_path,
        scaleset_id_name,
    )


@cached
def get_scaleset_principal_id() -> UUID:
    api_version = "2018-11-30"  # matches the apiversion in the deployment template
    client = ResourceManagementClient(
        credential=get_identity(), subscription_id=get_subscription()
    )
    uid = client.resources.get_by_id(get_scaleset_identity_resource_path(), api_version)
    return UUID(uid.properties["principalId"])


@cached
def get_keyvault_client(vault_url: str) -> SecretClient:
    return SecretClient(vault_url=vault_url, credential=DefaultAzureCredential())


def clear_azure_client_cache() -> None:
    # clears the memoization of the Azure clients.

    from .compute import get_compute_client
    from .containers import get_blob_service
    from .network_mgmt_client import get_network_client
    from .storage import get_mgmt_client

    # currently memoization.cache does not project the wrapped function's types.
    # As a workaround, CI comments out the `cached` wrapper, then runs the type
    # validation.  This enables calling the wrapper's clear_cache if it's not
    # disabled.
    for func in [
        get_msi,
        get_identity,
        get_compute_client,
        get_blob_service,
        get_network_client,
        get_mgmt_client,
    ]:
        clear_func = getattr(func, "clear_cache", None)
        if clear_func is not None:
            clear_func()


T = TypeVar("T", bound=Callable[..., Any])


class retry_on_auth_failure:
    def __call__(self, func: T) -> T:
        @functools.wraps(func)
        def decorated(*args, **kwargs):  # type: ignore
            try:
                return func(*args, **kwargs)
            except ClientAuthenticationError as err:
                logging.warning(
                    "clearing authentication cache after auth failure: %s", err
                )

            clear_azure_client_cache()
            return func(*args, **kwargs)

        return cast(T, decorated)<|MERGE_RESOLUTION|>--- conflicted
+++ resolved
@@ -6,20 +6,12 @@
 import functools
 import logging
 import os
-<<<<<<< HEAD
 import urllib.parse
-from typing import Any, Dict, List, Optional
+from typing import Any, Callable, Dict, List, Optional, TypeVar, cast
 from uuid import UUID
 
 import requests
-=======
-from typing import Any, Callable, List, TypeVar, cast
-from uuid import UUID
-
 from azure.core.exceptions import ClientAuthenticationError
-from azure.graphrbac import GraphRbacManagementClient
-from azure.graphrbac.models import CheckGroupMembershipParameters
->>>>>>> b63784cf
 from azure.identity import DefaultAzureCredential
 from azure.keyvault.secrets import SecretClient
 from azure.mgmt.resource import ResourceManagementClient
@@ -123,7 +115,7 @@
 
     url = urllib.parse.urljoin("https://graph.microsoft.com/v1.0/", resource)
     headers = {
-        "Authorization": "%s %s" % (token_type , access_token.token ),
+        "Authorization": "%s %s" % (token_type, access_token.token),
         "Content-Type": "application/json",
     }
     response = requests.request(
