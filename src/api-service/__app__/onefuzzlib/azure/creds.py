--- conflicted
+++ resolved
@@ -103,8 +103,6 @@
     return sorted([Region(x.name) for x in locations])
 
 
-<<<<<<< HEAD
-=======
 class GraphQueryError(Exception):
     def __init__(self, message: str, status_code: Optional[int]) -> None:
         super(GraphQueryError, self).__init__(message)
@@ -112,25 +110,16 @@
         self.status_code = status_code
 
 
->>>>>>> 98cd7c9c
 def query_microsoft_graph(
     method: str,
     resource: str,
     params: Optional[Dict] = None,
     body: Optional[Dict] = None,
-<<<<<<< HEAD
-) -> Any:
-    cred = get_identity()
-    access_token = cred.get_token("https://graph.microsoft.com/.default")
-
-    url = urllib.parse.urljoin("https://graph.microsoft.com/v1.0/", resource)
-=======
 ) -> Dict:
     cred = get_identity()
     access_token = cred.get_token(f"{GRAPH_RESOURCE}/.default")
 
     url = urllib.parse.urljoin(f"{GRAPH_RESOURCE_ENDPOINT}/", resource)
->>>>>>> 98cd7c9c
     headers = {
         "Authorization": "Bearer %s" % access_token.token,
         "Content-Type": "application/json",
@@ -139,20 +128,6 @@
         method=method, url=url, headers=headers, params=params, json=body
     )
 
-<<<<<<< HEAD
-    response.status_code
-
-    if 200 <= response.status_code < 300:
-        try:
-            return response.json()
-        except ValueError:
-            return None
-    else:
-        error_text = str(response.content, encoding="utf-8", errors="backslashreplace")
-        raise Exception(
-            "request did not succeed: HTTP %s - %s"
-            % (response.status_code, error_text),
-=======
     if 200 <= response.status_code < 300:
         if response.content and response.content.strip():
             json = response.json()
@@ -170,17 +145,10 @@
         error_text = str(response.content, encoding="utf-8", errors="backslashreplace")
         raise GraphQueryError(
             f"request did not succeed: HTTP {response.status_code} - {error_text}",
->>>>>>> 98cd7c9c
             response.status_code,
         )
-
-
-<<<<<<< HEAD
-# FOR TESTING PURPOSE ONLY ############
-def is_member_of_test(group_ids: List[UUID], member_id: UUID) -> bool:
-    from pydantic import BaseModel
-    from pydantic.tools import parse_raw_as
-=======
+        
+        
 def query_microsoft_graph_list(
     method: str,
     resource: str,
@@ -198,13 +166,16 @@
         return value
     else:
         raise GraphQueryError("Expected data containing a list of values", None)
->>>>>>> 98cd7c9c
 
     class GroupMemebership(BaseModel):
         principal_id: UUID
         groups: List[UUID]
 
-<<<<<<< HEAD
+
+# FOR TESTING PURPOSE ONLY ############
+def is_member_of_test(group_ids: List[UUID], member_id: UUID) -> bool:
+    from pydantic import BaseModel
+    from pydantic.tools import parse_raw_as
     memberships = os.environ.get("TEST_MSGRAPH_AAD")
     if memberships is None:
         return True
@@ -217,31 +188,15 @@
                     return False
             return True
     return False
-
-
 # ########################################
 
 
-def is_member_of(group_ids: List[UUID], member_id: UUID) -> bool:
-    body = {"groupIds": group_ids}
-    response = query_microsoft_graph(
-        method="POST", resource=f"users/{member_id}/checkMemberGroups", body=body
-    )
-    result = map(UUID, response["value"])
-    for group_id in group_ids:
-        if group_id not in result:
-            return False
-
-    return True
-=======
 def is_member_of(group_id: str, member_id: str) -> bool:
     body = {"groupIds": [group_id]}
     response = query_microsoft_graph_list(
         method="POST", resource=f"users/{member_id}/checkMemberGroups", body=body
     )
     return group_id in response
->>>>>>> 98cd7c9c
-
 
 @cached
 def get_scaleset_identity_resource_path() -> str:
