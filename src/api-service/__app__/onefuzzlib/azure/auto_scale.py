--- conflicted
+++ resolved
@@ -192,12 +192,12 @@
     )
 
 
-<<<<<<< HEAD
+
 def default_auto_scale_profile(queue_uri: str, scaleset_size: int) -> AutoscaleProfile:
     return create_auto_scale_profile(
         queue_uri, 1, scaleset_size, scaleset_size, 1, 10, 1, 15
     )
-=======
+
 def setup_auto_scale_diagnostics(
     auto_scale_resource_uri: str,
     auto_scale_resource_name: str,
@@ -232,5 +232,4 @@
                 "unable to setup diagnostics for auto scale resource: %s"
                 % (auto_scale_resource_uri)
             ],
-        )
->>>>>>> ce033943
+        )