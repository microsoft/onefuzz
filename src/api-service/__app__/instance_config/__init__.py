#!/usr/bin/env python
#
# Copyright (c) Microsoft Corporation.
# Licensed under the MIT License.

import logging

import azure.functions as func
from onefuzztypes.enums import ErrorCode
from onefuzztypes.models import Error
from onefuzztypes.requests import InstanceConfigUpdate

<<<<<<< HEAD
from ..onefuzzlib.azure.nsg import set_allowed
=======
from ..onefuzzlib.azure.nsg import is_one_fuzz_nsg, list_nsgs, set_allowed
>>>>>>> 178fc726
from ..onefuzzlib.config import InstanceConfig
from ..onefuzzlib.endpoint_authorization import call_if_user, can_modify_config
from ..onefuzzlib.request import not_ok, ok, parse_request
from ..onefuzzlib.workers.scalesets import Scaleset


def get(req: func.HttpRequest) -> func.HttpResponse:
    return ok(InstanceConfig.fetch())


def post(req: func.HttpRequest) -> func.HttpResponse:
    request = parse_request(InstanceConfigUpdate, req)
    if isinstance(request, Error):
        return not_ok(request, context="instance_config_update")

    config = InstanceConfig.fetch()

    if not can_modify_config(req, config):
        return not_ok(
            Error(code=ErrorCode.INVALID_PERMISSION, errors=["unauthorized"]),
            context="instance_config_update",
        )

    update_nsg = False
    if request.config.proxy_nsg_config and config.proxy_nsg_config:
        request_config = request.config.proxy_nsg_config
        current_config = config.proxy_nsg_config
        if set(request_config.allowed_service_tags) != set(
            current_config.allowed_service_tags
        ) or set(request_config.allowed_ips) != set(current_config.allowed_ips):
            update_nsg = True

    config.update(request.config)
    config.save()

    # Update All NSGs
    if update_nsg:
<<<<<<< HEAD
        scalesets = Scaleset.search()
        regions = set(x.region for x in scalesets)
        for region in regions:
            result = set_allowed(region, request.config.proxy_nsg_config)
            if isinstance(result, Error):
                return not_ok(
                    Error(
                        code=ErrorCode.UNABLE_TO_CREATE,
                        errors=["Unable to update nsg %s due to %s" % (region, result)],
                    ),
                    context="instance_config_update",
                )
=======
        nsgs = list_nsgs()
        for nsg in nsgs:
            logging.info(
                "Checking if nsg: %s (%s) owned by OneFuzz" % (nsg.location, nsg.name)
            )
            if is_one_fuzz_nsg(nsg.location, nsg.name):
                result = set_allowed(nsg.location, request.config.proxy_nsg_config)
                if isinstance(result, Error):
                    return not_ok(
                        Error(
                            code=ErrorCode.UNABLE_TO_CREATE,
                            errors=[
                                "Unable to update nsg %s due to %s"
                                % (nsg.location, result)
                            ],
                        ),
                        context="instance_config_update",
                    )
>>>>>>> 178fc726

    return ok(config)


def main(req: func.HttpRequest) -> func.HttpResponse:
    methods = {"GET": get, "POST": post}
    method = methods[req.method]
    result = call_if_user(req, method)

    return result<|MERGE_RESOLUTION|>--- conflicted
+++ resolved
@@ -10,11 +10,7 @@
 from onefuzztypes.models import Error
 from onefuzztypes.requests import InstanceConfigUpdate
 
-<<<<<<< HEAD
-from ..onefuzzlib.azure.nsg import set_allowed
-=======
 from ..onefuzzlib.azure.nsg import is_one_fuzz_nsg, list_nsgs, set_allowed
->>>>>>> 178fc726
 from ..onefuzzlib.config import InstanceConfig
 from ..onefuzzlib.endpoint_authorization import call_if_user, can_modify_config
 from ..onefuzzlib.request import not_ok, ok, parse_request
@@ -52,20 +48,6 @@
 
     # Update All NSGs
     if update_nsg:
-<<<<<<< HEAD
-        scalesets = Scaleset.search()
-        regions = set(x.region for x in scalesets)
-        for region in regions:
-            result = set_allowed(region, request.config.proxy_nsg_config)
-            if isinstance(result, Error):
-                return not_ok(
-                    Error(
-                        code=ErrorCode.UNABLE_TO_CREATE,
-                        errors=["Unable to update nsg %s due to %s" % (region, result)],
-                    ),
-                    context="instance_config_update",
-                )
-=======
         nsgs = list_nsgs()
         for nsg in nsgs:
             logging.info(
@@ -84,7 +66,6 @@
                         ),
                         context="instance_config_update",
                     )
->>>>>>> 178fc726
 
     return ok(config)
 
