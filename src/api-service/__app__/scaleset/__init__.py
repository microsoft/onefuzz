#!/usr/bin/env python
#
# Copyright (c) Microsoft Corporation.
# Licensed under the MIT License.

import azure.functions as func
from onefuzztypes.enums import ErrorCode, ScalesetState
from onefuzztypes.models import Error
from onefuzztypes.requests import (
    ScalesetCreate,
    ScalesetSearch,
    ScalesetStop,
    ScalesetUpdate,
)
from onefuzztypes.responses import BoolResult

from ..onefuzzlib.azure.creds import get_base_region, get_regions
from ..onefuzzlib.azure.vmss import list_available_skus
from ..onefuzzlib.endpoint_authorization import call_if_user, check_can_manage_pools
from ..onefuzzlib.events import get_events
from ..onefuzzlib.request import not_ok, ok, parse_request
from ..onefuzzlib.workers.pools import Pool
from ..onefuzzlib.workers.scalesets import Scaleset


def get(req: func.HttpRequest) -> func.HttpResponse:
    request = parse_request(ScalesetSearch, req)
    if isinstance(request, Error):
        return not_ok(request, context="ScalesetSearch")
    if request.scaleset_id:
        scaleset = Scaleset.get_by_id(request.scaleset_id)
        if isinstance(scaleset, Error):
            return not_ok(scaleset, context="ScalesetSearch")
        scaleset.update_nodes()
        if not request.include_auth:
            scaleset.auth = None
        return ok(scaleset)

    scalesets = Scaleset.search_states(states=request.state)
    for scaleset in scalesets:
        # don't return auths during list actions, only 'get'
        scaleset.auth = None
    return ok(scalesets)


def post(req: func.HttpRequest) -> func.HttpResponse:
    request = parse_request(ScalesetCreate, req)
    if isinstance(request, Error):
        return not_ok(request, context="ScalesetCreate")

    answer = check_can_manage_pools(req)
    if isinstance(answer, Error):
        return not_ok(answer, context="ScalesetCreate")

    # Verify the pool exists
    pool = Pool.get_by_name(request.pool_name)
    if isinstance(pool, Error):
        return not_ok(pool, context=repr(request))

    if not pool.managed:
        return not_ok(
            Error(
                code=ErrorCode.UNABLE_TO_CREATE,
                errors=["scalesets can only be added to managed pools"],
            ),
            context="scalesetcreate",
        )

    if request.region is None:
        region = get_base_region()
    else:
        if request.region not in get_regions():
            return not_ok(
                Error(code=ErrorCode.UNABLE_TO_CREATE, errors=["invalid region"]),
                context="scalesetcreate",
            )

        region = request.region

    if request.vm_sku not in list_available_skus(region):
        return not_ok(
            Error(
                code=ErrorCode.UNABLE_TO_CREATE,
                errors=[
                    "The specified vm_sku '%s' is not available in the location '%s'"
                    % (request.vm_sku, region)
                ],
            ),
            context="scalesetcreate",
        )

    scaleset = Scaleset.create(
        pool_name=request.pool_name,
        vm_sku=request.vm_sku,
        image=request.image,
        region=region,
        size=request.size,
        spot_instances=request.spot_instances,
        ephemeral_os_disks=request.ephemeral_os_disks,
        tags=request.tags,
    )
    # don't return auths during create, only 'get' with include_auth
    scaleset.auth = None
    return ok(scaleset)


def delete(req: func.HttpRequest) -> func.HttpResponse:
    request = parse_request(ScalesetStop, req)
    if isinstance(request, Error):
        return not_ok(request, context="ScalesetDelete")

    answer = check_can_manage_pools(req)
    if isinstance(answer, Error):
        return not_ok(answer, context="ScalesetDelete")

    scaleset = Scaleset.get_by_id(request.scaleset_id)
    if isinstance(scaleset, Error):
        return not_ok(scaleset, context="scaleset stop")

    scaleset.set_shutdown(request.now)
    return ok(BoolResult(result=True))


def patch(req: func.HttpRequest) -> func.HttpResponse:
    request = parse_request(ScalesetUpdate, req)
    if isinstance(request, Error):
        return not_ok(request, context="ScalesetUpdate")

    answer = check_can_manage_pools(req)
    if isinstance(answer, Error):
        return not_ok(answer, context="ScalesetUpdate")

    scaleset = Scaleset.get_by_id(request.scaleset_id)
    if isinstance(scaleset, Error):
        return not_ok(scaleset, context="ScalesetUpdate")

    if scaleset.state not in ScalesetState.can_update():
        return not_ok(
            Error(
                code=ErrorCode.INVALID_REQUEST,
                errors=[
                    "scaleset must be in the following states to update: "
                    + ",".join(x.name for x in ScalesetState.can_update())
                ],
            ),
            context="ScalesetUpdate",
        )

    if request.size is not None:
<<<<<<< HEAD
        scaleset.set_new_size(request.size)
=======
        scaleset.set_size(request.size)
>>>>>>> 52f83b5b

    scaleset.auth = None
    return ok(scaleset)


def main(req: func.HttpRequest, dashboard: func.Out[str]) -> func.HttpResponse:
    methods = {"GET": get, "POST": post, "DELETE": delete, "PATCH": patch}
    method = methods[req.method]
    result = call_if_user(req, method)

    events = get_events()
    if events:
        dashboard.set(events)

    return result<|MERGE_RESOLUTION|>--- conflicted
+++ resolved
@@ -147,11 +147,7 @@
         )
 
     if request.size is not None:
-<<<<<<< HEAD
-        scaleset.set_new_size(request.size)
-=======
         scaleset.set_size(request.size)
->>>>>>> 52f83b5b
 
     scaleset.auth = None
     return ok(scaleset)
