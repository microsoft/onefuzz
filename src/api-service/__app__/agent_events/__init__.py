#!/usr/bin/env python
#
# Copyright (c) Microsoft Corporation.
# Licensed under the MIT License.

import logging

import azure.functions as func
from onefuzztypes.models import (
    Error,
    NodeEvent,
    NodeEventEnvelope,
    NodeStateUpdate,
    Result,
    WorkerEvent,
)
from onefuzztypes.responses import BoolResult

from ..onefuzzlib.agent_authorization import verify_token
from ..onefuzzlib.agent_events import on_state_update, on_worker_event
from ..onefuzzlib.request import not_ok, ok, parse_request


def process(envelope: NodeEventEnvelope) -> Result[None]:
    logging.info(
        "node event: machine_id: %s event: %s",
        envelope.machine_id,
        envelope.event,
    )

    if isinstance(envelope.event, NodeStateUpdate):
        return on_state_update(envelope.machine_id, envelope.event)

    if isinstance(envelope.event, WorkerEvent):
        return on_worker_event(envelope.machine_id, envelope.event)

    if isinstance(envelope.event, NodeEvent):
        if envelope.event.state_update:
            result = on_state_update(envelope.machine_id, envelope.event.state_update)
            if result is not None:
                return result

        if envelope.event.worker_event:
            result = on_worker_event(envelope.machine_id, envelope.event.worker_event)
            if result is not None:
                return result

        return None

    raise NotImplementedError("invalid node event: %s" % envelope)


def post(req: func.HttpRequest) -> func.HttpResponse:
    envelope = parse_request(NodeEventEnvelope, req)
    if isinstance(envelope, Error):
        return not_ok(envelope, context="node event")

<<<<<<< HEAD
    result = process(envelope)
    if isinstance(result, Error):
        logging.error(
            "unable to process agent event. envelope:%s error:%s", envelope, result
        )
        return not_ok(result, context="node event")
=======
    logging.info(
        "node event: machine_id: %s event: %s",
        envelope.machine_id,
        envelope.event.json(exclude_none=True),
    )
>>>>>>> 9e247541

    return ok(BoolResult(result=True))


def main(req: func.HttpRequest) -> func.HttpResponse:
    return verify_token(req, post)<|MERGE_RESOLUTION|>--- conflicted
+++ resolved
@@ -55,20 +55,18 @@
     if isinstance(envelope, Error):
         return not_ok(envelope, context="node event")
 
-<<<<<<< HEAD
+    logging.info(
+        "node event: machine_id: %s event: %s",
+        envelope.machine_id,
+        envelope.event.json(exclude_none=True),
+    )
+
     result = process(envelope)
     if isinstance(result, Error):
         logging.error(
             "unable to process agent event. envelope:%s error:%s", envelope, result
         )
         return not_ok(result, context="node event")
-=======
-    logging.info(
-        "node event: machine_id: %s event: %s",
-        envelope.machine_id,
-        envelope.event.json(exclude_none=True),
-    )
->>>>>>> 9e247541
 
     return ok(BoolResult(result=True))
 
