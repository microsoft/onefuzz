--- conflicted
+++ resolved
@@ -10,11 +10,7 @@
 from onefuzztypes.enums import ErrorCode, NodeState, NodeTaskState, TaskState
 from onefuzztypes.models import (
     Error,
-<<<<<<< HEAD
-    NodeDoneEvent,
-=======
     NodeEvent,
->>>>>>> f81c8ea1
     NodeEventEnvelope,
     NodeStateUpdate,
     WorkerEvent,
@@ -45,33 +41,11 @@
     return node
 
 
-<<<<<<< HEAD
-def on_node_done_event(machine_id: UUID, state: NodeState) -> func.HttpResponse:
-    node = get_node_checked(machine_id)
-
-    if state != NodeState.done:
-        err = Error(
-            code=ErrorCode.INVALID_REQUEST,
-            errors=["invalid node state for event"],
-        )
-        return not_ok(err, context=ERROR_CONTEXT)
-
-    # TODO: ensure tasks will be failed.
-
-    node.state = state
-    node.save()
-
-    return ok(BoolResult(result=True))
-
-
-def on_state_update(machine_id: UUID, state: NodeState) -> func.HttpResponse:
-=======
 def on_state_update(
         machine_id: UUID,
         state_update: NodeStateUpdate,
 ) -> func.HttpResponse:
     state = state_update.state
->>>>>>> f81c8ea1
     node = get_node_checked(machine_id)
 
     if state == NodeState.init or node.state not in NodeState.ready_for_reset():
@@ -174,17 +148,10 @@
         envelope.event,
     )
 
-<<<<<<< HEAD
-    if isinstance(envelope.event, NodeDoneEvent):
-        return on_node_done_event(envelope.machine_id, envelope.event.state)
-    elif isinstance(envelope.event, NodeStateUpdate):
-        return on_state_update(envelope.machine_id, envelope.event.state)
-=======
     if isinstance(envelope.event, NodeEvent):
         event = envelope.event
     elif isinstance(envelope.event, NodeStateUpdate):
         event = NodeEvent(state_update=envelope.event)
->>>>>>> f81c8ea1
     elif isinstance(envelope.event, WorkerEvent):
         event = NodeEvent(worker_event=envelope.event)
     else:
