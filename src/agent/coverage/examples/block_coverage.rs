// Copyright (c) Microsoft Corporation.
// Licensed under the MIT License.

<<<<<<< HEAD
use std::{path::PathBuf, process::Stdio};
=======
use std::process::Command;
>>>>>>> 5fcb7777

use anyhow::Result;
use structopt::StructOpt;

#[derive(Debug, PartialEq, StructOpt)]
struct Opt {
    #[cfg(target_os = "linux")]
    #[structopt(short, long)]
    filter: Option<std::path::PathBuf>,

    #[structopt(min_values = 1)]
    cmd: Vec<String>,
}

#[cfg(target_os = "windows")]
fn main() -> Result<()> {
    env_logger::init();

    let opt = Opt::from_args();
    log::info!("recording coverage for: {:?}", opt.cmd);

    let mut cmd = Command::new(&opt.cmd[0]);
    cmd.args(&opt.cmd[1..]);

    let coverage = coverage::block::windows::record(cmd)?;

    for (module, cov) in coverage.iter() {
        let total = cov.blocks.len();
        let hit: u32 = cov.blocks.values().map(|b| b.count).sum();
        let percent = 100.0 * (hit as f64) / (total as f64);
        log::info!("module = {}, {} / {} ({:.2}%)", module, hit, total, percent);
    }

    Ok(())
}

#[cfg(target_os = "linux")]
fn main() -> Result<()> {
    use coverage::block::linux::Recorder;
    use coverage::code::{CmdFilter, CmdFilterDef};

    env_logger::init();

    let opt = Opt::from_args();
    let filter = if let Some(path) = &opt.filter {
        let data = std::fs::read(path)?;
        let def: CmdFilterDef = serde_json::from_slice(&data)?;
        CmdFilter::new(def)?
    } else {
        CmdFilter::default()
    };

    let mut cmd = Command::new(&opt.cmd[0]);
    cmd.stdin(Stdio::null()).args(&opt.cmd[1..]);

    let mut recorder = Recorder::new(filter);
    recorder.record(cmd)?;

    for (module_path, cov) in recorder.coverage.iter() {
        let mut hit = 0;
        let mut found = 0;

        let name = module_path.name_lossy();

        log::info!("{}", module_path);

        for block in cov.blocks.values() {
            found += 1;

            if block.count > 0 {
                hit += 1;
            }

            let marker = if block.count == 0 { " " } else { "x" };

            let module = recorder
                .modules
                .cached
                .get(module_path)
                .expect("unreachable: module with coverage not in recorder cache");

            if let Some(sym) = module.module.symbols.find(block.offset) {
                let sym_offset = block.offset - sym.image_offset;
                log::debug!(
                    "  [{}] {}+{:x} ({}+{:x})",
                    marker,
                    name,
                    block.offset,
                    sym.name,
                    sym_offset,
                );
            } else {
                log::debug!("  [{}] {}+{:x}", marker, name, block.offset);
            }
        }

        let percent = 100.0 * (hit as f64) / (found as f64);
        log::info!("block coverage = {}/{} ({:.2}%)", hit, found, percent);
    }

    Ok(())
}<|MERGE_RESOLUTION|>--- conflicted
+++ resolved
@@ -1,11 +1,7 @@
 // Copyright (c) Microsoft Corporation.
 // Licensed under the MIT License.
 
-<<<<<<< HEAD
-use std::{path::PathBuf, process::Stdio};
-=======
-use std::process::Command;
->>>>>>> 5fcb7777
+use std::{path::PathBuf, process::Command, process::Stdio};
 
 use anyhow::Result;
 use structopt::StructOpt;
