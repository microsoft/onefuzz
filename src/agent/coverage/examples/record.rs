--- conflicted
+++ resolved
@@ -89,47 +89,13 @@
     precache_target(&args.command[0], &loader, &cache)?;
     log::info!("precached: {:?}", t.elapsed());
 
-<<<<<<< HEAD
     for cmd in generate_commands(&args)? {
-=======
-    if let Some(dir) = args.input_dir {
-        check_for_input_marker(&args.command)?;
-
-        for input in std::fs::read_dir(dir)? {
-            let input = input?.path();
-            let cmd = command(&args.command, Some(&input.to_string_lossy()));
-
-            let t = std::time::Instant::now();
-            let recorded = CoverageRecorder::new(cmd)
-                .module_allowlist(module_allowlist.clone())
-                .loader(loader.clone())
-                .debuginfo_cache(cache.clone())
-                .timeout(timeout)
-                .record()?;
-            log::info!("recorded: {:?}", t.elapsed());
-
-            if args.dump_stdio {
-                dump_stdio(&recorded);
-            }
-
-            coverage.merge(&recorded.coverage);
-        }
-    } else {
-        let cmd = command(&args.command, None);
-
->>>>>>> 58447f72
         let t = std::time::Instant::now();
 
         let recorded = CoverageRecorder::new(cmd)
-<<<<<<< HEAD
-            .allowlist(allowlist.clone())
+            .module_allowlist(module_allowlist.clone())
             .loader(loader.clone())
             .debuginfo_cache(cache.clone())
-=======
-            .module_allowlist(module_allowlist)
-            .loader(loader)
-            .debuginfo_cache(cache)
->>>>>>> 58447f72
             .timeout(timeout)
             .record()
             .context("recording coverage")?;
