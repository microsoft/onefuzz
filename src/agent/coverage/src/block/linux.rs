--- conflicted
+++ resolved
@@ -318,11 +318,7 @@
 
     pub fn va_to_offset(&self, va: u64) -> Result<u32> {
         if let Some(offset) = va.checked_sub(self.base()) {
-<<<<<<< HEAD
-            Ok(offset.try_into()?)
-=======
             Ok(offset.try_into().context("ELF offset overflowed `u32`")?)
->>>>>>> 404c1235
         } else {
             anyhow::bail!("underflow converting VA to image offset")
         }
