--- conflicted
+++ resolved
@@ -32,15 +32,12 @@
 procfs = { version = "0.12", default-features = false, features = ["flate2"] }
 
 [dev-dependencies]
+cc = "1.0"
 clap = { version = "4.3", features = ["derive"] }
+dunce = "1.0"
 env_logger = "0.10.0"
 pretty_assertions = "1.4.0"
-<<<<<<< HEAD
+insta = { version = "1.31.0", features = ["glob"] }
 itertools = "0.11.0"
-=======
-insta = { version = "1.31.0", features = ["glob"] }
 coverage = { path = "../coverage" }
-cc = "1.0"
-tempfile = "3.7.0"
-dunce = "1.0"
->>>>>>> 58447f72
+tempfile = "3.7.0"