[package]
name = "coverage"
version = "0.1.0"
edition = "2021"
license = "MIT"

[dependencies]
<<<<<<< HEAD
anyhow = { version = "1.0", features = ["backtrace"] }
=======
anyhow = "1.0"
cobertura = { path = "../cobertura" }
>>>>>>> 21374b36
debuggable-module = { path = "../debuggable-module" }
iced-x86 = "1.17"
log = "0.4.17"
regex = "1.0"
symbolic = { version = "10.1", features = [
    "debuginfo",
    "demangle",
    "symcache",
] }
thiserror = "1.0"

[target.'cfg(target_os = "windows")'.dependencies]
debugger = { path = "../debugger" }

[target.'cfg(target_os = "linux")'.dependencies]
pete = "0.9"
# For procfs, opt out of the `chrono` freature; it pulls in an old version
# of `time`. We do not use the methods that the `chrono` feature enables.
procfs = { version = "0.12", default-features = false, features = ["flate2"] }

[dev-dependencies]
clap = { version = "4.0", features = ["derive"] }
env_logger = "0.10.0"
pretty_assertions = "1.3.0"<|MERGE_RESOLUTION|>--- conflicted
+++ resolved
@@ -5,12 +5,8 @@
 license = "MIT"
 
 [dependencies]
-<<<<<<< HEAD
 anyhow = { version = "1.0", features = ["backtrace"] }
-=======
-anyhow = "1.0"
 cobertura = { path = "../cobertura" }
->>>>>>> 21374b36
 debuggable-module = { path = "../debuggable-module" }
 iced-x86 = "1.17"
 log = "0.4.17"
