--- conflicted
+++ resolved
@@ -2,13 +2,8 @@
 // Licensed under the MIT License.
 
 use std::{
-<<<<<<< HEAD
     ffi::{c_void, OsString},
-    mem::{size_of, MaybeUninit},
-=======
-    ffi::OsString,
     mem::{size_of, size_of_val, MaybeUninit},
->>>>>>> 8c904199
     os::windows::ffi::OsStringExt,
 };
 
@@ -96,15 +91,9 @@
         ReadProcessMemory(
             process_handle,
             remote_address,
-<<<<<<< HEAD
             buf.as_mut_ptr().cast(),
-            buf.len() * size_of::<T>(),
+            size_of_val(buf),
             None,
-=======
-            buf.as_mut_ptr() as LPVOID,
-            size_of_val(buf),
-            ptr::null_mut(),
->>>>>>> 8c904199
         )
     }
     .ok()
