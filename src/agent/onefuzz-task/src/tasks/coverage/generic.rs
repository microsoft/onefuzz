--- conflicted
+++ resolved
@@ -166,14 +166,7 @@
             context.heartbeat.alive();
         }
 
-<<<<<<< HEAD
         context.save_and_sync_coverage().await?;
-=======
-        if seen_inputs {
-            context.save_and_sync_coverage().await?;
-        }
-
->>>>>>> ca6f3cdf
         context.report_coverage_stats().await;
         context.heartbeat.alive();
 
