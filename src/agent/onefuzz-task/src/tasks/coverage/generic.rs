--- conflicted
+++ resolved
@@ -495,19 +495,11 @@
 
     async fn source_coverage(&self) -> Result<SourceCoverage> {
         // Must be owned due to `spawn_blocking()` lifetimes.
-<<<<<<< HEAD
-        let source_allowlist = self.allowlist.source_files.clone();
-        let binary = self.coverage.clone();
-
-        // Conversion to source coverage heavy on blocking I/O.
-        spawn_blocking(move || binary_to_source_coverage(&binary, source_allowlist)).await?
-=======
         let allowlist = self.source_allowlist.clone();
         let binary = self.coverage.clone();
 
         // Conversion to source coverage heavy on blocking I/O.
         spawn_blocking(move || binary_to_source_coverage(&binary, allowlist)).await?
->>>>>>> d53646e4
     }
 }
 
