--- conflicted
+++ resolved
@@ -108,11 +108,9 @@
 
         (crashdump_dir, monitor_crashdumps)
     };
-<<<<<<< HEAD
+  
     crashdumps.init().await?;
     let monitor_crashdumps = crashdumps.monitor_results(new_crashdump, false, &jr_client);
-=======
->>>>>>> 98e986e3
 
     // setup coverage
     if let Some(coverage) = &config.coverage {
