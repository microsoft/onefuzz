--- conflicted
+++ resolved
@@ -401,12 +401,9 @@
                     machine_name: "test".to_string(),
                     scaleset_name: None,
                 },
-<<<<<<< HEAD
                 tags: Default::default(),
-=======
                 from_agent_to_task_endpoint: "/".to_string(),
                 from_task_to_agent_endpoint: "/".to_string(),
->>>>>>> 2a8dca21
             },
         };
 
