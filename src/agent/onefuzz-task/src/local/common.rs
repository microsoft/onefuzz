use std::{
    collections::HashMap,
    env::current_dir,
    path::{Path, PathBuf},
    time::Duration,
};

use anyhow::Result;
use backoff::{future::retry, Error as BackoffError, ExponentialBackoff};
use clap::{Arg, ArgAction, ArgMatches, Command};
use flume::Sender;
use onefuzz::{
    blob::url::BlobContainerUrl, machine_id::MachineIdentity, monitor::DirectoryMonitor,
    syncdir::SyncedDir,
};
use path_absolutize::Absolutize;
use reqwest::Url;
use storage_queue::{local_queue::ChannelQueueClient, QueueClient};
use uuid::Uuid;

use crate::tasks::config::CommonConfig;
use crate::tasks::utils::parse_key_value;

pub const SETUP_DIR: &str = "setup_dir";
pub const EXTRA_DIR: &str = "extra_dir";
pub const INPUTS_DIR: &str = "inputs_dir";
pub const CRASHES_DIR: &str = "crashes_dir";
pub const TARGET_WORKERS: &str = "target_workers";
pub const REPORTS_DIR: &str = "reports_dir";
pub const NO_REPRO_DIR: &str = "no_repro_dir";
pub const TARGET_TIMEOUT: &str = "target_timeout";
pub const CHECK_RETRY_COUNT: &str = "check_retry_count";
pub const DISABLE_CHECK_QUEUE: &str = "disable_check_queue";
pub const UNIQUE_REPORTS_DIR: &str = "unique_reports_dir";
pub const COVERAGE_DIR: &str = "coverage_dir";
pub const READONLY_INPUTS: &str = "readonly_inputs_dir";
pub const CHECK_ASAN_LOG: &str = "check_asan_log";
pub const TOOLS_DIR: &str = "tools_dir";
pub const RENAME_OUTPUT: &str = "rename_output";
pub const CHECK_FUZZER_HELP: &str = "check_fuzzer_help";
pub const DISABLE_CHECK_DEBUGGER: &str = "disable_check_debugger";
pub const REGRESSION_REPORTS_DIR: &str = "regression_reports_dir";

pub const TARGET_EXE: &str = "target_exe";
pub const TARGET_ENV: &str = "target_env";
pub const TARGET_OPTIONS: &str = "target_options";
// pub const SUPERVISOR_EXE: &str = "supervisor_exe";
// pub const SUPERVISOR_ENV: &str = "supervisor_env";
// pub const SUPERVISOR_OPTIONS: &str = "supervisor_options";
pub const GENERATOR_EXE: &str = "generator_exe";
pub const GENERATOR_ENV: &str = "generator_env";
pub const GENERATOR_OPTIONS: &str = "generator_options";

pub const ANALYZER_EXE: &str = "analyzer_exe";
pub const ANALYZER_OPTIONS: &str = "analyzer_options";
pub const ANALYZER_ENV: &str = "analyzer_env";
pub const ANALYSIS_DIR: &str = "analysis_dir";
pub const ANALYSIS_INPUTS: &str = "analysis_inputs";
pub const ANALYSIS_UNIQUE_INPUTS: &str = "analysis_unique_inputs";
pub const PRESERVE_EXISTING_OUTPUTS: &str = "preserve_existing_outputs";

pub const CREATE_JOB_DIR: &str = "create_job_dir";

const WAIT_FOR_MAX_WAIT: Duration = Duration::from_secs(10);
const WAIT_FOR_DIR_DELAY: Duration = Duration::from_secs(1);

pub enum CmdType {
    Target,
    Generator,
    // Supervisor,
}

#[derive(Clone, Debug)]
pub struct LocalContext {
    pub job_path: PathBuf,
    pub common_config: CommonConfig,
    pub event_sender: Option<Sender<UiEvent>>,
}

pub fn get_hash_map(args: &clap::ArgMatches, name: &str) -> Result<HashMap<String, String>> {
    let mut env = HashMap::new();
    for opt in args.get_many::<String>(name).unwrap_or_default() {
        let (k, v) = parse_key_value(opt)?;
        env.insert(k, v);
    }
    Ok(env)
}

pub fn get_cmd_exe(cmd_type: CmdType, args: &clap::ArgMatches) -> Result<String> {
    let name = match cmd_type {
        CmdType::Target => TARGET_EXE,
        // CmdType::Supervisor => SUPERVISOR_EXE,
        CmdType::Generator => GENERATOR_EXE,
    };

    args.get_one::<String>(name)
        .cloned()
        .ok_or_else(|| format_err!("missing argument {name}"))
}

pub fn get_cmd_arg(cmd_type: CmdType, args: &clap::ArgMatches) -> Vec<String> {
    let name = match cmd_type {
        CmdType::Target => TARGET_OPTIONS,
        // CmdType::Supervisor => SUPERVISOR_OPTIONS,
        CmdType::Generator => GENERATOR_OPTIONS,
    };

    args.get_many::<String>(name)
        .unwrap_or_default()
        .cloned()
        .collect()
}

pub fn get_cmd_env(cmd_type: CmdType, args: &clap::ArgMatches) -> Result<HashMap<String, String>> {
    let env_name = match cmd_type {
        CmdType::Target => TARGET_ENV,
        // CmdType::Supervisor => SUPERVISOR_ENV,
        CmdType::Generator => GENERATOR_ENV,
    };
    get_hash_map(args, env_name)
}

pub fn add_common_config(app: Command) -> Command {
    app.arg(
        Arg::new("job_id")
            .long("job_id")
            .required(false)
            .value_parser(value_parser!(uuid::Uuid)),
    )
    .arg(
        Arg::new("task_id")
            .long("task_id")
            .required(false)
            .value_parser(value_parser!(uuid::Uuid)),
    )
    .arg(
        Arg::new("instance_id")
            .long("instance_id")
            .required(false)
            .value_parser(value_parser!(uuid::Uuid)),
    )
    .arg(
        Arg::new("setup_dir")
            .long("setup_dir")
            .required(false)
            .value_parser(value_parser!(PathBuf)),
    )
    .arg(
        Arg::new(CREATE_JOB_DIR)
            .long(CREATE_JOB_DIR)
            .action(ArgAction::SetTrue)
            .required(false)
            .help("create a local job directory to sync the files"),
    )
}

fn get_uuid(name: &str, args: &ArgMatches) -> Result<Uuid> {
    args.get_one::<Uuid>(name)
        .copied()
        .ok_or_else(|| format_err!("missing argument {name}"))
}

pub fn get_synced_dirs(
    name: &str,
    job_id: Uuid,
    task_id: Uuid,
    args: &ArgMatches,
) -> Result<Vec<SyncedDir>> {
    let create_job_dir = args.get_flag(CREATE_JOB_DIR);
    let current_dir = std::env::current_dir()?;
    args.get_many::<PathBuf>(name)
        .ok_or_else(|| anyhow!("argument '{}' not specified", name))?
        .enumerate()
        .map(|(index, path)| {
            if create_job_dir {
                let remote_path = path.absolutize()?;
                let remote_url = Url::from_file_path(remote_path).expect("invalid file path");
                let remote_blob_url = BlobContainerUrl::new(remote_url).expect("invalid url");
                let path = current_dir.join(format!("{job_id}/{task_id}/{name}_{index}"));
                Ok(SyncedDir {
                    remote_path: Some(remote_blob_url),
                    local_path: path,
                })
            } else {
                Ok(SyncedDir {
                    remote_path: None,
                    local_path: path.clone(),
                })
            }
        })
        .collect()
}

pub fn get_synced_dir(
    name: &str,
    job_id: Uuid,
    task_id: Uuid,
    args: &ArgMatches,
) -> Result<SyncedDir> {
    let remote_path = args
        .get_one::<PathBuf>(name)
        .ok_or_else(|| format_err!("missing argument {name}"))?
        .absolutize()?
        .into_owned();
    if args.get_flag(CREATE_JOB_DIR) {
        let remote_url =
            Url::from_file_path(remote_path).map_err(|_| anyhow!("invalid file path"))?;
        let remote_blob_url = BlobContainerUrl::new(remote_url)?;
        let path = std::env::current_dir()?.join(format!("{job_id}/{task_id}/{name}"));
        Ok(SyncedDir {
            remote_path: Some(remote_blob_url),
            local_path: path,
        })
    } else {
        Ok(SyncedDir {
            remote_path: None,
            local_path: remote_path,
        })
    }
}

// NOTE: generate_task_id is intended to change the default behavior for local
// fuzzing tasks from generating random task id to using UUID::nil(). This
// enables making the one-shot crash report generation, which isn't really a task,
// consistent across multiple runs.
pub async fn build_local_context(
    args: &ArgMatches,
    generate_task_id: bool,
    event_sender: Option<Sender<UiEvent>>,
) -> Result<LocalContext> {
    let job_id = get_uuid("job_id", args).unwrap_or_default();
    let task_id = get_uuid("task_id", args).unwrap_or_else(|_| {
        if generate_task_id {
            Uuid::new_v4()
        } else {
            Uuid::nil()
        }
    });
    let instance_id = get_uuid("instance_id", args).unwrap_or_default();

<<<<<<< HEAD
    let extra_dir = value_t!(args, EXTRA_DIR, PathBuf).ok();

    let setup_dir = if args.is_present(SETUP_DIR) {
        value_t!(args, SETUP_DIR, PathBuf)?
    } else if args.is_present(TARGET_EXE) {
        value_t!(args, TARGET_EXE, PathBuf)?
=======
    let setup_dir = if let Some(setup_dir) = args.get_one::<PathBuf>(SETUP_DIR) {
        setup_dir.clone()
    } else if let Some(target_exe) = args.get_one::<String>(TARGET_EXE) {
        PathBuf::from(target_exe)
>>>>>>> cfcff716
            .parent()
            .map(|x| x.to_path_buf())
            .unwrap_or_default()
    } else {
        PathBuf::default()
    };

    let common_config = CommonConfig {
        job_id,
        task_id,
        instance_id,
        setup_dir,
        extra_dir,
        machine_identity: MachineIdentity {
            machine_id: Uuid::nil(),
            machine_name: "local".to_string(),
            scaleset_name: None,
        },
        instance_telemetry_key: None,
        heartbeat_queue: None,
        microsoft_telemetry_key: None,
        logs: None,
        min_available_memory_mb: 0,
    };
    let current_dir = current_dir()?;
    let job_path = current_dir.join(format!("{job_id}"));
    Ok(LocalContext {
        job_path,
        common_config,
        event_sender,
    })
}

/// Information about a local path being monitored
/// A new notification will be received on the queue url
/// For each new file added to the directory
pub struct DirectoryMonitorQueue {
    pub directory_path: PathBuf,
    pub queue_client: storage_queue::QueueClient,
    pub handle: tokio::task::JoinHandle<Result<()>>,
}

impl DirectoryMonitorQueue {
    pub async fn start_monitoring(directory_path: impl AsRef<Path>) -> Result<Self> {
        let directory_path = directory_path.as_ref().to_owned();
        let queue_client = QueueClient::Channel(ChannelQueueClient::new()?);
        let monitor_task = monitor_directory(queue_client.clone(), directory_path.clone());
        let handle = tokio::spawn(monitor_task);

        Ok(DirectoryMonitorQueue {
            directory_path,
            queue_client,
            handle,
        })
    }
}

async fn monitor_directory(queue_client: QueueClient, directory: PathBuf) -> Result<()> {
    let mut monitor = DirectoryMonitor::new(&directory).await?;

    while let Some(file_path) = monitor.next_file().await? {
        let file_url = Url::from_file_path(file_path).map_err(|_| anyhow!("invalid file path"))?;

        queue_client.enqueue(file_url).await?;
    }

    Ok(())
}

pub async fn wait_for_dir(path: impl AsRef<Path>) -> Result<()> {
    let op = || async {
        if path.as_ref().exists() {
            Ok(())
        } else {
            Err(BackoffError::transient(anyhow::anyhow!(
                "path '{}' does not exist",
                path.as_ref().display()
            )))
        }
    };
    retry(
        ExponentialBackoff {
            max_elapsed_time: Some(WAIT_FOR_MAX_WAIT),
            max_interval: WAIT_FOR_DIR_DELAY,
            ..ExponentialBackoff::default()
        },
        op,
    )
    .await
}

#[derive(Debug)]
pub enum UiEvent {
    MonitorDir(PathBuf),
}

pub trait SyncCountDirMonitor<T: Sized> {
    fn monitor_count(self, event_sender: &Option<Sender<UiEvent>>) -> Result<T>;
}

impl SyncCountDirMonitor<SyncedDir> for SyncedDir {
    fn monitor_count(self, event_sender: &Option<Sender<UiEvent>>) -> Result<Self> {
        if let (Some(event_sender), Some(p)) = (event_sender, self.remote_url()?.as_file_path()) {
            event_sender.send(UiEvent::MonitorDir(p))?;
        }
        Ok(self)
    }
}

impl SyncCountDirMonitor<Option<SyncedDir>> for Option<SyncedDir> {
    fn monitor_count(self, event_sender: &Option<Sender<UiEvent>>) -> Result<Self> {
        if let Some(sd) = self {
            let sd = sd.monitor_count(event_sender)?;
            Ok(Some(sd))
        } else {
            Ok(self)
        }
    }
}<|MERGE_RESOLUTION|>--- conflicted
+++ resolved
@@ -238,19 +238,11 @@
     });
     let instance_id = get_uuid("instance_id", args).unwrap_or_default();
 
-<<<<<<< HEAD
-    let extra_dir = value_t!(args, EXTRA_DIR, PathBuf).ok();
-
-    let setup_dir = if args.is_present(SETUP_DIR) {
-        value_t!(args, SETUP_DIR, PathBuf)?
-    } else if args.is_present(TARGET_EXE) {
-        value_t!(args, TARGET_EXE, PathBuf)?
-=======
+    let extra_dir = args.get_one::<PathBuf>(EXTRA_DIR);
     let setup_dir = if let Some(setup_dir) = args.get_one::<PathBuf>(SETUP_DIR) {
         setup_dir.clone()
     } else if let Some(target_exe) = args.get_one::<String>(TARGET_EXE) {
         PathBuf::from(target_exe)
->>>>>>> cfcff716
             .parent()
             .map(|x| x.to_path_buf())
             .unwrap_or_default()
