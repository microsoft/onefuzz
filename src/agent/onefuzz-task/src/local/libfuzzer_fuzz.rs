// Copyright (c) Microsoft Corporation.
// Licensed under the MIT License.

use std::path::PathBuf;

use crate::{
    local::common::{
        build_local_context, get_cmd_arg, get_cmd_env, get_cmd_exe, get_synced_dir, CmdType,
        SyncCountDirMonitor, UiEvent, CHECK_FUZZER_HELP, CRASHDUMPS_DIR, CRASHES_DIR, INPUTS_DIR,
        TARGET_ENV, TARGET_EXE, TARGET_OPTIONS, TARGET_WORKERS,
    },
    tasks::{
        config::CommonConfig,
        fuzz::libfuzzer::generic::{Config, LibFuzzerFuzzTask},
    },
};
use anyhow::Result;
use clap::{Arg, ArgAction, Command};
use flume::Sender;

const EXPECT_CRASH_ON_FAILURE: &str = "expect_crash_on_failure";

pub fn build_fuzz_config(
    args: &clap::ArgMatches,
    common: CommonConfig,
    event_sender: Option<Sender<UiEvent>>,
) -> Result<Config> {
    let crashes = get_synced_dir(CRASHES_DIR, common.job_id, common.task_id, args)?
        .monitor_count(&event_sender)?;
    let crashdumps = get_synced_dir(CRASHDUMPS_DIR, common.job_id, common.task_id, args)?
        .monitor_count(&event_sender)?;
    let inputs = get_synced_dir(INPUTS_DIR, common.job_id, common.task_id, args)?
        .monitor_count(&event_sender)?;

    let target_exe = get_cmd_exe(CmdType::Target, args)?.into();
    let target_env = get_cmd_env(CmdType::Target, args)?;
    let target_options = get_cmd_arg(CmdType::Target, args);

    let target_workers = args
        .get_one::<usize>("target_workers")
        .copied()
        .unwrap_or_default();

    let readonly_inputs = None;
    let check_fuzzer_help = args.get_flag(CHECK_FUZZER_HELP);
    let expect_crash_on_failure = args.get_flag(EXPECT_CRASH_ON_FAILURE);

    let ensemble_sync_delay = None;

    let config = Config {
        inputs,
        readonly_inputs,
        crashes,
        crashdumps,
        target_exe,
        target_env,
        target_options,
        target_workers,
        ensemble_sync_delay,
        check_fuzzer_help,
        expect_crash_on_failure,
        common,
        extra: (),
    };

    Ok(config)
}

pub async fn run(args: &clap::ArgMatches, event_sender: Option<Sender<UiEvent>>) -> Result<()> {
    let context = build_local_context(args, true, event_sender.clone()).await?;
    let config = build_fuzz_config(args, context.common_config.clone(), event_sender)?;
    LibFuzzerFuzzTask::new(config)?.run().await
}

pub fn build_shared_args() -> Vec<Arg> {
    vec![
        Arg::new(TARGET_EXE).long(TARGET_EXE).required(true),
        Arg::new(TARGET_ENV).long(TARGET_ENV).num_args(0..),
        Arg::new(TARGET_OPTIONS)
            .long(TARGET_OPTIONS)
            .value_delimiter(' ')
            .help("Use a quoted string with space separation to denote multiple arguments"),
        Arg::new(INPUTS_DIR)
            .long(INPUTS_DIR)
            .required(true)
            .value_parser(value_parser!(PathBuf)),
        Arg::new(CRASHES_DIR)
            .long(CRASHES_DIR)
<<<<<<< HEAD
            .takes_value(true)
            .required(true),
        Arg::with_name(CRASHDUMPS_DIR)
            .long(CRASHDUMPS_DIR)
            .takes_value(true)
            .required(true),
        Arg::with_name(TARGET_WORKERS)
=======
            .required(true)
            .value_parser(value_parser!(PathBuf)),
        Arg::new(TARGET_WORKERS)
>>>>>>> 2ac50624
            .long(TARGET_WORKERS)
            .value_parser(value_parser!(u64)),
        Arg::new(CHECK_FUZZER_HELP)
            .action(ArgAction::SetTrue)
            .long(CHECK_FUZZER_HELP),
        Arg::new(EXPECT_CRASH_ON_FAILURE)
            .action(ArgAction::SetTrue)
            .long(EXPECT_CRASH_ON_FAILURE),
    ]
}

pub fn args(name: &'static str) -> Command {
    Command::new(name)
        .about("execute a local-only libfuzzer fuzzing task")
        .args(&build_shared_args())
}<|MERGE_RESOLUTION|>--- conflicted
+++ resolved
@@ -86,19 +86,13 @@
             .value_parser(value_parser!(PathBuf)),
         Arg::new(CRASHES_DIR)
             .long(CRASHES_DIR)
-<<<<<<< HEAD
-            .takes_value(true)
-            .required(true),
+            .required(true)
+            .value_parser(value_parser!(PathBuf)),
         Arg::with_name(CRASHDUMPS_DIR)
             .long(CRASHDUMPS_DIR)
-            .takes_value(true)
-            .required(true),
-        Arg::with_name(TARGET_WORKERS)
-=======
             .required(true)
             .value_parser(value_parser!(PathBuf)),
         Arg::new(TARGET_WORKERS)
->>>>>>> 2ac50624
             .long(TARGET_WORKERS)
             .value_parser(value_parser!(u64)),
         Arg::new(CHECK_FUZZER_HELP)
