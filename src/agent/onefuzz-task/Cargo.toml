--- conflicted
+++ resolved
@@ -24,12 +24,8 @@
 hex = "0.4"
 lazy_static = "1.4"
 log = "0.4"
-<<<<<<< HEAD
-num_cpus = "1.13"
+num_cpus = "1.15"
 onefuzz-file-format = { path = "../onefuzz-file-format" }
-=======
-num_cpus = "1.15"
->>>>>>> 21374b36
 regex = "1.6.0"
 reqwest = { version = "0.11", features = [
     "json",
