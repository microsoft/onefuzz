--- conflicted
+++ resolved
@@ -3,12 +3,8 @@
 
 use anyhow::Result;
 use async_trait::async_trait;
-<<<<<<< HEAD
 use backoff::{self, future::retry_notify, ExponentialBackoff};
-=======
-use backoff::{self, future::FutureOperation, ExponentialBackoff};
 use onefuzz_telemetry::warn;
->>>>>>> a0c04ec3
 use reqwest::{Response, StatusCode};
 use std::{
     sync::atomic::{AtomicI32, Ordering},
@@ -109,7 +105,6 @@
             Result::<Response, backoff::Error<anyhow::Error>>::Ok(mapped)
         }
     };
-<<<<<<< HEAD
 
     let backoff_settings = ExponentialBackoff {
         current_interval: retry_period,
@@ -118,21 +113,8 @@
         ..ExponentialBackoff::default()
     };
 
-    let notify = |err, _| println!("Transient error: {}", err);
+    let notify = |err, _| warn!("Transient error: {}", err);
     let result = retry_notify(backoff_settings, op, notify).await?;
-=======
-    let result = op
-        .retry_notify(
-            ExponentialBackoff {
-                current_interval: retry_period,
-                initial_interval: retry_period,
-                max_elapsed_time: Some(max_elapsed_time),
-                ..ExponentialBackoff::default()
-            },
-            |err, _| warn!("transient http error: {}", err),
-        )
-        .await?;
->>>>>>> a0c04ec3
     Ok(result)
 }
 
