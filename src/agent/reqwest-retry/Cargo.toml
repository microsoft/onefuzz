[package]
name = "reqwest-retry"
version = "0.1.0"
authors = ["fuzzing@microsoft.com"]
edition = "2018"
license = "MIT"

[dependencies]
anyhow = "1.0"
async-trait = "0.1"
reqwest = { version = "0.10", features = ["json", "stream"] }
<<<<<<< HEAD
backoff = { version = "0.3", features = ["async-std"] }
log = "0.4"
=======
backoff = { version = "0.2", features = ["async-std"] }
onefuzz-telemetry = { path = "../onefuzz-telemetry" }
>>>>>>> a0c04ec3

[dev-dependencies]
tokio = { version = "0.2" , features=["macros"] }<|MERGE_RESOLUTION|>--- conflicted
+++ resolved
@@ -9,13 +9,9 @@
 anyhow = "1.0"
 async-trait = "0.1"
 reqwest = { version = "0.10", features = ["json", "stream"] }
-<<<<<<< HEAD
 backoff = { version = "0.3", features = ["async-std"] }
 log = "0.4"
-=======
-backoff = { version = "0.2", features = ["async-std"] }
 onefuzz-telemetry = { path = "../onefuzz-telemetry" }
->>>>>>> a0c04ec3
 
 [dev-dependencies]
 tokio = { version = "0.2" , features=["macros"] }