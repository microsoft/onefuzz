--- conflicted
+++ resolved
@@ -35,11 +35,7 @@
 ring = "0.16"
 storage-queue = { path = "../storage-queue" }
 strum = "0.22"
-<<<<<<< HEAD
-strum_macros = "0.21"
-=======
 strum_macros = "0.22"
->>>>>>> 80d7e923
 tempfile = "3.2"
 process_control = "3.0"
 reqwest-retry = { path = "../reqwest-retry"}
