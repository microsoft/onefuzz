// Copyright (c) Microsoft Corporation.
// Licensed under the MIT License.

#[macro_use]
extern crate anyhow;

#[macro_use]
extern crate lazy_static;

#[macro_use]
extern crate serde;

#[macro_use]
pub mod telemetry;

pub mod asan;
pub mod az_copy;
pub mod blob;
pub mod expand;
pub mod fs;
pub mod heartbeat;
pub mod input_tester;
pub mod libfuzzer;
pub mod machine_id;
pub mod monitor;
pub mod process;
pub mod sha256;
pub mod system;
<<<<<<< HEAD
pub mod utils;

=======
>>>>>>> 76592b0a
#[cfg(target_os = "linux")]
pub mod triage;
pub mod uploader;<|MERGE_RESOLUTION|>--- conflicted
+++ resolved
@@ -26,11 +26,8 @@
 pub mod process;
 pub mod sha256;
 pub mod system;
-<<<<<<< HEAD
 pub mod utils;
 
-=======
->>>>>>> 76592b0a
 #[cfg(target_os = "linux")]
 pub mod triage;
 pub mod uploader;