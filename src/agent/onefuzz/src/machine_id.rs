// Copyright (c) Microsoft Corporation.
// Licensed under the MIT License.

use crate::fs::{onefuzz_etc, write_file};
use anyhow::{Context, Result};
use reqwest_retry::SendRetry;
#[cfg(target_os = "linux")]
use std::path::Path;
use std::time::Duration;
use tokio::fs;
use uuid::Uuid;

#[derive(Clone, Debug, Deserialize, Eq, PartialEq, Default, Serialize)]
pub struct MachineIdentity {
    pub machine_id: Uuid,
    pub machine_name: String,
    pub scaleset_name: Option<String>,
}

// https://docs.microsoft.com/en-us/azure/virtual-machines/windows/instance-metadata-service#tracking-vm-running-on-azure
const IMS_ID_URL: &str =
    "http://169.254.169.254/metadata/instance/compute/vmId?api-version=2020-06-01&format=text";

// The machine name has the following format <scaleset name>_<vm instance id >
const VM_NAME_URL: &str =
    "http://169.254.169.254/metadata/instance/compute/name?api-version=2020-06-01&format=text";

const VM_SCALESET_NAME: &str =
"http://169.254.169.254/metadata/instance/compute/vmScaleSetName?api-version=2020-06-01&format=text";

<<<<<<< HEAD
const COMPUTE_METADATA_URL: &str =
    "http://169.254.169.254/metadata/instance/compute?api-version=2020-06-01";

=======
>>>>>>> f36dd9d8
impl MachineIdentity {
    pub async fn from_metadata() -> Result<Self> {
        let machine_id = Self::get_machine_id().await?;
        let machine_name = Self::get_machine_name().await?;
        let scaleset_name = Self::get_scaleset_name().await?;

        Ok(Self {
            machine_id,
            machine_name,
            scaleset_name,
        })
    }

    pub fn from_env() -> Result<Self> {
        let machine_id = Uuid::parse_str(&std::env::var("ONEFUZZ_MACHINE_ID")?)?;
        let machine_name = std::env::var("ONEFUZZ_MACHINE_NAME")?;
        let scaleset_name = std::env::var("ONEFUZZ_SCALESET_NAME").ok();

        Ok(Self {
            machine_id,
            machine_name,
            scaleset_name,
        })
    }

    pub async fn get_ims_id() -> Result<Uuid> {
        let path = onefuzz_etc()?.join("ims_id");
        let body = match fs::read_to_string(&path).await {
            Ok(body) => body,
            Err(_) => {
                let resp = reqwest::Client::new()
                    .get(IMS_ID_URL)
                    .timeout(Duration::from_millis(500))
                    .header("Metadata", "true")
                    .send_retry_default()
                    .await
                    .context("get_ims_id")?;
                let body = resp.text().await?;
                write_file(path, &body).await?;
                body
            }
        };

        let value = Uuid::parse_str(&body)?;
        Ok(value)
    }

    pub async fn get_machine_name() -> Result<String> {
        let path = onefuzz_etc()?.join("machine_name");
        let body = match fs::read_to_string(&path).await {
            Ok(body) => body,
            Err(_) => {
                let resp = reqwest::Client::new()
                    .get(VM_NAME_URL)
                    .timeout(Duration::from_millis(500))
                    .header("Metadata", "true")
                    .send_retry_default()
                    .await
                    .context("get_machine_name")?;
                let body = resp.text().await?;
                write_file(path, &body).await?;
                body
            }
        };

        Ok(body)
    }

    pub async fn get_scaleset_name() -> Result<Option<String>> {
        let path = onefuzz_etc()?.join("scaleset_name");
        if let Ok(scaleset_name) = fs::read_to_string(&path).await {
            return Ok(Some(scaleset_name));
        }

        if let Ok(resp) = reqwest::Client::new()
            .get(VM_SCALESET_NAME)
            .timeout(Duration::from_millis(500))
            .header("Metadata", "true")
            .send_retry_default()
            .await
        {
            let body = resp.text().await?;
            write_file(path, &body).await?;
            Ok(Some(body))
        } else {
            Ok(None)
        }
    }

    #[cfg(target_os = "linux")]
    pub async fn get_os_machine_id() -> Result<Uuid> {
        let path = Path::new("/etc/machine-id");
        let contents = fs::read_to_string(&path)
            .await
            .with_context(|| format!("unable to read machine_id: {}", path.display()))?;
        let uuid = Uuid::parse_str(contents.trim())?;
        Ok(uuid)
    }

    #[cfg(target_os = "windows")]
    pub async fn get_os_machine_id() -> Result<Uuid> {
        use winreg::enums::{HKEY_LOCAL_MACHINE, KEY_READ, KEY_WOW64_64KEY};
        use winreg::RegKey;

        let key: &str = "SOFTWARE\\Microsoft\\Cryptography";

        let hklm = RegKey::predef(HKEY_LOCAL_MACHINE);
        let crypt = if let Ok(crypt) = hklm.open_subkey_with_flags(key, KEY_READ) {
            crypt
        } else {
            hklm.open_subkey_with_flags(key, KEY_READ | KEY_WOW64_64KEY)?
        };
        let guid: String = crypt.get_value("MachineGuid")?;
        Ok(Uuid::parse_str(&guid)?)
    }

    async fn get_machine_id_impl() -> Result<Uuid> {
        let ims_id = Self::get_ims_id().await;
        if ims_id.is_ok() {
            return ims_id;
        }

        let machine_id = Self::get_os_machine_id().await;
        if machine_id.is_ok() {
            return machine_id;
        }

        Ok(Uuid::new_v4())
    }

    pub async fn get_machine_id() -> Result<Uuid> {
        let path = onefuzz_etc()?.join("machine_id");
        let result = match fs::read_to_string(&path).await {
            Ok(body) => Uuid::parse_str(&body)?,
            Err(_) => {
                let value = Self::get_machine_id_impl().await?;
                write_file(path, &value.to_string()).await?;
                value
            }
        };
        Ok(result)
    }
}

#[tokio::test]
async fn test_get_machine_id() {
    MachineIdentity::get_os_machine_id().await.unwrap();
}<|MERGE_RESOLUTION|>--- conflicted
+++ resolved
@@ -28,12 +28,6 @@
 const VM_SCALESET_NAME: &str =
 "http://169.254.169.254/metadata/instance/compute/vmScaleSetName?api-version=2020-06-01&format=text";
 
-<<<<<<< HEAD
-const COMPUTE_METADATA_URL: &str =
-    "http://169.254.169.254/metadata/instance/compute?api-version=2020-06-01";
-
-=======
->>>>>>> f36dd9d8
 impl MachineIdentity {
     pub async fn from_metadata() -> Result<Self> {
         let machine_id = Self::get_machine_id().await?;
