// Copyright (c) Microsoft Corporation.
// Licensed under the MIT License.

use crate::{jitter::random_delay, utils::CheckNotify};
use anyhow::Result;
use futures::Future;
use reqwest::Url;
use std::{
    collections::HashSet,
    sync::{Arc, Mutex},
    time::Duration,
};
use storage_queue::QueueClient;
use tokio::{sync::Notify, task, task::JoinHandle, time::sleep};

const DEFAULT_HEARTBEAT_PERIOD: Duration = Duration::from_secs(60 * 5);

pub struct HeartbeatContext<TContext, T> {
    pub state: TContext,
    pub queue_client: QueueClient,
    pub pending_messages: Mutex<HashSet<T>>,
    pub cancelled: Notify,
}

pub struct HeartbeatClient<TContext, T>
where
    T: Clone + Send + Sync,
{
    pub context: Arc<HeartbeatContext<TContext, T>>,
    pub heartbeat_process: JoinHandle<Result<()>>,
}

impl<TContext, T> Drop for HeartbeatClient<TContext, T>
where
    T: Clone + Sync + Send,
{
    fn drop(&mut self) {
        self.context.cancelled.notify_one();
    }
}

impl<TContext, T> HeartbeatClient<TContext, T>
where
    T: Clone + Sync + Send,
{
    pub fn drain_current_messages(context: Arc<HeartbeatContext<TContext, T>>) -> Vec<T> {
        let lock = context.pending_messages.lock();
        let mut messages = lock.unwrap();
        let drain = messages.iter().cloned().collect::<Vec<T>>();
        messages.clear();
        drain
    }

    pub async fn start_background_process<Fut>(
        queue_url: Url,
        messages: Arc<Mutex<HashSet<T>>>,
        cancelled: Arc<Notify>,
        heartbeat_period: Duration,
        flush: impl Fn(Arc<QueueClient>, Arc<Mutex<HashSet<T>>>) -> Fut,
    ) -> Result<()>
    where
        Fut: Future<Output = ()> + Send,
    {
        let queue_client = Arc::new(QueueClient::new(queue_url)?);
        flush(queue_client.clone(), messages.clone()).await;
        while !cancelled.is_notified(heartbeat_period).await {
            flush(queue_client.clone(), messages.clone()).await;
        }
        flush(queue_client.clone(), messages.clone()).await;
        Ok(())
    }

    pub fn init_heartbeat<F, Fut>(
        context: TContext,
        queue_url: Url,
        initial_delay: Option<Duration>,
        heartbeat_period: Option<Duration>,
        flush: F,
    ) -> Result<HeartbeatClient<TContext, T>>
    where
        F: Fn(Arc<HeartbeatContext<TContext, T>>) -> Fut + Sync + Send + 'static,
        Fut: Future<Output = ()> + Send,
        T: 'static,
        TContext: Send + Sync + 'static,
    {
        let heartbeat_period = heartbeat_period.unwrap_or(DEFAULT_HEARTBEAT_PERIOD);
        let initial_delay = initial_delay.unwrap_or(DEFAULT_HEARTBEAT_PERIOD);

        let context = Arc::new(HeartbeatContext {
            state: context,
            queue_client: QueueClient::new(queue_url)?,
            pending_messages: Mutex::new(HashSet::<T>::new()),
            cancelled: Notify::new(),
        });

        let flush_context = context.clone();
        let heartbeat_process = task::spawn(async move {
<<<<<<< HEAD
            random_delay(initial_delay).await;
=======
            if let Some(initial_delay) = initial_delay {
                sleep(initial_delay).await;
            } else {
                random_delay(heartbeat_period).await;
            }
>>>>>>> 2be1edd9
            flush(flush_context.clone()).await;
            while !flush_context.cancelled.is_notified(heartbeat_period).await {
                flush(flush_context.clone()).await;
            }
            flush(flush_context.clone()).await;
            Ok(())
        });

        Ok(HeartbeatClient {
            context,
            heartbeat_process,
        })
    }
}<|MERGE_RESOLUTION|>--- conflicted
+++ resolved
@@ -95,15 +95,11 @@
 
         let flush_context = context.clone();
         let heartbeat_process = task::spawn(async move {
-<<<<<<< HEAD
-            random_delay(initial_delay).await;
-=======
             if let Some(initial_delay) = initial_delay {
                 sleep(initial_delay).await;
             } else {
                 random_delay(heartbeat_period).await;
             }
->>>>>>> 2be1edd9
             flush(flush_context.clone()).await;
             while !flush_context.cancelled.is_notified(heartbeat_period).await {
                 flush(flush_context.clone()).await;
