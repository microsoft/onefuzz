// Copyright (c) Microsoft Corporation.
// Licensed under the MIT License.

use crate::{machine_id::MachineIdentity, sha256::digest_file_blocking};
use anyhow::{format_err, Context, Result};
use onefuzz_telemetry::{InstanceTelemetryKey, MicrosoftTelemetryKey};
use std::path::{Path, PathBuf};
use std::{collections::HashMap, hash::Hash};
use strum::IntoEnumIterator;
use strum_macros::EnumIter;
use uuid::Uuid;

pub enum ExpandedValue<'a> {
    Path(String),
    Scalar(String),
    List(&'a [String]),
    Mapping(MappingFn<'a>),
}

type MappingFn<'a> = Box<dyn Fn(&Expand<'a>, &str) -> Result<Option<ExpandedValue<'a>>> + Send>;

#[derive(PartialEq, Eq, Hash, EnumIter)]
pub enum PlaceHolder {
    Input,
    Crashes,
    InputCorpus,
    GeneratedInputs,
    TargetExe,
    TargetOptions,
    AnalyzerExe,
    AnalyzerOptions,
    OutputDir,
    InputFileNameNoExt,
    InputFileName,
    RuntimeDir,
    ToolsDir,
    CoverageDir,
    GeneratorExe,
    GeneratorOptions,
    SupervisorExe,
    SupervisorOptions,
    SetupDir,
    ReportsDir,
    JobId,
    TaskId,
    MachineId,
    CrashesContainer,
    CrashesAccount,
    MicrosoftTelemetryKey,
    InstanceTelemetryKey,
    InputFileSha256,
}

impl PlaceHolder {
    pub fn get_string(&self) -> String {
        match self {
            Self::Input => "{input}",
            Self::Crashes => "{crashes}",
            Self::InputCorpus => "{input_corpus}",
            Self::GeneratedInputs => "{generated_inputs}",
            Self::TargetExe => "{target_exe}",
            Self::TargetOptions => "{target_options}",
            Self::AnalyzerExe => "{tool_exe}",
            Self::AnalyzerOptions => "{tool_options}",
            Self::OutputDir => "{output_dir}",
            Self::InputFileNameNoExt => "{input_file_name_no_ext}",
            Self::InputFileName => "{input_file_name}",
            Self::RuntimeDir => "{runtime_dir}",
            Self::ToolsDir => "{tools_dir}",
            Self::CoverageDir => "{coverage_dir}",
            Self::GeneratorExe => "{generator_exe}",
            Self::GeneratorOptions => "{generator_options}",
            Self::SupervisorExe => "{supervisor_exe}",
            Self::SupervisorOptions => "{supervisor_options}",
            Self::SetupDir => "{setup_dir}",
            Self::ReportsDir => "{reports_dir}",
            Self::JobId => "{job_id}",
            Self::TaskId => "{task_id}",
            Self::MachineId => "{machine_id}",
            Self::CrashesContainer => "{crashes_container}",
            Self::CrashesAccount => "{crashes_account}",
            Self::MicrosoftTelemetryKey => "{microsoft_telemetry_key}",
            Self::InstanceTelemetryKey => "{instance_telemetry_key}",
            Self::InputFileSha256 => "{input_file_sha256}",
        }
        .to_string()
    }
}

pub struct Expand<'a> {
    values: HashMap<String, ExpandedValue<'a>>,
    machine_identity: &'a MachineIdentity,
}

impl<'a> Expand<'a> {
    pub fn new(machine_identity: &'a MachineIdentity) -> Self {
        let mut values = HashMap::new();
        values.insert(
            PlaceHolder::InputFileNameNoExt.get_string(),
            ExpandedValue::Mapping(Box::new(Expand::extract_file_name_no_ext)),
        );
        values.insert(
            PlaceHolder::InputFileName.get_string(),
            ExpandedValue::Mapping(Box::new(Expand::extract_file_name)),
        );
        values.insert(
            PlaceHolder::InputFileSha256.get_string(),
            ExpandedValue::Mapping(Box::new(Expand::input_file_sha256)),
        );

        Self {
            values,
            machine_identity,
        }
    }

    // Must be manually called to enable the use of async library code.
    pub async fn machine_id(self) -> Result<Expand<'a>> {
        let id = self.machine_identity.machine_id;
        let value = id.to_string();
        Ok(self.set_value(PlaceHolder::MachineId, ExpandedValue::Scalar(value)))
    }

    fn input_file_sha256(&self, _format_str: &str) -> Result<Option<ExpandedValue<'a>>> {
        let val = match self.values.get(&PlaceHolder::Input.get_string()) {
            Some(ExpandedValue::Path(fp)) => {
                let file = PathBuf::from(fp);
                let hash = digest_file_blocking(file)?;
                Some(ExpandedValue::Scalar(hash))
            }
            _ => None,
        };

        Ok(val)
    }

    fn extract_file_name_no_ext(&self, _format_str: &str) -> Result<Option<ExpandedValue<'a>>> {
        let val = match self.values.get(&PlaceHolder::Input.get_string()) {
            Some(ExpandedValue::Path(fp)) => {
                let file = PathBuf::from(fp);
                let stem = file
                    .file_stem()
                    .ok_or_else(|| format_err!("missing file stem: {}", file.display()))?;
                let name_as_str = stem.to_string_lossy().to_string();
                Some(ExpandedValue::Scalar(name_as_str))
            }
            _ => None,
        };

        Ok(val)
    }

    fn extract_file_name(&self, _format_str: &str) -> Result<Option<ExpandedValue<'a>>> {
        let val = match self.values.get(&PlaceHolder::Input.get_string()) {
            Some(ExpandedValue::Path(fp)) => {
                let file = PathBuf::from(fp);
                let name = file
                    .file_name()
                    .ok_or_else(|| format_err!("missing file name: {}", file.display()))?;
                let name_as_str = name.to_string_lossy().to_string();
                Some(ExpandedValue::Scalar(name_as_str))
            }
            _ => None,
        };

        Ok(val)
    }

    pub fn set_value(self, name: PlaceHolder, value: ExpandedValue<'a>) -> Self {
        let mut values = self.values;
        values.insert(name.get_string(), value);
        Self {
            values,
            machine_identity: self.machine_identity,
        }
    }

    pub fn set_optional_ref<'l, T: 'l>(
        self,
        value: &'l Option<T>,
        setter: impl FnOnce(Self, &'l T) -> Self,
    ) -> Self {
        if let Some(value) = value {
            setter(self, value)
        } else {
            self
        }
    }

    pub fn set_optional<T>(self, value: Option<T>, setter: impl FnOnce(Self, T) -> Self) -> Self {
        if let Some(value) = value {
            setter(self, value)
        } else {
            self
        }
    }

    pub fn generated_inputs(self, arg: impl AsRef<Path>) -> Self {
        let arg = arg.as_ref();
        let path = String::from(arg.to_string_lossy());
        self.set_value(PlaceHolder::GeneratedInputs, ExpandedValue::Path(path))
    }

    pub fn crashes(self, arg: impl AsRef<Path>) -> Self {
        let arg = arg.as_ref();
        let path = String::from(arg.to_string_lossy());
        self.set_value(PlaceHolder::Crashes, ExpandedValue::Path(path))
    }

    pub fn input_path(self, arg: impl AsRef<Path>) -> Self {
        let arg = arg.as_ref();
        let path = String::from(arg.to_string_lossy());
        self.set_value(PlaceHolder::Input, ExpandedValue::Path(path))
    }

    pub fn input_marker(self, arg: &str) -> Self {
        self.set_value(PlaceHolder::Input, ExpandedValue::Scalar(String::from(arg)))
    }

    pub fn input_corpus(self, arg: impl AsRef<Path>) -> Self {
        let arg = arg.as_ref();
        let path = String::from(arg.to_string_lossy());
        self.set_value(PlaceHolder::InputCorpus, ExpandedValue::Path(path))
    }

    pub fn generator_exe(self, arg: impl AsRef<Path>) -> Self {
        let arg = arg.as_ref();
        let path = String::from(arg.to_string_lossy());
        self.set_value(PlaceHolder::GeneratorExe, ExpandedValue::Path(path))
    }

    pub fn generator_options(self, arg: &'a [String]) -> Self {
        self.set_value(PlaceHolder::GeneratorOptions, ExpandedValue::List(arg))
    }

    pub fn target_exe(self, arg: impl AsRef<Path>) -> Self {
        let arg = arg.as_ref();
        let path = String::from(arg.to_string_lossy());
        self.set_value(PlaceHolder::TargetExe, ExpandedValue::Path(path))
    }

    pub fn target_options(self, arg: &'a [String]) -> Self {
        self.set_value(PlaceHolder::TargetOptions, ExpandedValue::List(arg))
    }

    pub fn analyzer_exe(self, arg: impl AsRef<Path>) -> Self {
        let arg = arg.as_ref();
        let path = String::from(arg.to_string_lossy());
        self.set_value(PlaceHolder::AnalyzerExe, ExpandedValue::Path(path))
    }

    pub fn analyzer_options(self, arg: &'a [String]) -> Self {
        self.set_value(PlaceHolder::AnalyzerOptions, ExpandedValue::List(arg))
    }

    pub fn supervisor_exe(self, arg: impl AsRef<Path>) -> Self {
        let arg = arg.as_ref();
        let path = String::from(arg.to_string_lossy());
        self.set_value(PlaceHolder::SupervisorExe, ExpandedValue::Path(path))
    }

    pub fn supervisor_options(self, arg: &'a [String]) -> Self {
        self.set_value(PlaceHolder::SupervisorOptions, ExpandedValue::List(arg))
    }

    pub fn output_dir(self, arg: impl AsRef<Path>) -> Self {
        let arg = arg.as_ref();
        let path = String::from(arg.to_string_lossy());
        self.set_value(PlaceHolder::OutputDir, ExpandedValue::Path(path))
    }

    pub fn reports_dir(self, arg: impl AsRef<Path>) -> Self {
        let arg = arg.as_ref();
        let path = String::from(arg.to_string_lossy());
        self.set_value(PlaceHolder::ReportsDir, ExpandedValue::Path(path))
    }

    pub fn tools_dir(self, arg: impl AsRef<Path>) -> Self {
        let arg = arg.as_ref();
        let path = String::from(arg.to_string_lossy());
        self.set_value(PlaceHolder::ToolsDir, ExpandedValue::Path(path))
    }

    pub fn runtime_dir(self, arg: impl AsRef<Path>) -> Self {
        let arg = arg.as_ref();
        let path = String::from(arg.to_string_lossy());
        self.set_value(PlaceHolder::RuntimeDir, ExpandedValue::Path(path))
    }

    pub fn setup_dir(self, arg: impl AsRef<Path>) -> Self {
        let arg = arg.as_ref();
        let path = String::from(arg.to_string_lossy());
        self.set_value(PlaceHolder::SetupDir, ExpandedValue::Path(path))
    }

    pub fn coverage_dir(self, arg: impl AsRef<Path>) -> Self {
        let arg = arg.as_ref();
        let path = String::from(arg.to_string_lossy());
        self.set_value(PlaceHolder::CoverageDir, ExpandedValue::Path(path))
    }

    pub fn task_id(self, arg: &Uuid) -> Self {
        let value = arg.to_hyphenated().to_string();
        self.set_value(PlaceHolder::TaskId, ExpandedValue::Scalar(value))
    }

    pub fn job_id(self, arg: &Uuid) -> Self {
        let value = arg.to_hyphenated().to_string();
        self.set_value(PlaceHolder::JobId, ExpandedValue::Scalar(value))
    }

    pub fn microsoft_telemetry_key(self, arg: &MicrosoftTelemetryKey) -> Self {
        let value = arg.to_string();
        self.set_value(
            PlaceHolder::MicrosoftTelemetryKey,
            ExpandedValue::Scalar(value),
        )
    }

    pub fn instance_telemetry_key(self, arg: &InstanceTelemetryKey) -> Self {
        let value = arg.to_string();
        self.set_value(
            PlaceHolder::InstanceTelemetryKey,
            ExpandedValue::Scalar(value),
        )
    }

    pub fn crashes_account(self, arg: &str) -> Self {
        self.set_value(
            PlaceHolder::CrashesAccount,
            ExpandedValue::Scalar(String::from(arg)),
        )
    }

    pub fn crashes_container(self, arg: &str) -> Self {
        self.set_value(
            PlaceHolder::CrashesContainer,
            ExpandedValue::Scalar(String::from(arg)),
        )
    }

    fn replace_value(
        &self,
        fmtstr: &str,
        mut arg: String,
        ev: &ExpandedValue<'a>,
    ) -> Result<String> {
        match ev {
            ExpandedValue::Path(v) => {
                let path = String::from(
                    dunce::canonicalize(&v)
                        .with_context(|| {
                            format!("unable to canonicalize path during extension: {}", v)
                        })?
                        .to_string_lossy(),
                );
                arg = arg.replace(fmtstr, &path);
                Ok(arg)
            }
            ExpandedValue::Scalar(v) => {
                arg = arg.replace(fmtstr, v);
                Ok(arg)
            }
            ExpandedValue::List(value) => {
                let replaced = self.evaluate(value)?;
                let replaced = replaced.join(" ");
                arg = arg.replace(fmtstr, &replaced);
                Ok(arg)
            }
            ExpandedValue::Mapping(func) => {
                if let Some(value) = func(self, fmtstr)? {
                    let arg = self.replace_value(fmtstr, arg, &value)?;
                    Ok(arg)
                } else {
                    Ok(arg)
                }
            }
        }
    }

    pub fn evaluate_value<T: AsRef<str>>(&self, arg: T) -> Result<String> {
        let mut arg = arg.as_ref().to_owned();

        for placeholder in PlaceHolder::iter() {
            let fmtstr = &placeholder.get_string();
            match (
                arg.contains(fmtstr),
                self.values.get(&placeholder.get_string()),
            ) {
                (true, Some(ev)) => {
                    arg = self
                        .replace_value(fmtstr, arg.clone(), ev)
                        .with_context(|| format!("replace_value failed: {} {}", fmtstr, arg))?
                }
                (true, None) => bail!("missing argument {}", fmtstr),
                (false, _) => (),
            }
        }
        Ok(arg)
    }

    pub fn evaluate<T: AsRef<str>>(&self, args: &[T]) -> Result<Vec<String>> {
        let mut result = Vec::new();
        for arg in args {
            let arg = self
                .evaluate_value(arg)
                .with_context(|| format!("evaluating argument failed: {}", arg.as_ref()))?;
            result.push(arg);
        }
        Ok(result)
    }
}

#[cfg(test)]
mod tests {
    use crate::machine_id::MachineIdentity;

    use super::Expand;
    use anyhow::{Context, Result};
    use std::path::Path;
    use uuid::Uuid;

    fn test_machine_identity() -> MachineIdentity {
        MachineIdentity {
            machine_id: Uuid::new_v4(),
            machine_name: "test-machine".to_string(),
            scaleset_name: None,
        }
    }

    #[test]
    fn test_expand_nested() -> Result<()> {
        let supervisor_options = vec!["{target_options}".to_string()];
        let target_options: Vec<_> = vec!["a", "b", "c"].iter().map(|p| p.to_string()).collect();
<<<<<<< HEAD
        let result = Expand::new(&MachineIdentity::default())
=======
        let result = Expand::new(&test_machine_identity())
>>>>>>> 64811da7
            .target_options(&target_options)
            .evaluate(&supervisor_options)?;
        let expected = vec!["a b c"];
        assert_eq!(
            result, expected,
            "result: {:?} expected: {:?}",
            result, expected
        );
        Ok(())
    }

    #[test]
    fn test_expand() -> Result<()> {
        let my_options: Vec<_> = vec![
            "inner",
            "{input_corpus}",
            "then",
            "{generated_inputs}",
            "{input}",
        ]
        .iter()
        .map(|p| p.to_string())
        .collect();

        let my_args = vec![
            "a",
            "{input_corpus}",
            "b",
            "{generated_inputs}",
            "c",
            "{target_options}",
            "d",
            "{input_file_name_no_ext}",
            "{input}",
            "{input}",
        ];

        // The paths need to exist for canonicalization.
        let input_path = "src/lib.rs";
        let input_corpus_dir = "src";
        let generated_inputs_dir = "src";

<<<<<<< HEAD
        let result = Expand::new(&MachineIdentity::default())
=======
        let result = Expand::new(&test_machine_identity())
>>>>>>> 64811da7
            .input_corpus(Path::new(input_corpus_dir))
            .generated_inputs(Path::new(generated_inputs_dir))
            .target_options(&my_options)
            .input_path(input_path)
            .evaluate(&my_args)?;

        let input_corpus_path = dunce::canonicalize(input_corpus_dir)?;
        let expected_input_corpus = input_corpus_path.to_string_lossy();
        let generated_inputs_path = dunce::canonicalize(generated_inputs_dir)?;
        let expected_generated_inputs = generated_inputs_path.to_string_lossy();
        let input_full_path = dunce::canonicalize(input_path).context("canonicalize failed")?;
        let expected_input = input_full_path.to_string_lossy();
        let expected_options = format!(
            "inner {} then {} {}",
            expected_input_corpus, expected_generated_inputs, expected_input
        );

        assert_eq!(
            result,
            vec![
                "a",
                &expected_input_corpus,
                "b",
                &expected_generated_inputs,
                "c",
                &expected_options,
                "d",
                "lib",
                &expected_input,
                &expected_input
            ]
        );

<<<<<<< HEAD
        assert!(Expand::new(&MachineIdentity::default())
=======
        assert!(Expand::new(&test_machine_identity())
>>>>>>> 64811da7
            .evaluate(&my_args)
            .is_err());

        Ok(())
    }

    #[test]
    fn test_expand_in_string() -> Result<()> {
<<<<<<< HEAD
        let result = Expand::new(&MachineIdentity::default())
=======
        let result = Expand::new(&test_machine_identity())
>>>>>>> 64811da7
            .input_path("src/lib.rs")
            .evaluate_value("a {input} b")?;
        assert!(result.contains("lib.rs"));
        Ok(())
    }

    #[tokio::test]
    async fn test_expand_machine_id() -> Result<()> {
<<<<<<< HEAD
        let machine_id = Uuid::new_v4();
        let machine_identity = MachineIdentity {
            machine_id,
            ..Default::default()
        };
        let expand = Expand::new(&machine_identity).machine_id().await?;
=======
        let machine_identity = &test_machine_identity();
        let machine_id = machine_identity.machine_id;
        let expand = Expand::new(machine_identity).machine_id().await?;
>>>>>>> 64811da7
        let expanded = expand.evaluate_value("{machine_id}")?;
        // Check that "{machine_id}" expands to a valid UUID, but don't worry about the actual value.
        let expanded_machine_id = Uuid::parse_str(&expanded)?;
        assert_eq!(expanded_machine_id, machine_id);
        Ok(())
    }
}<|MERGE_RESOLUTION|>--- conflicted
+++ resolved
@@ -432,11 +432,7 @@
     fn test_expand_nested() -> Result<()> {
         let supervisor_options = vec!["{target_options}".to_string()];
         let target_options: Vec<_> = vec!["a", "b", "c"].iter().map(|p| p.to_string()).collect();
-<<<<<<< HEAD
-        let result = Expand::new(&MachineIdentity::default())
-=======
         let result = Expand::new(&test_machine_identity())
->>>>>>> 64811da7
             .target_options(&target_options)
             .evaluate(&supervisor_options)?;
         let expected = vec!["a b c"];
@@ -479,11 +475,7 @@
         let input_corpus_dir = "src";
         let generated_inputs_dir = "src";
 
-<<<<<<< HEAD
-        let result = Expand::new(&MachineIdentity::default())
-=======
         let result = Expand::new(&test_machine_identity())
->>>>>>> 64811da7
             .input_corpus(Path::new(input_corpus_dir))
             .generated_inputs(Path::new(generated_inputs_dir))
             .target_options(&my_options)
@@ -517,11 +509,7 @@
             ]
         );
 
-<<<<<<< HEAD
-        assert!(Expand::new(&MachineIdentity::default())
-=======
         assert!(Expand::new(&test_machine_identity())
->>>>>>> 64811da7
             .evaluate(&my_args)
             .is_err());
 
@@ -530,11 +518,7 @@
 
     #[test]
     fn test_expand_in_string() -> Result<()> {
-<<<<<<< HEAD
-        let result = Expand::new(&MachineIdentity::default())
-=======
         let result = Expand::new(&test_machine_identity())
->>>>>>> 64811da7
             .input_path("src/lib.rs")
             .evaluate_value("a {input} b")?;
         assert!(result.contains("lib.rs"));
@@ -543,18 +527,9 @@
 
     #[tokio::test]
     async fn test_expand_machine_id() -> Result<()> {
-<<<<<<< HEAD
-        let machine_id = Uuid::new_v4();
-        let machine_identity = MachineIdentity {
-            machine_id,
-            ..Default::default()
-        };
-        let expand = Expand::new(&machine_identity).machine_id().await?;
-=======
         let machine_identity = &test_machine_identity();
         let machine_id = machine_identity.machine_id;
         let expand = Expand::new(machine_identity).machine_id().await?;
->>>>>>> 64811da7
         let expanded = expand.evaluate_value("{machine_id}")?;
         // Check that "{machine_id}" expands to a valid UUID, but don't worry about the actual value.
         let expanded_machine_id = Uuid::parse_str(&expanded)?;
