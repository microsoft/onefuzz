// Copyright (c) Microsoft Corporation.
// Licensed under the MIT License.

use crate::{machine_id::MachineIdentity, sha256::digest_file_blocking};
use anyhow::{format_err, Context, Result};
use onefuzz_telemetry::{InstanceTelemetryKey, MicrosoftTelemetryKey};
use std::path::{Path, PathBuf};
use std::{collections::HashMap, hash::Hash};
use strum::IntoEnumIterator;
use strum_macros::EnumIter;
use uuid::Uuid;

pub enum ExpandedValue<'a> {
    Path(String),
    Scalar(String),
    List(&'a [String]),
    Mapping(MappingFn<'a>),
}

type MappingFn<'a> = Box<dyn Fn(&Expand<'a>, &str) -> Result<Option<ExpandedValue<'a>>> + Send>;

#[derive(PartialEq, Eq, Hash, EnumIter)]
pub enum PlaceHolder {
    Input,
    Crashes,
    InputCorpus,
    GeneratedInputs,
    TargetExe,
    TargetOptions,
    AnalyzerExe,
    AnalyzerOptions,
    OutputDir,
    InputFileNameNoExt,
    InputFileName,
    RuntimeDir,
    ToolsDir,
    CoverageDir,
    GeneratorExe,
    GeneratorOptions,
    SupervisorExe,
    SupervisorOptions,
    SetupDir,
    ReportsDir,
    JobId,
    TaskId,
    MachineId,
    CrashesContainer,
    CrashesAccount,
    MicrosoftTelemetryKey,
    InstanceTelemetryKey,
    InputFileSha256,
}

impl PlaceHolder {
    pub fn get_string(&self) -> String {
        match self {
            Self::Input => "{input}",
            Self::Crashes => "{crashes}",
            Self::InputCorpus => "{input_corpus}",
            Self::GeneratedInputs => "{generated_inputs}",
            Self::TargetExe => "{target_exe}",
            Self::TargetOptions => "{target_options}",
            Self::AnalyzerExe => "{tool_exe}",
            Self::AnalyzerOptions => "{tool_options}",
            Self::OutputDir => "{output_dir}",
            Self::InputFileNameNoExt => "{input_file_name_no_ext}",
            Self::InputFileName => "{input_file_name}",
            Self::RuntimeDir => "{runtime_dir}",
            Self::ToolsDir => "{tools_dir}",
            Self::CoverageDir => "{coverage_dir}",
            Self::GeneratorExe => "{generator_exe}",
            Self::GeneratorOptions => "{generator_options}",
            Self::SupervisorExe => "{supervisor_exe}",
            Self::SupervisorOptions => "{supervisor_options}",
            Self::SetupDir => "{setup_dir}",
            Self::ReportsDir => "{reports_dir}",
            Self::JobId => "{job_id}",
            Self::TaskId => "{task_id}",
            Self::MachineId => "{machine_id}",
            Self::CrashesContainer => "{crashes_container}",
            Self::CrashesAccount => "{crashes_account}",
            Self::MicrosoftTelemetryKey => "{microsoft_telemetry_key}",
            Self::InstanceTelemetryKey => "{instance_telemetry_key}",
            Self::InputFileSha256 => "{input_file_sha256}",
        }
        .to_string()
    }
}

pub struct Expand<'a> {
    values: HashMap<String, ExpandedValue<'a>>,
    machine_identity: &'a MachineIdentity,
}

impl<'a> Expand<'a> {
    pub fn new(machine_identity: &'a MachineIdentity) -> Self {
        let mut values = HashMap::new();
        values.insert(
            PlaceHolder::InputFileNameNoExt.get_string(),
            ExpandedValue::Mapping(Box::new(Expand::extract_file_name_no_ext)),
        );
        values.insert(
            PlaceHolder::InputFileName.get_string(),
            ExpandedValue::Mapping(Box::new(Expand::extract_file_name)),
        );
        values.insert(
            PlaceHolder::InputFileSha256.get_string(),
            ExpandedValue::Mapping(Box::new(Expand::input_file_sha256)),
        );

        Self {
            values,
            machine_identity,
        }
    }

    // Must be manually called to enable the use of async library code.
    pub async fn machine_id(self) -> Result<Expand<'a>> {
        let id = self.machine_identity.machine_id;
        let value = id.to_string();
        Ok(self.set_value(PlaceHolder::MachineId, ExpandedValue::Scalar(value)))
    }

    fn input_file_sha256(&self, _format_str: &str) -> Result<Option<ExpandedValue<'a>>> {
        let val = match self.values.get(&PlaceHolder::Input.get_string()) {
            Some(ExpandedValue::Path(fp)) => {
                let file = PathBuf::from(fp);
                let hash = digest_file_blocking(file)?;
                Some(ExpandedValue::Scalar(hash))
            }
            _ => None,
        };

        Ok(val)
    }

    fn extract_file_name_no_ext(&self, _format_str: &str) -> Result<Option<ExpandedValue<'a>>> {
        let val = match self.values.get(&PlaceHolder::Input.get_string()) {
            Some(ExpandedValue::Path(fp)) => {
                let file = PathBuf::from(fp);
                let stem = file
                    .file_stem()
                    .ok_or_else(|| format_err!("missing file stem: {}", file.display()))?;
                let name_as_str = stem.to_string_lossy().to_string();
                Some(ExpandedValue::Scalar(name_as_str))
            }
            _ => None,
        };

        Ok(val)
    }

    fn extract_file_name(&self, _format_str: &str) -> Result<Option<ExpandedValue<'a>>> {
        let val = match self.values.get(&PlaceHolder::Input.get_string()) {
            Some(ExpandedValue::Path(fp)) => {
                let file = PathBuf::from(fp);
                let name = file
                    .file_name()
                    .ok_or_else(|| format_err!("missing file name: {}", file.display()))?;
                let name_as_str = name.to_string_lossy().to_string();
                Some(ExpandedValue::Scalar(name_as_str))
            }
            _ => None,
        };

        Ok(val)
    }

    pub fn set_value(self, name: PlaceHolder, value: ExpandedValue<'a>) -> Self {
        let mut values = self.values;
        values.insert(name.get_string(), value);
        Self {
            values,
            machine_identity: self.machine_identity,
        }
    }

    pub fn set_optional_ref<'l, T: 'l>(
        self,
        value: &'l Option<T>,
        setter: impl FnOnce(Self, &'l T) -> Self,
    ) -> Self {
        if let Some(value) = value {
            setter(self, value)
        } else {
            self
        }
    }

    pub fn set_optional<T>(self, value: Option<T>, setter: impl FnOnce(Self, T) -> Self) -> Self {
        if let Some(value) = value {
            setter(self, value)
        } else {
            self
        }
    }

    pub fn generated_inputs(self, arg: impl AsRef<Path>) -> Self {
        let arg = arg.as_ref();
        let path = String::from(arg.to_string_lossy());
        self.set_value(PlaceHolder::GeneratedInputs, ExpandedValue::Path(path))
    }

    pub fn crashes(self, arg: impl AsRef<Path>) -> Self {
        let arg = arg.as_ref();
        let path = String::from(arg.to_string_lossy());
        self.set_value(PlaceHolder::Crashes, ExpandedValue::Path(path))
    }

    pub fn input_path(self, arg: impl AsRef<Path>) -> Self {
        let arg = arg.as_ref();
        let path = String::from(arg.to_string_lossy());
        self.set_value(PlaceHolder::Input, ExpandedValue::Path(path))
    }

    pub fn input_marker(self, arg: &str) -> Self {
        self.set_value(PlaceHolder::Input, ExpandedValue::Scalar(String::from(arg)))
    }

    pub fn input_corpus(self, arg: impl AsRef<Path>) -> Self {
        let arg = arg.as_ref();
        let path = String::from(arg.to_string_lossy());
        self.set_value(PlaceHolder::InputCorpus, ExpandedValue::Path(path))
    }

    pub fn generator_exe(self, arg: impl AsRef<Path>) -> Self {
        let arg = arg.as_ref();
        let path = String::from(arg.to_string_lossy());
        self.set_value(PlaceHolder::GeneratorExe, ExpandedValue::Path(path))
    }

    pub fn generator_options(self, arg: &'a [String]) -> Self {
        self.set_value(PlaceHolder::GeneratorOptions, ExpandedValue::List(arg))
    }

    pub fn target_exe(self, arg: impl AsRef<Path>) -> Self {
        let arg = arg.as_ref();
        let path = String::from(arg.to_string_lossy());
        self.set_value(PlaceHolder::TargetExe, ExpandedValue::Path(path))
    }

    pub fn target_options(self, arg: &'a [String]) -> Self {
        self.set_value(PlaceHolder::TargetOptions, ExpandedValue::List(arg))
    }

    pub fn analyzer_exe(self, arg: impl AsRef<Path>) -> Self {
        let arg = arg.as_ref();
        let path = String::from(arg.to_string_lossy());
        self.set_value(PlaceHolder::AnalyzerExe, ExpandedValue::Path(path))
    }

    pub fn analyzer_options(self, arg: &'a [String]) -> Self {
        self.set_value(PlaceHolder::AnalyzerOptions, ExpandedValue::List(arg))
    }

    pub fn supervisor_exe(self, arg: impl AsRef<Path>) -> Self {
        let arg = arg.as_ref();
        let path = String::from(arg.to_string_lossy());
        self.set_value(PlaceHolder::SupervisorExe, ExpandedValue::Path(path))
    }

    pub fn supervisor_options(self, arg: &'a [String]) -> Self {
        self.set_value(PlaceHolder::SupervisorOptions, ExpandedValue::List(arg))
    }

    pub fn output_dir(self, arg: impl AsRef<Path>) -> Self {
        let arg = arg.as_ref();
        let path = String::from(arg.to_string_lossy());
        self.set_value(PlaceHolder::OutputDir, ExpandedValue::Path(path))
    }

    pub fn reports_dir(self, arg: impl AsRef<Path>) -> Self {
        let arg = arg.as_ref();
        let path = String::from(arg.to_string_lossy());
        self.set_value(PlaceHolder::ReportsDir, ExpandedValue::Path(path))
    }

    pub fn tools_dir(self, arg: impl AsRef<Path>) -> Self {
        let arg = arg.as_ref();
        let path = String::from(arg.to_string_lossy());
        self.set_value(PlaceHolder::ToolsDir, ExpandedValue::Path(path))
    }

    pub fn runtime_dir(self, arg: impl AsRef<Path>) -> Self {
        let arg = arg.as_ref();
        let path = String::from(arg.to_string_lossy());
        self.set_value(PlaceHolder::RuntimeDir, ExpandedValue::Path(path))
    }

    pub fn setup_dir(self, arg: impl AsRef<Path>) -> Self {
        let arg = arg.as_ref();
        let path = String::from(arg.to_string_lossy());
        self.set_value(PlaceHolder::SetupDir, ExpandedValue::Path(path))
    }

    pub fn coverage_dir(self, arg: impl AsRef<Path>) -> Self {
        let arg = arg.as_ref();
        let path = String::from(arg.to_string_lossy());
        self.set_value(PlaceHolder::CoverageDir, ExpandedValue::Path(path))
    }

    pub fn task_id(self, arg: &Uuid) -> Self {
        let value = arg.to_hyphenated().to_string();
        self.set_value(PlaceHolder::TaskId, ExpandedValue::Scalar(value))
    }

    pub fn job_id(self, arg: &Uuid) -> Self {
        let value = arg.to_hyphenated().to_string();
        self.set_value(PlaceHolder::JobId, ExpandedValue::Scalar(value))
    }

    pub fn microsoft_telemetry_key(self, arg: &MicrosoftTelemetryKey) -> Self {
        let value = arg.to_string();
        self.set_value(
            PlaceHolder::MicrosoftTelemetryKey,
            ExpandedValue::Scalar(value),
        )
    }

    pub fn instance_telemetry_key(self, arg: &InstanceTelemetryKey) -> Self {
        let value = arg.to_string();
        self.set_value(
            PlaceHolder::InstanceTelemetryKey,
            ExpandedValue::Scalar(value),
        )
    }

    pub fn crashes_account(self, arg: &str) -> Self {
        self.set_value(
            PlaceHolder::CrashesAccount,
            ExpandedValue::Scalar(String::from(arg)),
        )
    }

    pub fn crashes_container(self, arg: &str) -> Self {
        self.set_value(
            PlaceHolder::CrashesContainer,
            ExpandedValue::Scalar(String::from(arg)),
        )
    }

    fn replace_value(
        &self,
        fmtstr: &str,
        mut arg: String,
        ev: &ExpandedValue<'a>,
    ) -> Result<String> {
        match ev {
            ExpandedValue::Path(v) => {
                let path = String::from(
                    dunce::canonicalize(&v)
                        .with_context(|| {
                            format!("unable to canonicalize path during extension: {}", v)
                        })?
                        .to_string_lossy(),
                );
                arg = arg.replace(fmtstr, &path);
                Ok(arg)
            }
            ExpandedValue::Scalar(v) => {
                arg = arg.replace(fmtstr, v);
                Ok(arg)
            }
            ExpandedValue::List(value) => {
                let replaced = self.evaluate(value)?;
                let replaced = replaced.join(" ");
                arg = arg.replace(fmtstr, &replaced);
                Ok(arg)
            }
            ExpandedValue::Mapping(func) => {
                if let Some(value) = func(self, fmtstr)? {
                    let arg = self.replace_value(fmtstr, arg, &value)?;
                    Ok(arg)
                } else {
                    Ok(arg)
                }
            }
        }
    }

    pub fn evaluate_value<T: AsRef<str>>(&self, arg: T) -> Result<String> {
        let mut arg = arg.as_ref().to_owned();

        for placeholder in PlaceHolder::iter() {
            let fmtstr = &placeholder.get_string();
            match (
                arg.contains(fmtstr),
                self.values.get(&placeholder.get_string()),
            ) {
                (true, Some(ev)) => {
                    arg = self
                        .replace_value(fmtstr, arg.clone(), ev)
                        .with_context(|| format!("replace_value failed: {} {}", fmtstr, arg))?
                }
                (true, None) => bail!("missing argument {}", fmtstr),
                (false, _) => (),
            }
        }
        Ok(arg)
    }

    pub fn evaluate<T: AsRef<str>>(&self, args: &[T]) -> Result<Vec<String>> {
        let mut result = Vec::new();
        for arg in args {
            let arg = self
                .evaluate_value(arg)
                .with_context(|| format!("evaluating argument failed: {}", arg.as_ref()))?;
            result.push(arg);
        }
        Ok(result)
    }
}

#[cfg(test)]
mod tests {
    use crate::machine_id::MachineIdentity;

    use super::Expand;
    use anyhow::{Context, Result};
    use std::path::Path;
    use uuid::Uuid;

    #[test]
    fn test_expand_nested() -> Result<()> {
        let supervisor_options = vec!["{target_options}".to_string()];
        let target_options: Vec<_> = vec!["a", "b", "c"].iter().map(|p| p.to_string()).collect();
        let result = Expand::new(&MachineIdentity::default())
            .target_options(&target_options)
            .evaluate(&supervisor_options)?;
        let expected = vec!["a b c"];
        assert_eq!(
            result, expected,
            "result: {:?} expected: {:?}",
            result, expected
        );
        Ok(())
    }

    #[test]
    fn test_expand() -> Result<()> {
        let my_options: Vec<_> = vec![
            "inner",
            "{input_corpus}",
            "then",
            "{generated_inputs}",
            "{input}",
        ]
        .iter()
        .map(|p| p.to_string())
        .collect();

        let my_args = vec![
            "a",
            "{input_corpus}",
            "b",
            "{generated_inputs}",
            "c",
            "{target_options}",
            "d",
            "{input_file_name_no_ext}",
            "{input}",
            "{input}",
        ];

        // The paths need to exist for canonicalization.
        let input_path = "src/lib.rs";
        let input_corpus_dir = "src";
        let generated_inputs_dir = "src";

        let result = Expand::new(&MachineIdentity::default())
            .input_corpus(Path::new(input_corpus_dir))
            .generated_inputs(Path::new(generated_inputs_dir))
            .target_options(&my_options)
            .input_path(input_path)
            .evaluate(&my_args)?;

        let input_corpus_path = dunce::canonicalize(input_corpus_dir)?;
        let expected_input_corpus = input_corpus_path.to_string_lossy();
        let generated_inputs_path = dunce::canonicalize(generated_inputs_dir)?;
        let expected_generated_inputs = generated_inputs_path.to_string_lossy();
        let input_full_path = dunce::canonicalize(input_path).context("canonicalize failed")?;
        let expected_input = input_full_path.to_string_lossy();
        let expected_options = format!(
            "inner {} then {} {}",
            expected_input_corpus, expected_generated_inputs, expected_input
        );

        assert_eq!(
            result,
            vec![
                "a",
                &expected_input_corpus,
                "b",
                &expected_generated_inputs,
                "c",
                &expected_options,
                "d",
                "lib",
                &expected_input,
                &expected_input
            ]
        );

        assert!(Expand::new(&MachineIdentity::default())
            .evaluate(&my_args)
            .is_err());

        Ok(())
    }

    #[test]
    fn test_expand_in_string() -> Result<()> {
        let result = Expand::new(&MachineIdentity::default())
            .input_path("src/lib.rs")
            .evaluate_value("a {input} b")?;
        assert!(result.contains("lib.rs"));
        Ok(())
    }

    #[tokio::test]
    async fn test_expand_machine_id() -> Result<()> {
        let machine_id = Uuid::new_v4();
<<<<<<< HEAD
        let expand = Expand::new(&MachineIdentity {
            machine_id: machine_id,
            ..Default::default()
        })
        .machine_id()
        .await?;
=======
        let machine_identity = MachineIdentity {
            machine_id,
            ..Default::default()
        };
        let expand = Expand::new(&machine_identity).machine_id().await?;
>>>>>>> f36dd9d8
        let expanded = expand.evaluate_value("{machine_id}")?;
        // Check that "{machine_id}" expands to a valid UUID, but don't worry about the actual value.
        let expanded_machine_id = Uuid::parse_str(&expanded)?;
        assert_eq!(expanded_machine_id, machine_id);
        Ok(())
    }
}<|MERGE_RESOLUTION|>--- conflicted
+++ resolved
@@ -520,20 +520,11 @@
     #[tokio::test]
     async fn test_expand_machine_id() -> Result<()> {
         let machine_id = Uuid::new_v4();
-<<<<<<< HEAD
-        let expand = Expand::new(&MachineIdentity {
-            machine_id: machine_id,
-            ..Default::default()
-        })
-        .machine_id()
-        .await?;
-=======
         let machine_identity = MachineIdentity {
             machine_id,
             ..Default::default()
         };
         let expand = Expand::new(&machine_identity).machine_id().await?;
->>>>>>> f36dd9d8
         let expanded = expand.evaluate_value("{machine_id}")?;
         // Check that "{machine_id}" expands to a valid UUID, but don't worry about the actual value.
         let expanded_machine_id = Uuid::parse_str(&expanded)?;
