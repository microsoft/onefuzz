// Copyright (c) Microsoft Corporation.
// Licensed under the MIT License.

#[macro_use]
extern crate async_trait;
#[macro_use]
extern crate downcast_rs;
#[macro_use]
extern crate onefuzz;
#[macro_use]
extern crate serde;
#[macro_use]
extern crate clap;

use crate::heartbeat::*;
use std::path::PathBuf;

use anyhow::Result;
use onefuzz::{
    machine_id::{get_machine_id, get_scaleset_name},
    telemetry::{self, EventData},
};
use structopt::StructOpt;

pub mod agent;
pub mod config;
pub mod coordinator;
pub mod debug;
pub mod done;
pub mod heartbeat;
pub mod reboot;
pub mod scheduler;
pub mod setup;
pub mod work;
pub mod worker;

use config::StaticConfig;

#[derive(StructOpt, Debug)]
enum Opt {
    Run(RunOpt),
    Debug(debug::DebugOpt),
    Licenses,
    Version,
}

#[derive(StructOpt, Debug)]
struct RunOpt {
    #[structopt(short, long = "--config", parse(from_os_str))]
    config_path: Option<PathBuf>,
}

fn main() -> Result<()> {
    env_logger::init();

    let opt = Opt::from_args();

    match opt {
        Opt::Run(opt) => run(opt)?,
        Opt::Debug(opt) => debug::debug(opt)?,
        Opt::Licenses => licenses()?,
        Opt::Version => versions()?,
    };

    Ok(())
}

fn versions() -> Result<()> {
    println!(
        "{} onefuzz:{} git:{}",
        crate_version!(),
        env!("ONEFUZZ_VERSION"),
        env!("GIT_VERSION")
    );
    Ok(())
}

fn licenses() -> Result<()> {
    use std::io::{self, Write};
    io::stdout().write_all(include_bytes!("../../data/licenses.json"))?;
    Ok(())
}

fn run(opt: RunOpt) -> Result<()> {
    if done::is_agent_done()? {
        verbose!(
            "agent is done, remove lock ({}) to continue",
            done::done_path()?.display()
        );
        return Ok(());
    }

    // We can't send telemetry if this fails.
    let config = load_config(opt);

    if let Err(err) = &config {
        error!("error loading supervisor agent config: {:?}", err);
    }

    let config = config?;

    let mut rt = tokio::runtime::Runtime::new()?;
    let result = rt.block_on(run_agent(config));

    if let Err(err) = &result {
        error!("error running supervisor agent: {}", err);
    }

    telemetry::try_flush_and_close();

    result
}

fn load_config(opt: RunOpt) -> Result<StaticConfig> {
    info!("loading supervisor agent config");

    let config = match &opt.config_path {
        Some(config_path) => StaticConfig::from_file(config_path)?,
        None => StaticConfig::from_env()?,
    };

    init_telemetry(&config);

    Ok(config)
}

async fn run_agent(config: StaticConfig) -> Result<()> {
    telemetry::set_property(EventData::MachineId(get_machine_id().await?));
    telemetry::set_property(EventData::Version(env!("ONEFUZZ_VERSION").to_string()));

    let registration = if let Ok(scaleset) = get_scaleset_name().await {
        telemetry::set_property(EventData::ScalesetId(scaleset));
        config::Registration::create_managed(config.clone()).await?
    } else {
        config::Registration::create_unmanaged(config.clone()).await?
    };

<<<<<<< HEAD
    verbose!("created managed registration: {:?}", registration);
=======
    let registration = match config::Registration::load_existing(config.clone()).await {
        Ok(registration) => registration,
        Err(_) => config::Registration::create_managed(config.clone()).await?,
    };
    verbose!("current registration: {:?}", registration);
>>>>>>> 75f29b9f

    let coordinator = coordinator::Coordinator::new(registration.clone()).await?;
    verbose!("initialized coordinator");

    let mut reboot = reboot::Reboot;
    let scheduler = reboot.load_context().await?.into();
    verbose!("loaded scheduler: {}", scheduler);

    let work_queue = work::WorkQueue::new(registration.clone());

    let agent_heartbeat = match config.heartbeat_queue {
        Some(url) => Some(init_agent_heartbeat(url).await?),
        None => None,
    };
    let mut agent = agent::Agent::new(
        Box::new(coordinator),
        Box::new(reboot),
        scheduler,
        Box::new(setup::SetupRunner),
        Box::new(work_queue),
        Box::new(worker::WorkerRunner),
        agent_heartbeat,
    );

    info!("running agent");

    agent.run().await?;

    info!("supervisor agent finished");

    Ok(())
}

fn init_telemetry(config: &StaticConfig) {
    let inst_key = config.instrumentation_key;
    let tele_key = config.telemetry_key;
    telemetry::set_appinsights_clients(inst_key, tele_key);
}<|MERGE_RESOLUTION|>--- conflicted
+++ resolved
@@ -127,23 +127,22 @@
 async fn run_agent(config: StaticConfig) -> Result<()> {
     telemetry::set_property(EventData::MachineId(get_machine_id().await?));
     telemetry::set_property(EventData::Version(env!("ONEFUZZ_VERSION").to_string()));
+    let scaleset = get_scaleset_name().await;
+    if let Ok(scaleset) = scaleset {
+        telemetry::set_property(EventData::ScalesetId(scaleset));
+    }
 
-    let registration = if let Ok(scaleset) = get_scaleset_name().await {
-        telemetry::set_property(EventData::ScalesetId(scaleset));
-        config::Registration::create_managed(config.clone()).await?
-    } else {
-        config::Registration::create_unmanaged(config.clone()).await?
-    };
-
-<<<<<<< HEAD
-    verbose!("created managed registration: {:?}", registration);
-=======
     let registration = match config::Registration::load_existing(config.clone()).await {
         Ok(registration) => registration,
-        Err(_) => config::Registration::create_managed(config.clone()).await?,
+        Err(_) => {
+            if scaleset.is_ok() {
+                config::Registration::create_managed(config.clone()).await?
+            } else {
+                config::Registration::create_unmanaged(config.clone()).await?
+            }
+        }
     };
     verbose!("current registration: {:?}", registration);
->>>>>>> 75f29b9f
 
     let coordinator = coordinator::Coordinator::new(registration.clone()).await?;
     verbose!("initialized coordinator");
