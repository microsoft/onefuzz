// Copyright (c) Microsoft Corporation.
// Licensed under the MIT License.

#[macro_use]
extern crate async_trait;
#[macro_use]
extern crate downcast_rs;
#[macro_use]
extern crate onefuzz;
#[macro_use]
extern crate serde;
#[macro_use]
extern crate clap;

use crate::heartbeat::*;
use std::path::PathBuf;

use anyhow::Result;
use onefuzz::{
    machine_id::{get_machine_id, get_scaleset_name},
    telemetry::{self, EventData},
};
use structopt::StructOpt;

pub mod agent;
pub mod auth;
pub mod config;
pub mod coordinator;
pub mod debug;
<<<<<<< HEAD
pub mod heartbeat;
pub mod process;
=======
pub mod done;
>>>>>>> 76592b0a
pub mod reboot;
pub mod scheduler;
pub mod setup;
pub mod work;
pub mod worker;

use config::StaticConfig;

#[derive(StructOpt, Debug)]
enum Opt {
    Run(RunOpt),
    Debug(debug::DebugOpt),
    Licenses,
}

#[derive(StructOpt, Debug)]
struct RunOpt {
    #[structopt(short, long = "--config", parse(from_os_str))]
    config_path: PathBuf,
}

fn main() -> Result<()> {
    env_logger::init();

    let opt = Opt::from_args();

    match opt {
        Opt::Run(opt) => run(opt)?,
        Opt::Debug(opt) => debug::debug(opt)?,
        Opt::Licenses => licenses()?,
    };

    Ok(())
}

fn licenses() -> Result<()> {
    use std::io::{self, Write};
    io::stdout().write_all(include_bytes!("../../data/licenses.json"))?;
    Ok(())
}

fn run(opt: RunOpt) -> Result<()> {
    info!(
        "{} onefuzz:{} git:{}",
        crate_version!(),
        env!("ONEFUZZ_VERSION"),
        env!("GIT_VERSION")
    );

    if done::is_agent_done()? {
        verbose!(
            "agent is done, remove lock ({}) to continue",
            done::done_path()?.display()
        );
        return Ok(());
    }

    // We can't send telemetry if this fails.
    let config = load_config(opt);

    if let Err(err) = &config {
        error!("error loading supervisor agent config: {:?}", err);
    }

    let config = config?;

    let mut rt = tokio::runtime::Runtime::new()?;
    let result = rt.block_on(run_agent(config));

    if let Err(err) = &result {
        error!("error running supervisor agent: {}", err);
    }

    telemetry::try_flush_and_close();

    result
}

fn load_config(opt: RunOpt) -> Result<StaticConfig> {
    info!("loading supervisor agent config");

    let data = std::fs::read(&opt.config_path)?;
    let config = StaticConfig::new(&data)?;
    verbose!("loaded static config from: {}", opt.config_path.display());

    init_telemetry(&config);

    Ok(config)
}

async fn run_agent(config: StaticConfig) -> Result<()> {
    telemetry::set_property(EventData::MachineId(get_machine_id().await?));
    telemetry::set_property(EventData::Version(env!("ONEFUZZ_VERSION").to_string()));
    if let Ok(scaleset) = get_scaleset_name().await {
        telemetry::set_property(EventData::ScalesetId(scaleset));
    }

    let registration = config::Registration::create_managed(config.clone()).await?;
    verbose!("created managed registration: {:?}", registration);

    let coordinator = coordinator::Coordinator::new(registration.clone()).await?;
    verbose!("initialized coordinator");

    let mut reboot = reboot::Reboot;
    let scheduler = reboot.load_context().await?.into();
    verbose!("loaded scheduler: {}", scheduler);

    let work_queue = work::WorkQueue::new(registration.clone());

    let agent_heartbeat = match config.heartbeat_queue {
        Some(url) => Some(init_agent_heartbeat(url).await?),
        None => None,
    };
    let mut agent = agent::Agent::new(
        Box::new(coordinator),
        Box::new(reboot),
        scheduler,
        Box::new(setup::SetupRunner),
        Box::new(work_queue),
        Box::new(worker::WorkerRunner),
        agent_heartbeat,
    );

    info!("running supervisor agent");

    agent.run().await?;

    info!("supervisor agent finished");

    Ok(())
}

fn init_telemetry(config: &StaticConfig) {
    let inst_key = config
        .instrumentation_key
        .map(|k| k.to_string())
        .unwrap_or_else(String::default);
    let tele_key = config
        .telemetry_key
        .map(|k| k.to_string())
        .unwrap_or_else(String::default);

    telemetry::set_appinsights_clients(inst_key, tele_key);
}<|MERGE_RESOLUTION|>--- conflicted
+++ resolved
@@ -27,12 +27,8 @@
 pub mod config;
 pub mod coordinator;
 pub mod debug;
-<<<<<<< HEAD
 pub mod heartbeat;
-pub mod process;
-=======
 pub mod done;
->>>>>>> 76592b0a
 pub mod reboot;
 pub mod scheduler;
 pub mod setup;
