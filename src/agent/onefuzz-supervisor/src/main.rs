--- conflicted
+++ resolved
@@ -28,11 +28,7 @@
 use structopt::StructOpt;
 
 pub mod agent;
-<<<<<<< HEAD
-=======
-pub mod auth;
 pub mod buffer;
->>>>>>> c1a2c9fe
 pub mod commands;
 pub mod config;
 pub mod coordinator;
