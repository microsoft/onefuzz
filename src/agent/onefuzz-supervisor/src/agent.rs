// Copyright (c) Microsoft Corporation.
// Licensed under the MIT License.

use anyhow::{Error, Result};
use tokio::time;

use crate::coordinator::*;
use crate::done::set_done_lock;
use crate::heartbeat::{AgentHeartbeatClient, HeartbeatSender};
use crate::reboot::*;
use crate::scheduler::*;
use crate::setup::*;
use crate::work::IWorkQueue;
use crate::worker::IWorkerRunner;

const PENDING_COMMANDS_DELAY: time::Duration = time::Duration::from_secs(10);

pub struct Agent {
    coordinator: Box<dyn ICoordinator>,
    reboot: Box<dyn IReboot>,
    scheduler: Option<Scheduler>,
    setup_runner: Box<dyn ISetupRunner>,
    work_queue: Box<dyn IWorkQueue>,
    worker_runner: Box<dyn IWorkerRunner>,
    heartbeat: Option<AgentHeartbeatClient>,
    previous_state: NodeState,
}

impl Agent {
    pub fn new(
        coordinator: Box<dyn ICoordinator>,
        reboot: Box<dyn IReboot>,
        scheduler: Scheduler,
        setup_runner: Box<dyn ISetupRunner>,
        work_queue: Box<dyn IWorkQueue>,
        worker_runner: Box<dyn IWorkerRunner>,
        heartbeat: Option<AgentHeartbeatClient>,
    ) -> Self {
        let scheduler = Some(scheduler);
        let previous_state = NodeState::Init;

        Self {
            coordinator,
            reboot,
            scheduler,
            setup_runner,
            work_queue,
            worker_runner,
            heartbeat,
            previous_state,
        }
    }

    pub async fn run(&mut self) -> Result<()> {
        let mut instant = time::Instant::now();

        // Tell the service that the agent has started.
        //
        // This must be emitted exactly once per healthy lifetime of a managed
        // node image. The service uses the event to determine when the node has
        // been successfully reimaged and has restarted.
        //
        // If the agent has started up for the first time, the state will be
        // `Free`. If it has started up after a work set-requested reboot, the
        // state will be `Ready`.
        if let Some(Scheduler::Free(..)) = &self.scheduler {
            let event = StateUpdateEvent::Init.into();
            self.coordinator.emit_event(event).await?;
        }

        loop {
            self.heartbeat.alive();
<<<<<<< HEAD
            if instant.elapsed() >= time::Duration::from_secs(10) {
=======
            if instant.elapsed() >= PENDING_COMMANDS_DELAY {
>>>>>>> fde43a39
                self.execute_pending_commands().await?;
                instant = time::Instant::now();
            }

            let done = self.update().await?;

            if done {
                debug!("agent done, exiting loop");
                break;
            }
        }

        Ok(())
    }

    async fn update(&mut self) -> Result<bool> {
        let last = self.scheduler.take().ok_or_else(scheduler_error)?;
        let previous_state = NodeState::from(&last);
        let (next, done) = match last {
            Scheduler::Free(s) => (self.free(s).await?, false),
            Scheduler::SettingUp(s) => (self.setting_up(s).await?, false),
            Scheduler::PendingReboot(s) => (self.pending_reboot(s).await?, false),
            Scheduler::Ready(s) => (self.ready(s).await?, false),
            Scheduler::Busy(s) => (self.busy(s).await?, false),
            Scheduler::Done(s) => (self.done(s).await?, true),
        };
        self.previous_state = previous_state;
        self.scheduler = Some(next);
        Ok(done)
    }

    async fn emit_state_update_if_changed(&mut self, event: StateUpdateEvent) -> Result<()> {
        match (&event, self.previous_state) {
            (StateUpdateEvent::Free, NodeState::Free)
            | (StateUpdateEvent::Busy, NodeState::Busy)
            | (StateUpdateEvent::SettingUp { .. }, NodeState::SettingUp)
            | (StateUpdateEvent::Rebooting, NodeState::Rebooting)
            | (StateUpdateEvent::Ready, NodeState::Ready)
            | (StateUpdateEvent::Done { .. }, NodeState::Done) => {}
            _ => {
                self.coordinator.emit_event(event.into()).await?;
            }
        }

        Ok(())
    }

    async fn free(&mut self, state: State<Free>) -> Result<Scheduler> {
        self.emit_state_update_if_changed(StateUpdateEvent::Free)
            .await?;

        let msg = self.work_queue.poll().await?;

        let next = if let Some(msg) = msg {
            info!("received work set message: {:?}", msg);

            let can_schedule = self.coordinator.can_schedule(&msg.work_set).await?;

            if can_schedule.allowed {
                info!("claiming work set: {:?}", msg.work_set);

                match self.work_queue.claim(msg).await {
                    Err(err) => {
                        error!("unable to claim work set: {}", err);

                        // We were unable to claim the work set, so it will reappear in the pool's
                        // work queue when the visibility timeout expires. Don't execute the work,
                        // or else another node will pick it up, and it will be double-scheduled.
                        //
                        // Stay in the `Free` state.
                        state.into()
                    }
                    Ok(work_set) => {
                        info!("claimed work set: {:?}", work_set);

                        // We are allowed to schedule this work, and we have claimed it, so no other
                        // node will see it.
                        //
                        // Transition to `SettingUp` state.
                        let state = state.schedule(work_set);
                        state.into()
                    }
                }
            } else {
                // We cannot schedule the work set. Depending on why, we want to either drop the work
                // (because it is no longer valid for anyone) or do nothing (because our version is out
                // of date, and we want another node to pick it up).
                warn!("unable to schedule work set: {:?}", msg.work_set);

                // If `work_stopped`, the work set is not valid for any node, and we should drop it for the
                // entire pool by claiming but not executing it.
                if can_schedule.work_stopped {
                    match self.work_queue.claim(msg).await {
                        Err(err) => {
                            error!("unable to drop stopped work: {}", err);
                        }
                        Ok(work_set) => {
                            info!("dropped stopped work set: {:?}", work_set);
                        }
                    }
                } else {
                    // Otherwise, the work was not stopped, but we still should not execute it. This is likely
                    // our because agent version is out of date. Do nothing, so another node can see the work.
                    // The service will eventually send us a stop command and reimage our node, if appropriate.
                    debug!(
                        "not scheduling active work set, not dropping: {:?}",
                        msg.work_set
                    );
                }

                // Stay in `Free` state.
                state.into()
            }
        } else {
            info!("no work available");
            self.sleep().await;
            state.into()
        };

        Ok(next)
    }

    async fn setting_up(&mut self, state: State<SettingUp>) -> Result<Scheduler> {
        debug!("agent setting up");

        let tasks = state.work_set().task_ids();
        self.emit_state_update_if_changed(StateUpdateEvent::SettingUp { tasks })
            .await?;

        let scheduler = match state.finish(self.setup_runner.as_mut()).await? {
            SetupDone::Ready(s) => s.into(),
            SetupDone::PendingReboot(s) => s.into(),
            SetupDone::Done(s) => s.into(),
        };

        Ok(scheduler)
    }

    async fn pending_reboot(&mut self, state: State<PendingReboot>) -> Result<Scheduler> {
        debug!("agent pending reboot");
        self.emit_state_update_if_changed(StateUpdateEvent::Rebooting)
            .await?;

        let ctx = state.reboot_context();
        self.reboot.save_context(ctx).await?;
        self.reboot.invoke()?; // noreturn

        unreachable!()
    }

    async fn ready(&mut self, state: State<Ready>) -> Result<Scheduler> {
        debug!("agent ready");
        self.emit_state_update_if_changed(StateUpdateEvent::Ready)
            .await?;
        Ok(state.run().await?.into())
    }

    async fn busy(&mut self, state: State<Busy>) -> Result<Scheduler> {
        self.emit_state_update_if_changed(StateUpdateEvent::Busy)
            .await?;
        let mut events = vec![];
        let updated = state
            .update(&mut events, self.worker_runner.as_mut())
            .await?;

        for event in events {
            self.coordinator.emit_event(event.into()).await?;
        }

        Ok(updated.into())
    }

    async fn done(&mut self, state: State<Done>) -> Result<Scheduler> {
        debug!("agent done");
        set_done_lock().await?;

        let event = match state.cause() {
            DoneCause::SetupError {
                error,
                script_output,
            } => StateUpdateEvent::Done {
                error: Some(error),
                script_output,
            },
            DoneCause::Stopped | DoneCause::WorkersDone => StateUpdateEvent::Done {
                error: None,
                script_output: None,
            },
        };

        self.emit_state_update_if_changed(event).await?;
        // `Done` is a final state.
        Ok(state.into())
    }

    async fn execute_pending_commands(&mut self) -> Result<()> {
        info!("executing pending commands");
        let cmd = self.coordinator.poll_commands().await?;

        if let Some(cmd) = cmd {
            info!("agent received node command: {:?}", cmd);
            self.scheduler()?.execute_command(cmd).await?;
        }

        Ok(())
    }

    async fn sleep(&mut self) {
        let delay = time::Duration::from_secs(30);
        time::sleep(delay).await;
    }

    fn scheduler(&mut self) -> Result<&mut Scheduler> {
        self.scheduler.as_mut().ok_or_else(scheduler_error)
    }
}

// The agent owns a `Scheduler`, which it must consume when driving its state
// transitions in `update()`. If `self.scheduler` is ever `None` outside of
// `update()`, then it is a fatal internal error.
fn scheduler_error() -> Error {
    anyhow::anyhow!("internal error accessing agent scheduler")
}

#[cfg(test)]
mod tests;<|MERGE_RESOLUTION|>--- conflicted
+++ resolved
@@ -70,11 +70,7 @@
 
         loop {
             self.heartbeat.alive();
-<<<<<<< HEAD
-            if instant.elapsed() >= time::Duration::from_secs(10) {
-=======
             if instant.elapsed() >= PENDING_COMMANDS_DELAY {
->>>>>>> fde43a39
                 self.execute_pending_commands().await?;
                 instant = time::Instant::now();
             }
