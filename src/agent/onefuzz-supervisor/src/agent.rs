// Copyright (c) Microsoft Corporation.
// Licensed under the MIT License.

use anyhow::{Error, Result};
use tokio::time;

use crate::coordinator::*;
use crate::reboot::*;
use crate::scheduler::*;
use crate::setup::*;
use crate::work::IWorkQueue;
use crate::worker::IWorkerRunner;

pub struct Agent {
    coordinator: Box<dyn ICoordinator>,
    reboot: Box<dyn IReboot>,
    scheduler: Option<Scheduler>,
    setup_runner: Box<dyn ISetupRunner>,
    work_queue: Box<dyn IWorkQueue>,
    worker_runner: Box<dyn IWorkerRunner>,
}

impl Agent {
    pub fn new(
        coordinator: Box<dyn ICoordinator>,
        reboot: Box<dyn IReboot>,
        scheduler: Scheduler,
        setup_runner: Box<dyn ISetupRunner>,
        work_queue: Box<dyn IWorkQueue>,
        worker_runner: Box<dyn IWorkerRunner>,
    ) -> Self {
        let scheduler = Some(scheduler);

        Self {
            coordinator,
            reboot,
            scheduler,
            setup_runner,
            work_queue,
            worker_runner,
        }
    }

    pub async fn run(&mut self) -> Result<()> {
        let mut delay = command_delay();

        // Tell the service that the agent has started.
        //
        // This must be emitted exactly once per healthy lifetime of a managed
        // node image. The service uses the event to determine when the node has
        // been successfully reimaged and has restarted.
        //
        // If the agent has started up for the first time, the state will be
        // `Free`. If it has started up after a work set-requested reboot, the
        // state will be `Ready`.
        if let Some(Scheduler::Free(..)) = &self.scheduler {
            let event = StateUpdateEvent::Init.into();
            self.coordinator.emit_event(event).await?;
        }

        loop {
            if delay.is_elapsed() {
                self.execute_pending_commands().await?;
                delay = command_delay();
            }

            let done = self.update().await?;

            if done {
                verbose!("agent done, exiting loop");
                break;
            }
        }

        Ok(())
    }

    async fn update(&mut self) -> Result<bool> {
        let last = self.scheduler.take().ok_or_else(scheduler_error)?;

        let next = match last {
            Scheduler::Free(s) => self.free(s).await?,
            Scheduler::SettingUp(s) => self.setting_up(s).await?,
            Scheduler::PendingReboot(s) => self.pending_reboot(s).await?,
            Scheduler::Ready(s) => self.ready(s).await?,
            Scheduler::Busy(s) => self.busy(s).await?,
            Scheduler::Done(s) => self.done(s).await?,
        };

        let done = matches!(next, Scheduler::Done(..));

        self.scheduler = Some(next);

        Ok(done)
    }

    async fn free(&mut self, state: State<Free>) -> Result<Scheduler> {
        let event = StateUpdateEvent::Free.into();
        self.coordinator.emit_event(event).await?;

        let msg = self.work_queue.poll().await?;

        let next = if let Some(msg) = msg {
            verbose!("received work set message: {:?}", msg);

            let can_schedule = self.coordinator.can_schedule(&msg.work_set).await?;

            if can_schedule.allowed {
                info!("claiming work set: {:?}", msg.work_set);

                let claim = self.work_queue.claim(msg.receipt).await;

                if let Err(err) = claim {
                    error!("unable to claim work set: {}", err);

                    // We were unable to claim the work set, so it will reappear in the pool's
                    // work queue when the visibility timeout expires. Don't execute the work,
                    // or else another node will pick it up, and it will be double-scheduled.
                    //
                    // Stay in the `Free` state.
                    state.into()
                } else {
                    info!("claimed work set: {:?}", msg.work_set);

                    // We are allowed to schedule this work, and we have claimed it, so no other
                    // node will see it.
                    //
                    // Transition to `SettingUp` state.
                    let state = state.schedule(msg.work_set.clone());
                    state.into()
                }
            } else {
                // We cannot schedule the work set. Depending on why, we want to either drop the work
                // (because it is no longer valid for anyone) or do nothing (because our version is out
                // of date, and we want another node to pick it up).
                warn!("unable to schedule work set: {:?}", msg.work_set);

                // If `work_stopped`, the work set is not valid for any node, and we should drop it for the
                // entire pool by claiming but not executing it.
                if can_schedule.work_stopped {
                    if let Err(err) = self.work_queue.claim(msg.receipt).await {
                        error!("unable to drop stopped work: {}", err);
                    } else {
                        info!("dropped stopped work set: {:?}", msg.work_set);
                    }
                } else {
                    // Otherwise, the work was not stopped, but we still should not execute it. This is likely
                    // our because agent version is out of date. Do nothing, so another node can see the work.
                    // The service will eventually send us a stop command and reimage our node, if appropriate.
                    verbose!(
                        "not scheduling active work set, not dropping: {:?}",
                        msg.work_set
                    );
                }

                // Stay in `Free` state.
                state.into()
            }
        } else {
            self.sleep().await;
            state.into()
        };

        Ok(next)
    }

    async fn setting_up(&mut self, state: State<SettingUp>) -> Result<Scheduler> {
        verbose!("agent setting up");

        let tasks = state.work_set().task_ids();
        let event = StateUpdateEvent::SettingUp { tasks };
        self.coordinator.emit_event(event.into()).await?;

        let scheduler = match state.finish(self.setup_runner.as_mut()).await? {
            SetupDone::Ready(s) => s.into(),
            SetupDone::PendingReboot(s) => s.into(),
            SetupDone::Done(s) => s.into(),
        };

        Ok(scheduler)
    }

    async fn pending_reboot(&mut self, state: State<PendingReboot>) -> Result<Scheduler> {
        verbose!("agent pending reboot");

        let event = StateUpdateEvent::Rebooting.into();
        self.coordinator.emit_event(event).await?;

        let ctx = state.reboot_context();
        self.reboot.save_context(ctx).await?;
        self.reboot.invoke()?; // noreturn

        unreachable!()
    }

    async fn ready(&mut self, state: State<Ready>) -> Result<Scheduler> {
        verbose!("agent ready");

        let event = StateUpdateEvent::Ready.into();
        self.coordinator.emit_event(event).await?;

        Ok(state.run().await?.into())
    }

    async fn busy(&mut self, state: State<Busy>) -> Result<Scheduler> {
        let event = StateUpdateEvent::Busy.into();
        self.coordinator.emit_event(event).await?;

        let mut events = vec![];
        let updated = state
            .update(&mut events, self.worker_runner.as_mut())
            .await?;

        for event in events {
            self.coordinator.emit_event(event.into()).await?;
        }

        Ok(updated.into())
    }

    async fn done(&mut self, state: State<Done>) -> Result<Scheduler> {
        verbose!("agent done");

<<<<<<< HEAD
        let event = match state.cause() {
            DoneCause::SetupError {
                error,
                script_output,
            } => NodeEvent::Done {
                state: NodeState::Done,
                error: Some(error),
                script_output,
            },
            DoneCause::Stopped | DoneCause::WorkersDone => NodeEvent::Done {
                state: NodeState::Done,
                error: None,
                script_output: None,
            },
        };

=======
        let event = StateUpdateEvent::Done.into();
>>>>>>> bee23c56
        self.coordinator.emit_event(event).await?;

        // `Done` is a final state.
        Ok(state.into())
    }

    async fn execute_pending_commands(&mut self) -> Result<()> {
        let cmd = self.coordinator.poll_commands().await?;

        if let Some(cmd) = cmd {
            verbose!("agent received node command: {:?}", cmd);
            self.scheduler()?.execute_command(cmd)?;
        }

        Ok(())
    }

    async fn sleep(&mut self) {
        let delay = time::Duration::from_secs(2);
        time::delay_for(delay).await;
    }

    fn scheduler(&mut self) -> Result<&mut Scheduler> {
        self.scheduler.as_mut().ok_or_else(scheduler_error)
    }
}

fn command_delay() -> time::Delay {
    let delay = time::Duration::from_secs(10);
    time::delay_for(delay)
}

// The agent owns a `Scheduler`, which it must consume when driving its state
// transitions in `update()`. If `self.scheduler` is ever `None` outside of
// `update()`, then it is a fatal internal error.
fn scheduler_error() -> Error {
    anyhow::anyhow!("internal error accessing agent scheduler")
}

#[cfg(test)]
mod tests;<|MERGE_RESOLUTION|>--- conflicted
+++ resolved
@@ -221,26 +221,23 @@
     async fn done(&mut self, state: State<Done>) -> Result<Scheduler> {
         verbose!("agent done");
 
-<<<<<<< HEAD
         let event = match state.cause() {
             DoneCause::SetupError {
                 error,
                 script_output,
-            } => NodeEvent::Done {
+            } => StateUpdateEvent::Done {
                 state: NodeState::Done,
                 error: Some(error),
                 script_output,
             },
-            DoneCause::Stopped | DoneCause::WorkersDone => NodeEvent::Done {
+            DoneCause::Stopped | DoneCause::WorkersDone => StateUpdateEvent::Done {
                 state: NodeState::Done,
                 error: None,
                 script_output: None,
             },
         };
 
-=======
-        let event = StateUpdateEvent::Done.into();
->>>>>>> bee23c56
+        let event = event.into();
         self.coordinator.emit_event(event).await?;
 
         // `Done` is a final state.
