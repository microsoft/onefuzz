--- conflicted
+++ resolved
@@ -10,6 +10,7 @@
 use crate::auth::AccessToken;
 use crate::config::Registration;
 use crate::process::Output;
+use crate::scheduler::DoneCause;
 use crate::work::{TaskId, WorkSet};
 use crate::worker::WorkerEvent;
 
@@ -79,11 +80,7 @@
 }
 
 #[derive(Clone, Debug, Deserialize, Eq, PartialEq, Serialize)]
-<<<<<<< HEAD
-#[serde(rename_all = "snake_case")]
-=======
 #[serde(rename_all = "snake_case", tag = "state", content = "data")]
->>>>>>> bee23c56
 pub enum StateUpdateEvent {
     Init,
     Free,
@@ -91,31 +88,15 @@
     Rebooting,
     Ready,
     Busy,
-    Done,
+    Done {
+        error: Option<String>,
+        script_output: Option<String>,
+    },
 }
 
 impl From<StateUpdateEvent> for NodeEvent {
     fn from(event: StateUpdateEvent) -> Self {
         NodeEvent::StateUpdate(event)
-<<<<<<< HEAD
-    }
-}
-
-impl From<NodeState> for NodeEvent {
-    fn from(state: NodeState) -> Self {
-        let event = match state {
-            NodeState::Init => StateUpdateEvent::Init,
-            NodeState::Free => StateUpdateEvent::Free,
-            NodeState::SettingUp => StateUpdateEvent::SettingUp,
-            NodeState::Rebooting => StateUpdateEvent::Rebooting,
-            NodeState::Ready => StateUpdateEvent::Ready,
-            NodeState::Busy => StateUpdateEvent::Busy,
-            NodeState::Done => StateUpdateEvent::Done,
-        };
-
-        event.into()
-=======
->>>>>>> bee23c56
     }
 }
 
