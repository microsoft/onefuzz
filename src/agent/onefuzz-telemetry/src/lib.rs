// Copyright (c) Microsoft Corporation.
// Licensed under the MIT License.

#[cfg(feature = "intel_instructions")]
use iced_x86::{Code as IntelInstructionCode, Mnemonic as IntelInstructionMnemonic};
use serde::{Deserialize, Serialize};
use std::fmt;
use std::sync::{LockResult, RwLockReadGuard, RwLockWriteGuard};
use uuid::Uuid;
#[cfg(feature = "z3")]
use z3_sys::ErrorCode as Z3ErrorCode;

pub use appinsights::telemetry::SeverityLevel::{Critical, Error, Information, Verbose, Warning};

#[derive(Clone, Debug, Deserialize, Serialize, PartialEq, Eq)]
#[serde(transparent)]
pub struct MicrosoftTelemetryKey(Uuid);
impl MicrosoftTelemetryKey {
    pub fn new(value: Uuid) -> Self {
        Self(value)
    }
}

impl fmt::Display for MicrosoftTelemetryKey {
    fn fmt(&self, f: &mut fmt::Formatter) -> fmt::Result {
        write!(f, "{}", self.0)
    }
}

#[derive(Clone, Debug, Deserialize, Serialize, PartialEq, Eq)]
pub struct InstanceTelemetryKey(Uuid);
impl InstanceTelemetryKey {
    pub fn new(value: Uuid) -> Self {
        Self(value)
    }
}

#[cfg(feature = "z3")]
pub fn z3_error_as_str(code: &Z3ErrorCode) -> &'static str {
    match code {
        Z3ErrorCode::OK => "OK",
        Z3ErrorCode::SortError => "SortError",
        Z3ErrorCode::IOB => "IOB",
        Z3ErrorCode::InvalidArg => "InvalidArg",
        Z3ErrorCode::ParserError => "ParserError",
        Z3ErrorCode::NoParser => "NoParser",
        Z3ErrorCode::InvalidPattern => "InvalidPattern",
        Z3ErrorCode::MemoutFail => "MemoutFail",
        Z3ErrorCode::FileAccessError => "FileAccessError",
        Z3ErrorCode::InternalFatal => "InternalFatal",
        Z3ErrorCode::InvalidUsage => "InvalidUsage",
        Z3ErrorCode::DecRefError => "DecRefError",
        Z3ErrorCode::Exception => "Exception",
    }
}

impl fmt::Display for InstanceTelemetryKey {
    fn fmt(&self, f: &mut fmt::Formatter) -> fmt::Result {
        write!(f, "{}", self.0)
    }
}

pub type TelemetryClient = appinsights::TelemetryClient<appinsights::InMemoryChannel>;
pub enum ClientType {
    Instance,
    Microsoft,
}

#[derive(Clone, Debug, PartialEq)]
pub enum Role {
    Agent,
    Proxy,
    Supervisor,
}

impl Role {
    pub fn as_str(&self) -> &'static str {
        match self {
            Self::Agent => "agent",
            Self::Proxy => "proxy",
            Self::Supervisor => "supervisor",
        }
    }
}

#[allow(non_camel_case_types)]
#[derive(Clone, Debug)]
pub enum Event {
    task_start,
    coverage_data,
    new_result,
    new_coverage,
    runtime_stats,
    process_stats,
    new_report,
    new_unique_report,
    new_unable_to_reproduce,
}

impl Event {
    pub fn as_str(&self) -> &'static str {
        match self {
            Self::task_start => "task_start",
            Self::coverage_data => "coverage_data",
            Self::new_coverage => "new_coverage",
            Self::new_result => "new_result",
            Self::runtime_stats => "runtime_stats",
            Self::process_stats => "process_stats",
            Self::new_report => "new_report",
            Self::new_unique_report => "new_unique_report",
            Self::new_unable_to_reproduce => "new_unable_to_reproduce",
        }
    }
}

#[derive(Clone, Debug, PartialEq)]
pub enum EventData {
    WorkerId(u64),
    InstanceId(Uuid),
    JobId(Uuid),
    TaskId(Uuid),
    ScalesetId(String),
    MachineId(Uuid),
    Version(String),
    CommandLine(String),
    Type(String),
    Mode(String),
    Path(String),
    Features(u64),
    Covered(u64),
    Rate(f64),
    Count(u64),
    ExecsSecond(f64),
    RunId(Uuid),
    Name(String),
    Pid(u32),
    ProcessStatus(String),
    VirtualMemory(u64),
    PhysicalMemory(u64),
    CpuUsage(f32),
    Coverage(f64),
    CoveragePaths(u64),
    CoveragePathsFavored(u64),
    CoveragePathsFound(u64),
    CoveragePathsImported(u64),
    CoverageMaxDepth(u64),
    ToolName(String),
    Region(String),
    Role(Role),
    InputsFuzzed(u64),
    SatConstraints(u64),
    UnsatConstraints(u64),
    AverageVarsPerConstraint(u64),
    MaxConstraintVars(u64),
    AverageSymexTime(f64),
    MaxSymexTime(u64),
    AverageSolvingTime(f64),
    MaxSolvingTime(u64),
    UniqueCodeLocationCount(u64),
    AverageInstructionsExecuted(f64),
    MaxInstructionsExecuted(u64),
    AverageTaintedInstructions(f64),
    MaxTaintedInstructions(u64),
    AverageMemoryTaintedInstructions(f64),
    MaxMemoryTaintedInstructions(u64),
    AveragePathLength(f64),
    MaxPathLength(u64),
    DivergenceRate(f64),
    DivergencePathLength(u32),
    DivergencePathExpectedIndex(u32),
    DivergencePathActualIndex(u32),
    #[cfg(feature = "intel_instructions")]
    MissedInstructionCode(IntelInstructionCode),
    #[cfg(feature = "intel_instructions")]
    MissedInstructionMnemonic(IntelInstructionMnemonic),
    #[cfg(feature = "z3")]
    Z3ErrorCode(Z3ErrorCode),
    #[cfg(feature = "z3")]
    Z3ErrorString(String),
    SymexTimeout(u64),
}

impl EventData {
    pub fn as_values(&self) -> (&str, String) {
        match self {
            Self::Version(x) => ("version", x.to_string()),
            Self::InstanceId(x) => ("instance_id", x.to_string()),
            Self::JobId(x) => ("job_id", x.to_string()),
            Self::TaskId(x) => ("task_id", x.to_string()),
            Self::ScalesetId(x) => ("scaleset_id", x.to_string()),
            Self::MachineId(x) => ("machine_id", x.to_string()),
            Self::CommandLine(x) => ("command_line", x.to_owned()),
            Self::Type(x) => ("event_type", x.to_owned()),
            Self::Mode(x) => ("mode", x.to_owned()),
            Self::Path(x) => ("path", x.to_owned()),
            Self::Features(x) => ("features", x.to_string()),
            Self::Covered(x) => ("covered", x.to_string()),
            Self::Rate(x) => ("rate", x.to_string()),
            Self::Count(x) => ("count", x.to_string()),
            Self::ExecsSecond(x) => ("execs_sec", x.to_string()),
            Self::WorkerId(x) => ("worker_id", x.to_string()),
            Self::RunId(x) => ("run_id", x.to_string()),
            Self::Name(x) => ("name", x.to_owned()),
            Self::Pid(x) => ("pid", x.to_string()),
            Self::ProcessStatus(x) => ("process_status", x.to_string()),
            Self::VirtualMemory(x) => ("virtual_memory", x.to_string()),
            Self::PhysicalMemory(x) => ("physical_memory", x.to_string()),
            Self::CpuUsage(x) => ("cpu_usage", x.to_string()),
            Self::CoveragePaths(x) => ("coverage_paths", x.to_string()),
            Self::CoveragePathsFavored(x) => ("coverage_paths_favored", x.to_string()),
            Self::CoveragePathsFound(x) => ("coverage_paths_found", x.to_string()),
            Self::CoveragePathsImported(x) => ("coverage_paths_imported", x.to_string()),
            Self::CoverageMaxDepth(x) => ("coverage_paths_depth", x.to_string()),
            Self::Coverage(x) => ("coverage", x.to_string()),
            Self::ToolName(x) => ("tool_name", x.to_owned()),
            Self::Region(x) => ("region", x.to_owned()),
            Self::Role(x) => ("role", x.as_str().to_owned()),
            #[cfg(feature = "intel_instructions")]
            Self::MissedInstructionCode(x) => ("missed_instruction_code", format!("{:?}", x)),
            #[cfg(feature = "intel_instructions")]
            Self::MissedInstructionMnemonic(x) => {
                ("missed_instruction_mnemonic", format!("{:?}", x))
            }
            Self::InputsFuzzed(x) => ("inputs_fuzzed", x.to_string()),
            Self::SatConstraints(x) => ("sat_constraints", x.to_string()),
            Self::UnsatConstraints(x) => ("unsat_constraints", x.to_string()),
            Self::AverageVarsPerConstraint(x) => ("average_vars_per_constraint", x.to_string()),
            Self::MaxConstraintVars(x) => ("max_constraint_vars", x.to_string()),
            Self::AverageSymexTime(x) => ("average_symex_time", x.to_string()),
            Self::MaxSymexTime(x) => ("max_symex_time", x.to_string()),
            Self::AverageSolvingTime(x) => ("average_solving_time", x.to_string()),
            Self::MaxSolvingTime(x) => ("max_solving_time", x.to_string()),
            Self::UniqueCodeLocationCount(x) => ("unique_code_locations_count", x.to_string()),
            Self::AverageInstructionsExecuted(x) => {
                ("average_instructions_executed", x.to_string())
            }
            Self::MaxInstructionsExecuted(x) => ("max_instructions_executed", x.to_string()),
            Self::AverageTaintedInstructions(x) => ("average_tainted_instructions", x.to_string()),
            Self::MaxTaintedInstructions(x) => ("max_tainted_instructions", x.to_string()),
            Self::AverageMemoryTaintedInstructions(x) => {
                ("average_memory_tainted_instructions", x.to_string())
            }
            Self::MaxMemoryTaintedInstructions(x) => {
                ("max_memory_tainted_instructions", x.to_string())
            }
            Self::AveragePathLength(x) => ("average_path_length", x.to_string()),
            Self::MaxPathLength(x) => ("max_path_length", x.to_string()),
            Self::DivergenceRate(x) => ("divergence_rate", x.to_string()),
            Self::DivergencePathLength(x) => ("divergence_path_length", x.to_string()),
            Self::DivergencePathExpectedIndex(x) => {
                ("divergence_path_expected_index", x.to_string())
            }
            Self::DivergencePathActualIndex(x) => ("divergence_path_actual_index", x.to_string()),
            #[cfg(feature = "z3")]
            Self::Z3ErrorCode(x) => ("z3_error_code", z3_error_as_str(x).to_owned()),
            #[cfg(feature = "z3")]
            Self::Z3ErrorString(x) => ("z3_error_string", x.to_owned()),
            Self::SymexTimeout(x) => ("symex_timeout", x.to_string()),
        }
    }

    pub fn can_share_with_microsoft(&self) -> bool {
        match self {
            Self::Version(_) => true,
            Self::InstanceId(_) => true,
            Self::TaskId(_) => true,
            Self::JobId(_) => true,
            Self::MachineId(_) => true,
            Self::ScalesetId(_) => false,
            Self::CommandLine(_) => false,
            Self::Path(_) => false,
            Self::Type(_) => true,
            Self::Mode(_) => true,
            Self::Features(_) => true,
            Self::Covered(_) => true,
            Self::Rate(_) => true,
            Self::Count(_) => true,
            Self::ExecsSecond(_) => true,
            Self::WorkerId(_) => true,
            Self::RunId(_) => true,
            Self::Name(_) => false,
            Self::Pid(_) => false,
            Self::ProcessStatus(_) => false,
            Self::VirtualMemory(_) => true,
            Self::PhysicalMemory(_) => true,
            Self::CpuUsage(_) => true,
            Self::CoveragePaths(_) => true,
            Self::CoveragePathsFavored(_) => true,
            Self::CoveragePathsFound(_) => true,
            Self::CoveragePathsImported(_) => true,
            Self::CoverageMaxDepth(_) => true,
            Self::Coverage(_) => true,
            Self::ToolName(_) => true,
            Self::Region(_) => false,
            Self::Role(_) => true,
<<<<<<< HEAD

            Self::InputsFuzzed(_) => true,
            Self::SatConstraints(_) => true,
            Self::UnsatConstraints(_) => true,
            Self::AverageVarsPerConstraint(_) => true,
            Self::MaxConstraintVars(_) => true,
            Self::AverageSymexTime(_) => true,
            Self::MaxSymexTime(_) => true,
            Self::AverageSolvingTime(_) => true,
            Self::MaxSolvingTime(_) => true,
            Self::UniqueCodeLocationCount(_) => true,
            Self::AverageInstructionsExecuted(_) => true,
            Self::MaxInstructionsExecuted(_) => true,
            Self::AverageTaintedInstructions(_) => true,
            Self::MaxTaintedInstructions(_) => true,
            Self::AverageMemoryTaintedInstructions(_) => true,
            Self::MaxMemoryTaintedInstructions(_) => true,
            Self::AveragePathLength(_) => true,
            Self::MaxPathLength(_) => true,
            Self::DivergenceRate(_) => true,
            Self::DivergencePathLength(_) => true,
            Self::DivergencePathExpectedIndex(_) => true,
            Self::DivergencePathActualIndex(_) => true,
            #[cfg(feature = "intel_instructions")]
            Self::MissedInstructionCode(_) => true,
            #[cfg(feature = "intel_instructions")]
            Self::MissedInstructionMnemonic(_) => true,
            #[cfg(feature = "z3")]
            Self::Z3ErrorCode(_) => true,
            #[cfg(feature = "z3")]
            Self::Z3ErrorString(_) => false,
            Self::SymexTimeout(_) => true,
=======
>>>>>>> 32cc2e73
        }
    }
}

mod global {
    use std::sync::{
        atomic::{AtomicUsize, Ordering},
        RwLock,
    };

    use super::*;

    #[derive(Default)]
    pub struct Clients {
        instance: Option<RwLock<TelemetryClient>>,
        microsoft: Option<RwLock<TelemetryClient>>,
    }

    pub static mut CLIENTS: Clients = Clients {
        instance: None,
        microsoft: None,
    };
    const UNSET: usize = 0;
    const SETTING: usize = 1;
    const SET: usize = 2;

    static STATE: AtomicUsize = AtomicUsize::new(UNSET);

    pub fn set_clients(instance: Option<TelemetryClient>, microsoft: Option<TelemetryClient>) {
        use Ordering::SeqCst;

        let result = STATE.compare_exchange(UNSET, SETTING, SeqCst, SeqCst);

        match result {
            Ok(SETTING) => panic!("race while setting telemetry client"),
            Ok(SET) => panic!("tried to reset telemetry client"),
            Ok(UNSET) => {}
            Ok(state) => panic!("unknown telemetry client state while setting: {}", state),
            Err(state) => panic!("failed to set telemetry client state: {}", state),
        }

        unsafe {
            CLIENTS.instance = instance.map(RwLock::new);
            CLIENTS.microsoft = microsoft.map(RwLock::new);
        }

        STATE.store(SET, SeqCst);
    }

    pub fn client_lock(client_type: ClientType) -> Option<&'static RwLock<TelemetryClient>> {
        match client_type {
            ClientType::Instance => unsafe { CLIENTS.instance.as_ref() },
            ClientType::Microsoft => unsafe { CLIENTS.microsoft.as_ref() },
        }
    }

    pub fn take_clients() -> Vec<TelemetryClient> {
        use Ordering::SeqCst;

        let result = STATE.compare_exchange(SET, SETTING, SeqCst, SeqCst);

        match result {
            Ok(SETTING) => panic!("race while taking telemetry client"),
            Ok(SET) => {}
            Ok(UNSET) => panic!("tried to take unset telemetry client"),
            Ok(state) => panic!("unknown telemetry client state while taking: {}", state),
            Err(state) => panic!("failed to take telemetry client state: {}", state),
        }

        let instance = unsafe { CLIENTS.instance.take() };
        let microsoft = unsafe { CLIENTS.microsoft.take() };

        STATE.store(UNSET, SeqCst);

        let mut clients = Vec::new();

        for client in vec![instance, microsoft] {
            if let Some(client) = client {
                match client.into_inner() {
                    Ok(c) => clients.push(c),
                    Err(e) => panic!("Failed to extract telemetry client: {}", e),
                };
            }
        }
        clients
    }
}

pub fn set_appinsights_clients(
    instance_key: Option<InstanceTelemetryKey>,
    microsoft_key: Option<MicrosoftTelemetryKey>,
) {
    let instance_client = instance_key.map(|k| TelemetryClient::new(k.to_string()));
    let microsoft_client = microsoft_key.map(|k| TelemetryClient::new(k.to_string()));
    global::set_clients(instance_client, microsoft_client);
}

/// Try to submit any pending telemetry with a blocking call.
///
/// Meant for a final attempt at flushing pending items before an abnormal exit.
/// After calling this function, any existing telemetry client will be dropped,
/// and subsequent telemetry submission will be a silent no-op.
pub fn try_flush_and_close() {
    let clients = global::take_clients();

    for client in clients {
        client.flush_channel();
        client.close_channel();
    }
}

pub fn client(client_type: ClientType) -> Option<RwLockReadGuard<'static, TelemetryClient>> {
    Some(try_client(client_type)?.unwrap())
}

pub fn try_client(
    client_type: ClientType,
) -> Option<LockResult<RwLockReadGuard<'static, TelemetryClient>>> {
    let lock = global::client_lock(client_type)?;

    Some(lock.read())
}

pub fn client_mut(client_type: ClientType) -> Option<RwLockWriteGuard<'static, TelemetryClient>> {
    Some(try_client_mut(client_type)?.unwrap())
}

pub fn try_client_mut(
    client_type: ClientType,
) -> Option<LockResult<RwLockWriteGuard<'static, TelemetryClient>>> {
    let lock = global::client_lock(client_type)?;

    Some(lock.write())
}

pub fn property(client_type: ClientType, key: impl AsRef<str>) -> Option<String> {
    client(client_type).map(|c| {
        c.context()
            .properties()
            .get(key.as_ref())
            .map(|s| s.to_owned())
    })?
}

pub fn set_property(entry: EventData) {
    let (key, value) = entry.as_values();

    if entry.can_share_with_microsoft() {
        if let Some(mut client) = client_mut(ClientType::Microsoft) {
            client
                .context_mut()
                .properties_mut()
                .insert(key.to_owned(), value.to_owned());
        }
    }

    if let Some(mut client) = client_mut(ClientType::Instance) {
        client
            .context_mut()
            .properties_mut()
            .insert(key.to_owned(), value);
    }
}

fn local_log_event(event: &Event, properties: &[EventData]) {
    let as_values = properties
        .iter()
        .map(|x| x.as_values())
        .map(|(x, y)| format!("{}:{}", x, y))
        .collect::<Vec<String>>()
        .join(" ");
    log::log!(log::Level::Info, "{} {}", event.as_str(), as_values);
}

pub fn track_event(event: Event, properties: Vec<EventData>) {
    use appinsights::telemetry::Telemetry;

    if let Some(client) = client(ClientType::Instance) {
        let mut evt = appinsights::telemetry::EventTelemetry::new(event.as_str());
        let props = evt.properties_mut();
        for property in &properties {
            let (name, val) = property.as_values();
            props.insert(name.to_string(), val);
        }
        client.track(evt);
    }

    if let Some(client) = client(ClientType::Microsoft) {
        let mut evt = appinsights::telemetry::EventTelemetry::new(event.as_str());
        let props = evt.properties_mut();

        for property in &properties {
            if property.can_share_with_microsoft() {
                let (name, val) = property.as_values();
                props.insert(name.to_string(), val);
            }
        }
        client.track(evt);
    }
    local_log_event(&event, &properties);
}

pub fn to_log_level(level: &appinsights::telemetry::SeverityLevel) -> log::Level {
    match level {
        Verbose => log::Level::Debug,
        Information => log::Level::Info,
        Warning => log::Level::Warn,
        Error => log::Level::Error,
        Critical => log::Level::Error,
    }
}

pub fn should_log(level: &appinsights::telemetry::SeverityLevel) -> bool {
    to_log_level(level) <= log::max_level()
}

pub fn log_message(level: appinsights::telemetry::SeverityLevel, msg: String) {
    let log_level = to_log_level(&level);
    log::log!(log_level, "{}", msg);
    if let Some(client) = client(ClientType::Instance) {
        client.track_trace(msg, level);
    }
}

#[macro_export]
macro_rules! event {
    ($name: expr ; $($k: path = $v: expr),*) => {{
        let mut events = Vec::new();

        $({
            events.push($k(From::from($v)));

        })*;

        onefuzz_telemetry::track_event($name, events);
    }};
}

#[macro_export]
macro_rules! log {
    ($level: expr, $($arg: tt)+) => {{
        if onefuzz_telemetry::should_log(&$level) {
            let msg = format!("{}", format_args!($($arg)+));
            onefuzz_telemetry::log_message($level, msg.to_string());
        }
    }};
}

#[macro_export]
macro_rules! debug {
    ($($arg: tt)+) => {{
        onefuzz_telemetry::log!(onefuzz_telemetry::Verbose, $($arg)+);
    }}
}

#[macro_export]
macro_rules! info {
    ($($arg: tt)+) => {{
        onefuzz_telemetry::log!(onefuzz_telemetry::Information, $($arg)+);
    }}
}

#[macro_export]
macro_rules! warn {
    ($($arg: tt)+) => {{
        onefuzz_telemetry::log!(onefuzz_telemetry::Warning, $($arg)+);
    }}
}

#[macro_export]
macro_rules! error {
    ($($arg: tt)+) => {{
        onefuzz_telemetry::log!(onefuzz_telemetry::Error, $($arg)+);
    }}
}

#[macro_export]
macro_rules! critical {
    ($($arg: tt)+) => {{
        onefuzz_telemetry::log!(onefuzz_telemetry::Critical, $($arg)+);
    }}
}

#[macro_export]
macro_rules! metric {
    ($name: expr, $value: expr) => {{
        let client = onefuzz_telemetry::client(onefuzz_telemetry::ClientType::Instance);
        client.track_metric($name.into(), $value);
    }};
}<|MERGE_RESOLUTION|>--- conflicted
+++ resolved
@@ -293,8 +293,6 @@
             Self::ToolName(_) => true,
             Self::Region(_) => false,
             Self::Role(_) => true,
-<<<<<<< HEAD
-
             Self::InputsFuzzed(_) => true,
             Self::SatConstraints(_) => true,
             Self::UnsatConstraints(_) => true,
@@ -326,8 +324,6 @@
             #[cfg(feature = "z3")]
             Self::Z3ErrorString(_) => false,
             Self::SymexTimeout(_) => true,
-=======
->>>>>>> 32cc2e73
         }
     }
 }
