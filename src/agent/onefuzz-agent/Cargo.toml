[package]
name = "onefuzz-agent"
version = "0.2.0"
authors = ["fuzzing@microsoft.com"]
edition = "2018"
publish = false
license = "MIT"

[features]
integration_test=[]

[dependencies]
anyhow = "1.0"
arraydeque = "0.4.5"
appinsights = "0.1"
async-trait = "0.1"
backoff = { version = "0.3", features = ["async-std"] }
clap = "2.33"
crossterm = "0.18"
env_logger = "0.8"
futures = "0.3"
hex = "0.4"
lazy_static = "1.4"
log = "0.4"
num_cpus = "1.13"
reqwest = { version = "0.10", features = ["json", "stream"] }
serde = "1.0"
serde_json = "1.0"
onefuzz = { path = "../onefuzz" }
onefuzz-telemetry = { path = "../onefuzz-telemetry" }
path-absolutize = "3.0.6"
<<<<<<< HEAD
reqwest-retry = { path = "../reqwest-retry" }
stacktrace-parser = { path = "../stacktrace-parser" }
storage-queue = { path = "../storage-queue" }
tempfile = "3.2"
thiserror = "1.0"
tokio = { version = "0.2", features = ["full"] }
tokio-util = { version = "0.3", features = ["full"] }
tokio-stream = "0.1.3"
tui = { version = "0.14", default-features = false, features = ['crossterm'] }
url = { version = "2.2", features = ["serde"] }
uuid = { version = "0.8", features = ["serde", "v4"] }
=======
atexit = { path = "../atexit" }
remove_dir_all = "0.7"

[dev-dependencies]
tempfile = "3.2"
>>>>>>> 6aca32ed
<|MERGE_RESOLUTION|>--- conflicted
+++ resolved
@@ -14,6 +14,7 @@
 arraydeque = "0.4.5"
 appinsights = "0.1"
 async-trait = "0.1"
+atexit = { path = "../atexit" }
 backoff = { version = "0.3", features = ["async-std"] }
 clap = "2.33"
 crossterm = "0.18"
@@ -29,8 +30,8 @@
 onefuzz = { path = "../onefuzz" }
 onefuzz-telemetry = { path = "../onefuzz-telemetry" }
 path-absolutize = "3.0.6"
-<<<<<<< HEAD
 reqwest-retry = { path = "../reqwest-retry" }
+remove_dir_all = "0.7"
 stacktrace-parser = { path = "../stacktrace-parser" }
 storage-queue = { path = "../storage-queue" }
 tempfile = "3.2"
@@ -40,11 +41,4 @@
 tokio-stream = "0.1.3"
 tui = { version = "0.14", default-features = false, features = ['crossterm'] }
 url = { version = "2.2", features = ["serde"] }
-uuid = { version = "0.8", features = ["serde", "v4"] }
-=======
-atexit = { path = "../atexit" }
-remove_dir_all = "0.7"
-
-[dev-dependencies]
-tempfile = "3.2"
->>>>>>> 6aca32ed
+uuid = { version = "0.8", features = ["serde", "v4"] }