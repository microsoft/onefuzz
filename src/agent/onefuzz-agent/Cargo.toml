--- conflicted
+++ resolved
@@ -33,11 +33,8 @@
 storage-queue = { path = "../storage-queue" }
 reqwest-retry = { path = "../reqwest-retry" }
 onefuzz-telemetry = { path = "../onefuzz-telemetry" }
-<<<<<<< HEAD
 stacktrace-parser = { path = "../stacktrace-parser" }
-=======
 path-absolutize = "3.0.6"
->>>>>>> 779d8971
 
 [dev-dependencies]
 tempfile = "3.2"