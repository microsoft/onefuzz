// Copyright (c) Microsoft Corporation.
// Licensed under the MIT License.

use super::*;

#[derive(Clone, Debug, Default)]
pub struct WorkerRunnerDouble {
    pub child: ChildDouble,
}

#[async_trait]
impl IWorkerRunner for WorkerRunnerDouble {
    async fn run(
        &self,
        _setup_dir: &Path,
<<<<<<< HEAD
        _work: &WorkUnit,
        _from_agent_to_task_endpoint: String,
        _from_task_to_agent_endpoint: String,
=======
        _extra_dir: Option<PathBuf>,
        _work: &WorkUnit,
>>>>>>> ca7e07f0
    ) -> Result<Box<dyn IWorkerChild>> {
        Ok(Box::new(self.child.clone()))
    }
}

#[derive(Clone, Debug, Default, Eq, PartialEq)]
pub struct ChildDouble {
    pub id: u64,
    pub exit_status: Option<ExitStatus>,
    pub stderr: String,
    pub stdout: String,
    pub killed: bool,
}

impl IWorkerChild for ChildDouble {
    fn try_wait(&mut self) -> Result<Option<Output>> {
        let output = if let Some(exit_status) = self.exit_status {
            Some(Output {
                exit_status,
                stderr: self.stderr.clone(),
                stdout: self.stdout.clone(),
            })
        } else {
            None
        };

        Ok(output)
    }

    fn kill(&mut self) -> Result<()> {
        self.killed = true;
        Ok(())
    }
}<|MERGE_RESOLUTION|>--- conflicted
+++ resolved
@@ -13,14 +13,10 @@
     async fn run(
         &self,
         _setup_dir: &Path,
-<<<<<<< HEAD
+        _extra_dir: Option<PathBuf>,
         _work: &WorkUnit,
         _from_agent_to_task_endpoint: String,
         _from_task_to_agent_endpoint: String,
-=======
-        _extra_dir: Option<PathBuf>,
-        _work: &WorkUnit,
->>>>>>> ca7e07f0
     ) -> Result<Box<dyn IWorkerChild>> {
         Ok(Box::new(self.child.clone()))
     }
