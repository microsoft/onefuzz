// Copyright (c) Microsoft Corporation.
// Licensed under the MIT License.

use ipc_channel::ipc;

use crate::work::WorkUnit;
use crate::worker::double::ChildDouble;

use super::*;

struct Fixture;

impl Fixture {
    fn work(&self) -> WorkUnit {
        let job_id = "d4e6cb4a-917e-4826-8a44-7646938c80a8".parse().unwrap();
        let task_id = "1cfcdfe6-df10-42a5-aab7-1a45db0d0e48".parse().unwrap();
        let config = r#"{ "some": "config" }"#.to_owned().into();

        WorkUnit {
            job_id,
            task_id,
            config,
        }
    }

    fn child_running(&self) -> ChildDouble {
        ChildDouble {
            id: 123,
            stderr: "stderr".into(),
            stdout: "stdout".into(),
            ..Default::default()
        }
    }

    fn child_exited(&self, exit_status: ExitStatus) -> ChildDouble {
        let mut child = self.child_running();
        child.exit_status = Some(exit_status);
        child
    }

    fn runner(&self, child: ChildDouble) -> RunnerDouble {
        RunnerDouble { child }
    }

    fn exit_status_ok(&self) -> ExitStatus {
        ExitStatus {
            code: Some(0),
            signal: None,
            success: true,
        }
    }
}

struct RunnerDouble {
    child: ChildDouble,
}

#[async_trait]
impl IWorkerRunner for RunnerDouble {
    async fn run(
        &self,
        _setup_dir: &Path,
<<<<<<< HEAD
        _work: &WorkUnit,
        from_agent_to_task_endpoint: String,
        from_task_to_agent_endpoint: String,
    ) -> Result<Box<dyn IWorkerChild>> {
        info!("Creating channel from agent to task");
        let (agent_sender, _receive_from_agent): (
            IpcSender<IpcMessageKind>,
            IpcReceiver<IpcMessageKind>,
        ) = ipc::channel()?;
        info!("Conecting...");
        let oneshot_sender = IpcSender::connect(from_agent_to_task_endpoint)?;
        info!("Sending sender to agent");
        oneshot_sender.send(agent_sender)?;

        info!("Creating channel from task to agent");
        let (_task_sender, receive_from_task): (
            IpcSender<IpcMessageKind>,
            IpcReceiver<IpcMessageKind>,
        ) = ipc::channel()?;
        info!("Connecting...");
        let oneshot_receiver = IpcSender::connect(from_task_to_agent_endpoint)?;
        info!("Sending receiver to agent");
        oneshot_receiver.send(receive_from_task)?;

=======
        _extra_dir: Option<PathBuf>,
        _work: &WorkUnit,
    ) -> Result<Box<dyn IWorkerChild>> {
>>>>>>> ca7e07f0
        Ok(Box::new(self.child.clone()))
    }
}

#[tokio::test]
async fn test_ready_run() {
    let mut runner = Fixture.runner(Fixture.child_running());
    let state = State {
        ctx: Ready {
            setup_dir: PathBuf::default(),
            extra_dir: None,
        },
        work: Fixture.work(),
    };

    let state: State<Running> = state.run(&mut runner).await.unwrap();

    let child = state
        .ctx
        .child
        .downcast_ref::<ChildDouble>()
        .cloned()
        .unwrap();
    assert_eq!(child, Fixture.child_running());
}

#[tokio::test]
async fn test_running_kill() {
    let connections = bootstrap_ipc().await.unwrap();
    let child = Box::new(Fixture.child_running());
    let mut state = State {
        ctx: Running {
            child,
            from_agent_to_task: connections.agent_connections.0,
            from_task_to_agent: connections.agent_connections.1,
        },
        work: Fixture.work(),
    };

    state.kill().await.unwrap();

    let child = state
        .ctx
        .child
        .downcast_ref::<ChildDouble>()
        .cloned()
        .unwrap();
    assert!(child.killed);
}

#[tokio::test]
async fn test_running_wait_running() {
    let connections = bootstrap_ipc().await.unwrap();
    let child = Box::new(Fixture.child_running());
    let state = State {
        ctx: Running {
            child,
            from_agent_to_task: connections.agent_connections.0,
            from_task_to_agent: connections.agent_connections.1,
        },
        work: Fixture.work(),
    };

    let waited = state.wait().unwrap();

    assert!(matches!(waited, Waited::Running(..)));

    if let Waited::Running(state) = waited {
        let child = state
            .ctx
            .child
            .downcast_ref::<ChildDouble>()
            .cloned()
            .unwrap();
        assert_eq!(child, Fixture.child_running());
    }
}

#[tokio::test]
async fn test_running_wait_done() {
    let connections = bootstrap_ipc().await.unwrap();
    let exit_status = Fixture.exit_status_ok();
    let child = Box::new(Fixture.child_exited(exit_status));
    let state = State {
        ctx: Running {
            child,
            from_agent_to_task: connections.agent_connections.0,
            from_task_to_agent: connections.agent_connections.1,
        },
        work: Fixture.work(),
    };

    let waited = state.wait().unwrap();

    assert!(matches!(waited, Waited::Done(..)));

    if let Waited::Done(done) = waited {
        assert_eq!(done.output().exit_status, exit_status);
    }
}

#[tokio::test]
async fn test_worker_ready_update() {
    let task_id = Fixture.work().task_id;

    let state = State {
        ctx: Ready {
            setup_dir: PathBuf::default(),
            extra_dir: None,
        },
        work: Fixture.work(),
    };
    let worker = Worker::Ready(state);
    let mut runner = Fixture.runner(Fixture.child_running());
    let mut events = vec![];
    let worker = worker.update(&mut events, &mut runner).await.unwrap();

    assert!(matches!(worker, Worker::Running(..)));
    assert_eq!(events, vec![WorkerEvent::Running { task_id }]);
}

#[tokio::test]
async fn test_worker_running_update_running() {
    let connections = bootstrap_ipc().await.unwrap();
    let mut runner = Fixture.runner(Fixture.child_running());
    let child = Box::new(Fixture.child_running());
    let state = State {
        ctx: Running {
            child,
            from_agent_to_task: connections.agent_connections.0,
            from_task_to_agent: connections.agent_connections.1,
        },
        work: Fixture.work(),
    };
    let worker = Worker::Running(state);

    let mut events = vec![];
    let worker = worker.update(&mut events, &mut runner).await.unwrap();

    assert!(matches!(worker, Worker::Running(..)));
    assert_eq!(events, vec![]);
}

#[tokio::test]
async fn test_worker_running_update_done() {
    let connections = bootstrap_ipc().await.unwrap();
    let exit_status = Fixture.exit_status_ok();
    let child = Box::new(Fixture.child_exited(exit_status));
    let state = State {
        ctx: Running {
            child,
            from_agent_to_task: connections.agent_connections.0,
            from_task_to_agent: connections.agent_connections.1,
        },
        work: Fixture.work(),
    };
    let worker = Worker::Running(state);
    let mut runner = Fixture.runner(Fixture.child_running());

    let mut events = vec![];
    let worker = worker.update(&mut events, &mut runner).await.unwrap();

    assert!(matches!(worker, Worker::Done(..)));
    assert_eq!(
        events,
        vec![WorkerEvent::Done {
            task_id: Fixture.work().task_id,
            exit_status,
            stderr: "stderr".into(),
            stdout: "stdout".into(),
        }]
    );
}

#[tokio::test]
async fn test_worker_done() {
    // TODO: Child doesn't matter here, fix API.
    let mut runner = Fixture.runner(Fixture.child_running());

    let exit_status = Fixture.exit_status_ok();
    let output = Output {
        exit_status,
        stderr: "stderr".into(),
        stdout: "stdout".into(),
    };
    let state = State {
        ctx: Done { output },
        work: Fixture.work(),
    };
    let worker = Worker::Done(state);

    let mut events = vec![];
    let worker = worker.update(&mut events, &mut runner).await.unwrap();

    assert!(matches!(worker, Worker::Done(..)));
    assert_eq!(events, vec![]);
}

#[cfg(target_family = "unix")]
#[test]
fn test_redirected_child() {
    use std::iter::repeat;
    use std::process::Command;

    // Assume OS pipe capacity of 16 pages, each 4096 bytes.
    //
    // For each stream,
    //
    //   1. Write enough of one char to fill up the OS pipe.
    //   2. Write a smaller count (< tail size) of another char to overflow it.
    //
    // Our tailing buffer has size 4096, so we will expect to see all of the
    // bytes from the second char, and the remainder from the first char.
    let script = "import sys;\
sys.stdout.write('A' * 65536 + 'B' * 4000);\
sys.stderr.write('C' * 65536 + 'D' * 4000)";

    let mut cmd = Command::new("python3");
    cmd.args(["-c", script]);

    let mut redirected = RedirectedChild::spawn(cmd).unwrap();
    redirected.child.wait().unwrap();
    let captured = redirected.streams.unwrap().join().unwrap();

    let stdout: String = repeat('A')
        .take(MAX_TAIL_LEN - 4000)
        .chain(repeat('B').take(4000))
        .collect();
    assert_eq!(captured.stdout, stdout);

    let stderr: String = repeat('C')
        .take(MAX_TAIL_LEN - 4000)
        .chain(repeat('D').take(4000))
        .collect();
    assert_eq!(captured.stderr, stderr);
}

#[cfg(target_family = "windows")]
#[test]
fn test_redirected_child() {
    use std::iter::repeat;
    use std::process::Command;

    // Only write to stdout.
    let script = "Write-Output ('A' * 65536  + 'B' * 4000)";

    let mut cmd = Command::new("powershell.exe");
    cmd.args([
        "-NonInteractive",
        "-ExecutionPolicy",
        "Unrestricted",
        "-Command",
        script,
    ]);

    let mut redirected = RedirectedChild::spawn(cmd).unwrap();
    redirected.child.wait().unwrap();
    let captured = redirected.streams.unwrap().join().unwrap();

    let mut stdout: String = repeat('A')
        .take(MAX_TAIL_LEN - 4000 - 2)
        .chain(repeat('B').take(4000))
        .collect();
    stdout.push_str("\r\n");
    assert_eq!(captured.stdout, stdout);

    assert_eq!(captured.stderr, "");
}

async fn bootstrap_ipc() -> Result<IpcConnections> {
    let (from_agent_to_task_server, from_agent_to_task_endpoint) = IpcOneShotServer::new()?;
    let (from_task_to_agent_server, from_task_to_agent_endpoint) = IpcOneShotServer::new()?;

    info!("Creating channel from agent to task");
    let (agent_sender, receive_from_agent): (
        IpcSender<IpcMessageKind>,
        IpcReceiver<IpcMessageKind>,
    ) = ipc::channel()?;
    info!("Conecting...");
    let oneshot_sender = IpcSender::connect(from_agent_to_task_endpoint)?;
    info!("Sending sender to agent");
    oneshot_sender.send(agent_sender)?;

    info!("Creating channel from task to agent");
    let (task_sender, receive_from_task): (IpcSender<IpcMessageKind>, IpcReceiver<IpcMessageKind>) =
        ipc::channel()?;
    info!("Connecting...");
    let oneshot_receiver = IpcSender::connect(from_task_to_agent_endpoint)?;
    info!("Sending receiver to agent");
    oneshot_receiver.send(receive_from_task)?;

    let (_, from_agent_to_task): (_, IpcSender<IpcMessageKind>) =
        from_agent_to_task_server.accept()?;
    let (_, from_task_to_agent): (_, IpcReceiver<IpcMessageKind>) =
        from_task_to_agent_server.accept()?;

    Ok(IpcConnections {
        agent_connections: (from_agent_to_task, from_task_to_agent),
        _task_connections: (task_sender, receive_from_agent),
    })
}

struct IpcConnections {
    pub agent_connections: (IpcSender<IpcMessageKind>, IpcReceiver<IpcMessageKind>),
    pub _task_connections: (IpcSender<IpcMessageKind>, IpcReceiver<IpcMessageKind>),
}<|MERGE_RESOLUTION|>--- conflicted
+++ resolved
@@ -60,7 +60,7 @@
     async fn run(
         &self,
         _setup_dir: &Path,
-<<<<<<< HEAD
+        _extra_dir: Option<PathBuf>,
         _work: &WorkUnit,
         from_agent_to_task_endpoint: String,
         from_task_to_agent_endpoint: String,
@@ -84,12 +84,6 @@
         let oneshot_receiver = IpcSender::connect(from_task_to_agent_endpoint)?;
         info!("Sending receiver to agent");
         oneshot_receiver.send(receive_from_task)?;
-
-=======
-        _extra_dir: Option<PathBuf>,
-        _work: &WorkUnit,
-    ) -> Result<Box<dyn IWorkerChild>> {
->>>>>>> ca7e07f0
         Ok(Box::new(self.child.clone()))
     }
 }
