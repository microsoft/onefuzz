--- conflicted
+++ resolved
@@ -202,10 +202,6 @@
 
 impl_downcast!(IWorkerChild);
 
-<<<<<<< HEAD
-#[derive(Debug)]
-pub struct WorkerRunner;
-=======
 pub struct WorkerRunner {
     machine_identity: MachineIdentity,
 }
@@ -215,7 +211,6 @@
         Self { machine_identity }
     }
 }
->>>>>>> 64811da7
 
 #[async_trait]
 impl IWorkerRunner for WorkerRunner {
@@ -239,11 +234,7 @@
 
         config.insert(
             "machine_identity".to_string(),
-<<<<<<< HEAD
-            serde_json::to_value(MachineIdentity::default())?,
-=======
             serde_json::to_value(&self.machine_identity)?,
->>>>>>> 64811da7
         );
 
         let config_path = work.config_path()?;
