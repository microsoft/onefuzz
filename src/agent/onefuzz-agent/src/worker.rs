--- conflicted
+++ resolved
@@ -141,13 +141,13 @@
 
 impl State<Ready> {
     pub async fn run(self, runner: &mut dyn IWorkerRunner) -> Result<State<Running>> {
-<<<<<<< HEAD
         // Create and pass the server here
         let (from_agent_to_task_server, from_agent_to_task_endpoint) = IpcOneShotServer::new()?;
         let (from_task_to_agent_server, from_task_to_agent_endpoint) = IpcOneShotServer::new()?;
         let child = runner
             .run(
                 &self.ctx.setup_dir,
+                self.ctx.extra_dir,
                 &self.work,
                 from_agent_to_task_endpoint,
                 from_task_to_agent_endpoint,
@@ -198,11 +198,6 @@
             }
             Ok(res) => res??,
         };
-=======
-        let child = runner
-            .run(&self.ctx.setup_dir, self.ctx.extra_dir, &self.work)
-            .await?;
->>>>>>> ca7e07f0
 
         let state = State {
             ctx: Running {
@@ -310,14 +305,10 @@
     async fn run(
         &self,
         setup_dir: &Path,
-<<<<<<< HEAD
+        extra_dir: Option<PathBuf>,
         work: &WorkUnit,
         from_agent_to_task_endpoint: String,
         from_task_to_agent_endpoint: String,
-=======
-        extra_dir: Option<PathBuf>,
-        work: &WorkUnit,
->>>>>>> ca7e07f0
     ) -> Result<Box<dyn IWorkerChild>>;
 }
 
@@ -346,14 +337,10 @@
     async fn run(
         &self,
         setup_dir: &Path,
-<<<<<<< HEAD
+        extra_dir: Option<PathBuf>,
         work: &WorkUnit,
         from_agent_to_task_endpoint: String,
         from_task_to_agent_endpoint: String,
-=======
-        extra_dir: Option<PathBuf>,
-        work: &WorkUnit,
->>>>>>> ca7e07f0
     ) -> Result<Box<dyn IWorkerChild>> {
         let working_dir = work.working_dir(self.machine_identity.machine_id)?;
 
