--- conflicted
+++ resolved
@@ -73,22 +73,10 @@
         Ok(Self { config })
     }
 
-<<<<<<< HEAD
     fn workers(&self) -> u64 {
         match self.config.target_workers {
             0 => default_workers(),
             x => x,
-=======
-    pub async fn start(&self) -> Result<()> {
-        if self.config.check_fuzzer_help {
-            let target = LibFuzzer::new(
-                &self.config.target_exe,
-                &self.config.target_options,
-                &self.config.target_env,
-                &self.config.common.setup_dir,
-            );
-            target.check_help().await?;
->>>>>>> a89065f8
         }
     }
 
@@ -173,6 +161,7 @@
             &self.config.target_exe,
             &self.config.target_options,
             &self.config.target_env,
+            &self.config.common.setup_dir,
             &self.config.common.setup_dir,
         );
         let mut running = fuzzer.fuzz(crash_dir.path(), local_inputs, &inputs)?;
