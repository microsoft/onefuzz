--- conflicted
+++ resolved
@@ -1,17 +1,12 @@
 // Copyright (c) Microsoft Corporation.
 // Licensed under the MIT License.
 
-<<<<<<< HEAD
-use crate::tasks::{config::CommonConfig, heartbeat::*, utils};
-use anyhow::Result;
-=======
 use crate::tasks::{
     config::CommonConfig,
     heartbeat::*,
     utils::{self, default_bool_true},
 };
-use anyhow::{Error, Result};
->>>>>>> 7e56efa6
+use anyhow::Result;
 use futures::stream::StreamExt;
 use onefuzz::{
     expand::Expand,
@@ -164,57 +159,7 @@
             expand.tools_dir(&tools.path);
         }
 
-<<<<<<< HEAD
         utils::reset_tmp_dir(&output_dir).await?;
-=======
-async fn start_fuzzing<'a>(
-    config: &GeneratorConfig,
-    corpus_dirs: Vec<impl AsRef<Path>>,
-    tester: Tester<'_>,
-    heartbeat_client: Option<TaskHeartbeatClient>,
-) -> Result<()> {
-    let generator_tmp = "generator_tmp";
-
-    info!("Starting generator fuzzing loop");
-
-    loop {
-        heartbeat_client.alive();
-
-        for corpus_dir in &corpus_dirs {
-            let corpus_dir = corpus_dir.as_ref();
-
-            generate_input(
-                &config.generator_exe,
-                &config.generator_env,
-                &config.generator_options,
-                &config.tools.path,
-                corpus_dir,
-                generator_tmp,
-            )
-            .await?;
-
-            let mut read_dir = fs::read_dir(generator_tmp).await?;
-            while let Some(file) = read_dir.next().await {
-                verbose!("Processing file {:?}", file);
-                let file = file?;
-
-                let destination_file = if config.rename_output {
-                    let hash = sha256::digest_file(file.path()).await?;
-                    OsString::from(hash)
-                } else {
-                    file.file_name()
-                };
-
-                let destination_file = config.crashes.path.join(destination_file);
-                if tester.is_crash(file.path()).await? {
-                    info!("Crash found, path = {}", file.path().display());
-
-                    if let Err(err) = fs::rename(file.path(), &destination_file).await {
-                        warn!("Unable to move file {:?} : {:?}", file.path(), err);
-                    }
-                }
-            }
->>>>>>> 7e56efa6
 
         let generator_path = expand.evaluate_value(&self.config.generator_exe)?;
 
