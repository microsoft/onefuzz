--- conflicted
+++ resolved
@@ -97,7 +97,6 @@
         Ok(())
     }
 
-<<<<<<< HEAD
     async fn fuzzing_loop(&self, heartbeat_client: Option<TaskHeartbeatClient>) -> Result<()> {
         let tester = Tester::new(
             &self.config.target_exe,
@@ -122,40 +121,6 @@
                 self.test_inputs(&generated_inputs_path, &tester).await?;
             }
         }
-=======
-async fn generate_input(
-    generator_exe: &str,
-    generator_env: &HashMap<String, String>,
-    generator_options: &[String],
-    tools_dir: impl AsRef<Path>,
-    corpus_dir: impl AsRef<Path>,
-    output_dir: impl AsRef<Path>,
-) -> Result<()> {
-    let mut expand = Expand::new();
-    expand
-        .generated_inputs(&output_dir)
-        .input_corpus(&corpus_dir)
-        .generator_exe(&generator_exe)
-        .generator_options(&generator_options)
-        .tools_dir(&tools_dir);
-
-    utils::reset_tmp_dir(&output_dir).await?;
-
-    let generator_path = Expand::new()
-        .tools_dir(tools_dir.as_ref())
-        .evaluate_value(generator_exe)?;
-
-    let mut generator = Command::new(&generator_path);
-    generator
-        .kill_on_drop(true)
-        .env_remove("RUST_LOG")
-        .stdin(Stdio::null())
-        .stdout(Stdio::piped())
-        .stderr(Stdio::piped());
-
-    for arg in expand.evaluate(generator_options)? {
-        generator.arg(arg);
->>>>>>> 75d2ffd7
     }
 
     async fn test_inputs(
@@ -185,7 +150,6 @@
         Ok(())
     }
 
-<<<<<<< HEAD
     async fn generate_inputs(
         &self,
         corpus_dir: impl AsRef<Path>,
@@ -203,14 +167,6 @@
         }
 
         utils::reset_tmp_dir(&output_dir).await?;
-=======
-    info!("Generating test cases with {:?}", generator);
-    let output = generator.spawn()?;
-    monitor_process(output, "generator".to_string(), true, None).await?;
-
-    Ok(())
-}
->>>>>>> 75d2ffd7
 
         let generator_path = expand.evaluate_value(&self.config.generator_exe)?;
 
@@ -219,7 +175,7 @@
             .kill_on_drop(true)
             .env_remove("RUST_LOG")
             .stdin(Stdio::null())
-            .stdout(Stdio::null())
+            .stdout(Stdio::piped())
             .stderr(Stdio::piped());
 
         for arg in expand.evaluate(&self.config.generator_options)? {
@@ -231,9 +187,9 @@
         }
 
         info!("Generating test cases with {:?}", generator);
-        let output = generator.spawn()?.wait_with_output().await?;
-
-        info!("Test case generation result {:?}", output);
+        let output = generator.spawn()?;
+        monitor_process(output, "generator".to_string(), true, None).await?;
+
         Ok(())
     }
 }
