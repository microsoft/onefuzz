--- conflicted
+++ resolved
@@ -61,7 +61,6 @@
         Self { config }
     }
 
-<<<<<<< HEAD
     pub async fn run(&self) -> Result<()> {
         self.config.crashes.init().await?;
         if let Some(tools) = &self.config.tools {
@@ -82,26 +81,6 @@
             Pull,
             self.config.ensemble_sync_delay,
         );
-=======
-    let sync_task = continuous_sync(&config.readonly_inputs, Pull, config.ensemble_sync_delay);
-    let crash_dir_monitor = config.crashes.monitor_results(new_result);
-    let tester = Tester::new(
-        &config.common.setup_dir,
-        &config.target_exe,
-        &config.target_options,
-        &config.target_env,
-        &config.target_timeout,
-        config.check_asan_log,
-        false,
-        config.check_debugger,
-        config.check_retry_count,
-    );
-    let inputs: Vec<_> = config.readonly_inputs.iter().map(|x| &x.path).collect();
-    let fuzzing_monitor = start_fuzzing(&config, inputs, tester, hb_client);
-    futures::try_join!(fuzzing_monitor, sync_task, crash_dir_monitor)?;
-    Ok(())
-}
->>>>>>> a89065f8
 
         let crash_dir_monitor = self.config.crashes.monitor_results(new_result);
 
@@ -113,6 +92,7 @@
 
     async fn fuzzing_loop(&self, heartbeat_client: Option<TaskHeartbeatClient>) -> Result<()> {
         let tester = Tester::new(
+            &self.config.common.setup_dir,
             &self.config.target_exe,
             &self.config.target_options,
             &self.config.target_env,
