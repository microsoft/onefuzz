--- conflicted
+++ resolved
@@ -193,26 +193,18 @@
         .set_optional_ref(&config.target_options, |expand, target_options| {
             expand.target_options(target_options)
         })
-<<<<<<< HEAD
+        .set_optional_ref(&config.common.microsoft_telemetry_key, |tester, key| {
+            tester.microsoft_telemetry_key(&key)
+        })
+        .set_optional_ref(&config.common.instance_telemetry_key, |tester, key| {
+            tester.instance_telemetry_key(&key)
+        })
         .set_optional_ref(
             &config.crashes.url.get_account_container(),
             |tester, (account, container)| {
                 tester.crashes_account(account).crashes_container(container)
             },
         );
-=======
-        .set_optional_ref(&config.common.microsoft_telemetry_key, |tester, key| {
-            tester.microsoft_telemetry_key(&key)
-        })
-        .set_optional_ref(&config.common.instance_telemetry_key, |tester, key| {
-            tester.instance_telemetry_key(&key)
-        })
-        .set_optional_ref(&config.crashes.url, |tester, url| {
-            tester
-                .crashes_account(&url.account())
-                .crashes_container(&url.container())
-        });
->>>>>>> c1a2c9fe
 
     let supervisor_path = expand.evaluate_value(&config.supervisor_exe)?;
     let mut cmd = Command::new(supervisor_path);
