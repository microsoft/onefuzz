--- conflicted
+++ resolved
@@ -17,12 +17,8 @@
     collections::HashMap,
     path::{Path, PathBuf},
 };
-<<<<<<< HEAD
-use storage_queue::Message;
+use storage_queue::{Message, QueueClient};
 use uuid::Uuid;
-=======
-use storage_queue::{Message, QueueClient};
->>>>>>> 779d8971
 
 #[derive(Debug, Deserialize)]
 pub struct Config {
