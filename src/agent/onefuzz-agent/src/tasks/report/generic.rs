--- conflicted
+++ resolved
@@ -100,6 +100,7 @@
     pub check_retry_count: u64,
     pub check_asan_log: bool,
     pub check_debugger: bool,
+    pub minimized_stack_depth: Option<usize>,
 }
 
 pub async fn test_input(args: TestInputArgs<'_>) -> Result<CrashTestResult> {
@@ -126,14 +127,15 @@
 
     let test_report = tester.test_input(args.input).await?;
 
-    if let Some(asan_log) = test_report.asan_log {
+    if let Some(crash_log) = test_report.asan_log {
         let crash_report = CrashReport::new(
-            asan_log,
+            crash_log,
             task_id,
             job_id,
             args.target_exe,
             input_blob,
             input_sha256,
+            args.minimized_stack_depth,
         );
         Ok(CrashTestResult::CrashReport(crash_report))
     } else if let Some(crash) = test_report.crash {
@@ -151,6 +153,10 @@
             scariness_description: None,
             task_id,
             job_id,
+            minimized_stack: vec![],
+            minimized_stack_sha256: None,
+            minimized_stack_function_names: vec![],
+            minimized_stack_function_names_sha256: None,
         };
 
         Ok(CrashTestResult::CrashReport(crash_report))
@@ -202,55 +208,11 @@
             check_retry_count: self.config.check_retry_count,
             check_asan_log: self.config.check_asan_log,
             check_debugger: self.config.check_debugger,
+            minimized_stack_depth: self.config.minimized_stack_depth,
         };
         let result = test_input(args).await?;
 
-<<<<<<< HEAD
         Ok(result)
-=======
-        let test_report = self.tester.test_input(input).await?;
-
-        if let Some(asan_log) = test_report.asan_log {
-            let crash_report = CrashReport::new(
-                asan_log,
-                task_id,
-                job_id,
-                &self.config.target_exe,
-                input_blob,
-                input_sha256,
-                self.config.minimized_stack_depth,
-            );
-            Ok(CrashTestResult::CrashReport(crash_report))
-        } else if let Some(crash) = test_report.crash {
-            let call_stack_sha256 = sha256::digest_iter(&crash.call_stack);
-            let crash_report = CrashReport {
-                input_blob,
-                input_sha256,
-                executable: PathBuf::from(&self.config.target_exe),
-                call_stack: crash.call_stack,
-                crash_type: crash.crash_type,
-                crash_site: crash.crash_site,
-                call_stack_sha256,
-                task_id,
-                job_id,
-                ..Default::default()
-            };
-
-            Ok(CrashTestResult::CrashReport(crash_report))
-        } else {
-            let no_repro = NoCrash {
-                input_blob,
-                input_sha256,
-                executable: PathBuf::from(&self.config.target_exe),
-                task_id,
-                job_id,
-                tries: 1 + self.config.check_retry_count,
-                error: test_report.error.map(|e| format!("{}", e)),
-            };
-
-            Ok(CrashTestResult::NoRepro(no_repro))
-        }
->>>>>>> 34b2a739
     }
 }
 
