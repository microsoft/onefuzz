--- conflicted
+++ resolved
@@ -127,21 +127,17 @@
 }
 
 pub async fn test_input(args: TestInputArgs<'_>) -> Result<CrashTestResult> {
-    let mut tester = Tester::new(
+    let tester = Tester::new(
         args.setup_dir,
         args.target_exe,
         args.target_options,
         args.target_env,
-    );
-
-    tester
+    )
+
         .check_asan_log(args.check_asan_log)
         .check_debugger(args.check_debugger)
-        .check_retry_count(args.check_retry_count);
-
-    if let Some(timeout) = args.target_timeout {
-        tester.timeout(timeout);
-    }
+        .check_retry_count(args.check_retry_count)
+        .set_optional(args.target_timeout, |tester, timeout| tester.timeout(timeout));
 
     let input_sha256 = sha256::digest_file(args.input).await?;
     let task_id = args.task_id;
@@ -203,19 +199,6 @@
 
 impl<'a> GenericReportProcessor<'a> {
     pub fn new(config: &'a Config, heartbeat_client: Option<TaskHeartbeatClient>) -> Self {
-<<<<<<< HEAD
-=======
-        let tester = Tester::new(
-            &config.common.setup_dir,
-            &config.target_exe,
-            &config.target_options,
-            &config.target_env,
-        )
-        .check_asan_log(config.check_asan_log)
-        .check_debugger(config.check_debugger)
-        .check_retry_count(config.check_retry_count);
-
->>>>>>> c5bb0f05
         Self {
             config,
             heartbeat_client,
