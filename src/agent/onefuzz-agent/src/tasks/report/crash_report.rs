--- conflicted
+++ resolved
@@ -63,7 +63,6 @@
     NoRepro(NoCrash),
 }
 
-<<<<<<< HEAD
 #[derive(Debug, Deserialize, Serialize)]
 pub struct RegressionReport {
     pub crash_test_result: CrashTestResult,
@@ -94,22 +93,6 @@
     }
 }
 
-// Conditionally upload a report, if it would not be a duplicate.
-async fn upload<T: Serialize>(report: &T, url: Url) -> Result<bool> {
-    let blob = BlobClient::new();
-    let result = blob
-        .put(url)
-        .json(report)
-        // Conditional PUT, only if-not-exists.
-        // https://docs.microsoft.com/en-us/rest/api/storageservices/specifying-conditional-headers-for-blob-service-operations
-        .header("If-None-Match", "*")
-        .send_retry_default()
-        .await?;
-    Ok(result.status() == StatusCode::CREATED)
-}
-
-=======
->>>>>>> 779d8971
 async fn upload_or_save_local<T: Serialize>(
     report: &T,
     dest_name: &str,
