// Copyright (c) Microsoft Corporation.
// Licensed under the MIT License.

use anyhow::Result;
use onefuzz::{
    asan::AsanLog,
    blob::{BlobClient, BlobUrl},
    fs::exists,
    syncdir::SyncedDir,
    telemetry::{
        Event::{new_report, new_unable_to_reproduce, new_unique_report},
        EventData,
    },
};
use reqwest::{StatusCode, Url};
use reqwest_retry::SendRetry;
use serde::{Deserialize, Serialize};
use std::path::PathBuf;
use tokio::fs;
use uuid::Uuid;

#[derive(Debug, Deserialize, Serialize)]
pub struct CrashReport {
    pub input_sha256: String,

    #[serde(skip_serializing_if = "Option::is_none")]
    pub input_blob: Option<InputBlob>,

    pub executable: PathBuf,

    pub crash_type: String,

    pub crash_site: String,

    pub call_stack: Vec<String>,

    pub call_stack_sha256: String,

    pub asan_log: Option<String>,

    pub task_id: Uuid,

    pub job_id: Uuid,

    pub scariness_score: Option<u32>,
    pub scariness_description: Option<String>,
}

#[derive(Debug, Deserialize, Serialize)]
pub struct NoCrash {
    pub input_sha256: String,
    #[serde(skip_serializing_if = "Option::is_none")]
    pub input_blob: Option<InputBlob>,
    pub executable: PathBuf,
    pub task_id: Uuid,
    pub job_id: Uuid,
    pub tries: u64,
    pub error: Option<String>,
}

#[derive(Debug, Deserialize, Serialize)]
pub enum CrashTestResult {
    CrashReport(CrashReport),
    NoRepro(NoCrash),
}

// Conditionally upload a report, if it would not be a duplicate.
async fn upload<T: Serialize>(report: &T, url: Url) -> Result<bool> {
    let blob = BlobClient::new();
    let result = blob
        .put(url)
        .json(report)
        // Conditional PUT, only if-not-exists.
        // https://docs.microsoft.com/en-us/rest/api/storageservices/specifying-conditional-headers-for-blob-service-operations
        .header("If-None-Match", "*")
        .send_retry_default()
        .await?;
<<<<<<< HEAD
    Ok(result.status() != StatusCode::NOT_MODIFIED)
=======
    if result.status() == StatusCode::CREATED {
        event!(new_unique_report;);
    }
    Ok(())
>>>>>>> a89065f8
}

async fn upload_or_save_local<T: Serialize>(
    report: &T,
    dest_name: &str,
    container: &SyncedDir,
) -> Result<bool> {
    match &container.url {
        Some(blob_url) => {
            let url = blob_url.blob(dest_name).url();
            upload(report, url).await
        }
        None => {
            let path = container.path.join(dest_name);
            if !exists(&path).await? {
                let data = serde_json::to_vec(&report)?;
                fs::write(path, data).await?;
                Ok(true)
            } else {
                Ok(false)
            }
        }
    }
}

impl CrashTestResult {
    pub async fn save(
        &self,
        unique_reports: &SyncedDir,
        reports: &Option<SyncedDir>,
        no_repro: &Option<SyncedDir>,
    ) -> Result<()> {
        match self {
            Self::CrashReport(report) => {
                // Use SHA-256 of call stack as dedupe key.
                let name = report.unique_blob_name();
                if upload_or_save_local(&report, &name, unique_reports).await? {
                    event!(new_unique_report; EventData::Path = name);
                }

                if let Some(reports) = reports {
                    let name = report.blob_name();
                    if upload_or_save_local(&report, &name, reports).await? {
                        event!(new_report; EventData::Path = name);
                    }
                }
            }

            Self::NoRepro(report) => {
                if let Some(no_repro) = no_repro {
                    let name = report.blob_name();
                    if upload_or_save_local(&report, &name, no_repro).await? {
                        event!(new_unable_to_reproduce; EventData::Path = name);
                    }
                }
            }
        }
        Ok(())
    }
}

#[derive(Debug, Deserialize, Serialize)]
pub struct InputBlob {
    pub account: String,
    pub container: String,
    pub name: String,
}

impl From<BlobUrl> for InputBlob {
    fn from(blob: BlobUrl) -> Self {
        Self {
            account: blob.account(),
            container: blob.container(),
            name: blob.name(),
        }
    }
}

impl CrashReport {
    pub fn new(
        asan_log: AsanLog,
        task_id: Uuid,
        job_id: Uuid,
        executable: impl Into<PathBuf>,
        input_blob: Option<InputBlob>,
        input_sha256: String,
    ) -> Self {
        Self {
            input_sha256,
            input_blob,
            executable: executable.into(),
            crash_type: asan_log.fault_type().into(),
            crash_site: asan_log.summary().into(),
            call_stack: asan_log.call_stack().to_vec(),
            call_stack_sha256: asan_log.call_stack_sha256(),
            asan_log: Some(asan_log.text().to_string()),
            scariness_score: asan_log.scariness_score(),
            scariness_description: asan_log.scariness_description().to_owned(),
            task_id,
            job_id,
        }
    }

    pub fn blob_name(&self) -> String {
        format!("{}.json", self.input_sha256)
    }

    pub fn unique_blob_name(&self) -> String {
        format!("{}.json", self.call_stack_sha256)
    }
}

impl NoCrash {
    pub fn blob_name(&self) -> String {
        format!("{}.json", self.input_sha256)
    }
}<|MERGE_RESOLUTION|>--- conflicted
+++ resolved
@@ -75,14 +75,7 @@
         .header("If-None-Match", "*")
         .send_retry_default()
         .await?;
-<<<<<<< HEAD
-    Ok(result.status() != StatusCode::NOT_MODIFIED)
-=======
-    if result.status() == StatusCode::CREATED {
-        event!(new_unique_report;);
-    }
-    Ok(())
->>>>>>> a89065f8
+    Ok(result.status() == StatusCode::CREATED)
 }
 
 async fn upload_or_save_local<T: Serialize>(
