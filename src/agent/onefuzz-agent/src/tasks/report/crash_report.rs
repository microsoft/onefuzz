--- conflicted
+++ resolved
@@ -8,11 +8,9 @@
     syncdir::SyncedDir,
     telemetry::Event::{new_report, new_unable_to_reproduce, new_unique_report},
 };
-<<<<<<< HEAD
+
+use reqwest::StatusCode;
 use reqwest_retry::SendRetry;
-=======
-use reqwest::StatusCode;
->>>>>>> 4a46c192
 use serde::{Deserialize, Serialize};
 use std::path::PathBuf;
 use uuid::Uuid;
