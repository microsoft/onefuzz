// Copyright (c) Microsoft Corporation.
// Licensed under the MIT License.

use super::crash_report::*;
use crate::tasks::{
    config::CommonConfig, generic::input_poller::*, heartbeat::*, utils::default_bool_true,
};
use anyhow::Result;
use async_trait::async_trait;
use futures::stream::StreamExt;
use onefuzz::{
    blob::BlobUrl, libfuzzer::LibFuzzer, monitor::DirectoryMonitor, sha256, syncdir::SyncedDir,
};
use reqwest::Url;
use serde::Deserialize;
use std::{
    collections::HashMap,
    path::{Path, PathBuf},
    sync::Arc,
};
use storage_queue::Message;

fn default_bool_true() -> bool {
    true
}

#[derive(Debug, Deserialize)]
pub struct Config {
    pub target_exe: PathBuf,
    pub target_env: HashMap<String, String>,
    // TODO:  options are not yet used for crash reporting
    pub target_options: Vec<String>,
    pub target_timeout: Option<u64>,
    pub input_queue: Option<Url>,
    pub crashes: Option<SyncedDir>,
    pub reports: Option<SyncedDir>,
    pub unique_reports: SyncedDir,
    pub no_repro: Option<SyncedDir>,

    #[serde(default = "default_bool_true")]
    pub check_fuzzer_help: bool,

    #[serde(default)]
    pub check_retry_count: u64,

    #[serde(default = "default_bool_true")]
    pub check_queue: bool,

    #[serde(flatten)]
    pub common: CommonConfig,
}

pub struct ReportTask {
    config: Arc<Config>,
    pub poller: InputPoller<Message>,
}

impl ReportTask {
    pub fn new(config: Config) -> Self {
        let poller = InputPoller::new();
        let config = Arc::new(config);

        Self { config, poller }
    }

<<<<<<< HEAD
    pub async fn local_run(&self) -> Result<()> {
        let mut processor = AsanProcessor::new(self.config.clone()).await?;
        let crashes = match &self.config.crashes {
            Some(x) => x,
            None => bail!("missing crashes directory"),
        };

        self.config.unique_reports.init().await?;
        if let Some(reports) = &self.config.reports {
            reports.init().await?;
        }
        if let Some(no_repro) = &self.config.no_repro {
            no_repro.init().await?;
        }

        let mut read_dir = tokio::fs::read_dir(&crashes.path).await?;
        while let Some(crash) = read_dir.next().await {
            processor.process(None, &crash?.path()).await?;
        }

        if self.config.check_queue {
            let mut monitor = DirectoryMonitor::new(crashes.path.clone());
            monitor.start()?;
            while let Some(crash) = monitor.next().await {
                processor.process(None, &crash).await?;
            }
        }

        Ok(())
    }

    pub async fn managed_run(&mut self) -> Result<()> {
=======
    pub async fn run(&mut self) -> Result<()> {
        if self.config.check_fuzzer_help {
            let target = LibFuzzer::new(
                &self.config.target_exe,
                &self.config.target_options,
                &self.config.target_env,
            );
            target.check_help().await?;
        }

>>>>>>> 7e56efa6
        info!("Starting libFuzzer crash report task");
        let mut processor = AsanProcessor::new(self.config.clone()).await?;

        if let Some(crashes) = &self.config.crashes {
            self.poller.batch_process(&mut processor, crashes).await?;
        }

        if self.config.check_queue {
            if let Some(queue) = &self.config.input_queue {
                let callback = CallbackImpl::new(queue.clone(), processor);
                self.poller.run(callback).await?;
            }
        }
        Ok(())
    }
}

pub struct AsanProcessor {
    config: Arc<Config>,
    heartbeat_client: Option<TaskHeartbeatClient>,
}

impl AsanProcessor {
    pub async fn new(config: Arc<Config>) -> Result<Self> {
        let heartbeat_client = config.common.init_heartbeat().await?;

        Ok(Self {
            config,
            heartbeat_client,
        })
    }

    pub async fn test_input(
        &self,
        input_url: Option<Url>,
        input: &Path,
    ) -> Result<CrashTestResult> {
        self.heartbeat_client.alive();
        let fuzzer = LibFuzzer::new(
            &self.config.target_exe,
            &self.config.target_options,
            &self.config.target_env,
        );

        let task_id = self.config.common.task_id;
        let job_id = self.config.common.job_id;
        let input_blob = match input_url {
            Some(x) => Some(InputBlob::from(BlobUrl::new(x)?)),
            None => None,
        };
        let input_sha256 = sha256::digest_file(input).await?;

        let test_report = fuzzer
            .repro(
                input,
                self.config.target_timeout,
                self.config.check_retry_count,
            )
            .await?;

        match test_report.asan_log {
            Some(asan_log) => {
                let crash_report = CrashReport::new(
                    asan_log,
                    task_id,
                    job_id,
                    &self.config.target_exe,
                    input_blob,
                    input_sha256,
                );
                Ok(CrashTestResult::CrashReport(crash_report))
            }
            None => {
                let no_repro = NoCrash {
                    input_blob,
                    input_sha256,
                    executable: PathBuf::from(&self.config.target_exe),
                    task_id,
                    job_id,
                    tries: 1 + self.config.check_retry_count,
                    error: test_report.error.map(|e| format!("{}", e)),
                };

                Ok(CrashTestResult::NoRepro(no_repro))
            }
        }
    }
}

#[async_trait]
impl Processor for AsanProcessor {
    async fn process(&mut self, url: Option<Url>, input: &Path) -> Result<()> {
        verbose!("processing libfuzzer crash url:{:?} path:{:?}", url, input);
        let report = self.test_input(url, input).await?;
        report
            .save(
                &self.config.unique_reports,
                &self.config.reports,
                &self.config.no_repro,
            )
            .await
    }
}<|MERGE_RESOLUTION|>--- conflicted
+++ resolved
@@ -19,10 +19,6 @@
     sync::Arc,
 };
 use storage_queue::Message;
-
-fn default_bool_true() -> bool {
-    true
-}
 
 #[derive(Debug, Deserialize)]
 pub struct Config {
@@ -63,7 +59,6 @@
         Self { config, poller }
     }
 
-<<<<<<< HEAD
     pub async fn local_run(&self) -> Result<()> {
         let mut processor = AsanProcessor::new(self.config.clone()).await?;
         let crashes = match &self.config.crashes {
@@ -96,18 +91,6 @@
     }
 
     pub async fn managed_run(&mut self) -> Result<()> {
-=======
-    pub async fn run(&mut self) -> Result<()> {
-        if self.config.check_fuzzer_help {
-            let target = LibFuzzer::new(
-                &self.config.target_exe,
-                &self.config.target_options,
-                &self.config.target_env,
-            );
-            target.check_help().await?;
-        }
-
->>>>>>> 7e56efa6
         info!("Starting libFuzzer crash report task");
         let mut processor = AsanProcessor::new(self.config.clone()).await?;
 
