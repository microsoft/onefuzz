// Copyright (c) Microsoft Corporation.
// Licensed under the MIT License.

use anyhow::{Context, Result};
use onefuzz::{
    auth::{ClientCredentials, Credentials, ManagedIdentityCredentials},
    http::{is_auth_error_code, ResponseExt},
    jitter::delay_with_jitter,
};
use onefuzz_telemetry::{InstanceTelemetryKey, MicrosoftTelemetryKey};
use reqwest_retry::SendRetry;
use std::{
    path::{Path, PathBuf},
    time::{Duration, Instant},
};
use tokio::fs;
use url::Url;
use uuid::Uuid;

#[derive(Clone, Debug, Deserialize, Eq, PartialEq)]
pub struct StaticConfig {
    pub credentials: Credentials,

    pub pool_name: String,

    pub onefuzz_url: Url,

    pub multi_tenant_domain: Option<String>,

    pub instance_telemetry_key: Option<InstanceTelemetryKey>,

    pub microsoft_telemetry_key: Option<MicrosoftTelemetryKey>,

    pub heartbeat_queue: Option<Url>,

    pub instance_id: Uuid,

<<<<<<< HEAD
    #[serde(default)]
    pub is_unmanaged: bool,
=======
    #[serde(default = "default_as_true")]
    pub managed: bool,
}

fn default_as_true() -> bool {
    true
>>>>>>> ea878f51
}

// Temporary shim type to bridge the current service-provided config.
#[derive(Clone, Debug, Deserialize, Eq, PartialEq)]
struct RawStaticConfig {
    pub client_credentials: Option<ClientCredentials>,

    pub pool_name: String,

    pub onefuzz_url: Url,

    pub multi_tenant_domain: Option<String>,

    pub instance_telemetry_key: Option<InstanceTelemetryKey>,

    pub microsoft_telemetry_key: Option<MicrosoftTelemetryKey>,

    pub heartbeat_queue: Option<Url>,

    pub instance_id: Uuid,

<<<<<<< HEAD
    #[serde(default)]
    pub is_unmanaged: bool,
=======
    #[serde(default = "default_as_true")]
    pub managed: bool,
>>>>>>> ea878f51
}

impl StaticConfig {
    pub fn new(data: &[u8]) -> Result<Self> {
        let config: RawStaticConfig = serde_json::from_slice(data)?;

        let credentials = match config.client_credentials {
            Some(client) => client.into(),
            None => {
                // Remove trailing `/`, which is treated as a distinct resource.
                let resource = config
                    .onefuzz_url
                    .to_string()
                    .trim_end_matches('/')
                    .to_owned();
                let managed =
                    ManagedIdentityCredentials::new(resource, config.multi_tenant_domain.clone())?;
                managed.into()
            }
        };
        let config = StaticConfig {
            credentials,
            pool_name: config.pool_name,
            onefuzz_url: config.onefuzz_url,
            multi_tenant_domain: config.multi_tenant_domain,
            microsoft_telemetry_key: config.microsoft_telemetry_key,
            instance_telemetry_key: config.instance_telemetry_key,
            heartbeat_queue: config.heartbeat_queue,
            instance_id: config.instance_id,
<<<<<<< HEAD
            is_unmanaged: config.is_unmanaged,
=======
            managed: config.managed,
>>>>>>> ea878f51
        };

        Ok(config)
    }

    pub fn from_file(config_path: impl AsRef<Path>) -> Result<Self> {
        let config_path = config_path.as_ref();
        let data = std::fs::read(config_path)
            .with_context(|| format!("unable to read config file: {}", config_path.display()))?;
        Self::new(&data)
    }

    pub fn from_env() -> Result<Self> {
        let instance_id = Uuid::parse_str(&std::env::var("ONEFUZZ_INSTANCE_ID")?)?;
        let client_id = Uuid::parse_str(&std::env::var("ONEFUZZ_CLIENT_ID")?)?;
        let client_secret = std::env::var("ONEFUZZ_CLIENT_SECRET")?;
        let tenant = std::env::var("ONEFUZZ_TENANT")?;
        let multi_tenant_domain = std::env::var("ONEFUZZ_MULTI_TENANT_DOMAIN").ok();
        let onefuzz_url = Url::parse(&std::env::var("ONEFUZZ_URL")?)?;
        let pool_name = std::env::var("ONEFUZZ_POOL")?;
        let is_unmanaged = std::env::var("ONEFUZZ_IS_UNMANAGED").is_ok();

        let heartbeat_queue = if let Ok(key) = std::env::var("ONEFUZZ_HEARTBEAT") {
            Some(Url::parse(&key)?)
        } else {
            None
        };

        let instance_telemetry_key =
            if let Ok(key) = std::env::var("ONEFUZZ_INSTANCE_TELEMETRY_KEY") {
                Some(InstanceTelemetryKey::new(Uuid::parse_str(&key)?))
            } else {
                None
            };

        let microsoft_telemetry_key =
            if let Ok(key) = std::env::var("ONEFUZZ_MICROSOFT_TELEMETRY_KEY") {
                Some(MicrosoftTelemetryKey::new(Uuid::parse_str(&key)?))
            } else {
                None
            };

        let credentials = ClientCredentials::new(
            client_id,
            client_secret,
            onefuzz_url.to_string(),
            tenant,
            multi_tenant_domain.clone(),
        )
        .into();

        Ok(Self {
            credentials,
            pool_name,
            onefuzz_url,
            multi_tenant_domain,
            instance_telemetry_key,
            microsoft_telemetry_key,
            heartbeat_queue,
            instance_id,
<<<<<<< HEAD
            is_unmanaged,
=======
            managed: !is_unmanaged,
>>>>>>> ea878f51
        })
    }

    fn register_url(&self) -> Url {
        let mut url = self.onefuzz_url.clone();
        url.set_path("/api/agents/registration");
        url
    }
}

#[derive(Clone, Debug, Deserialize, Serialize)]
pub struct DynamicConfig {
    /// Queried to get pending commands for the machine.
    pub commands_url: Url,

    /// Agent emits events to service by submitting here.
    pub events_url: Url,

    /// Work queue to poll, as an Azure Storage Queue SAS URL.
    pub work_queue: Url,
}

impl DynamicConfig {
    pub async fn save(&self) -> Result<()> {
        let path = Self::save_path()?;
        let data = serde_json::to_vec(&self)?;
        fs::write(&path, &data)
            .await
            .with_context(|| format!("unable to save dynamic config: {}", path.display()))?;
        info!("saved dynamic-config: {}", path.display());
        Ok(())
    }

    pub async fn load() -> Result<Self> {
        let path = Self::save_path()?;
        let data = fs::read(&path)
            .await
            .with_context(|| format!("unable to load dynamic config: {}", path.display()))?;
        let ctx: Self = serde_json::from_slice(&data)?;
        info!("loaded dynamic-config: {}", path.display());
        Ok(ctx)
    }

    fn save_path() -> Result<PathBuf> {
        Ok(onefuzz::fs::onefuzz_root()?
            .join("etc")
            .join("dynamic-config.json"))
    }
}

#[derive(Clone, Debug)]
pub struct Registration {
    pub config: StaticConfig,
    pub dynamic_config: DynamicConfig,
    pub machine_id: Uuid,
}

const DEFAULT_REGISTRATION_CREATE_TIMEOUT: Duration = Duration::from_secs(60 * 20);
const REGISTRATION_RETRY_PERIOD: Duration = Duration::from_secs(60);

impl Registration {
    pub async fn create(config: StaticConfig, managed: bool, timeout: Duration) -> Result<Self> {
        let token = config.credentials.access_token().await?;
        let machine_name = onefuzz::machine_id::get_machine_name().await?;
        let machine_id = onefuzz::machine_id::get_machine_id().await?;

        let mut url = config.register_url();
        url.query_pairs_mut()
            .append_pair("machine_id", &machine_id.to_string())
            .append_pair("machine_name", &machine_name)
            .append_pair("pool_name", &config.pool_name)
            .append_pair("version", env!("ONEFUZZ_VERSION"))
            .append_pair("os", std::env::consts::OS);

        if managed {
            let scaleset = onefuzz::machine_id::get_scaleset_name().await?;
            match scaleset {
                Some(scaleset) => {
                    url.query_pairs_mut().append_pair("scaleset_id", &scaleset);
                }
                None => {
                    anyhow::bail!("managed instance without scaleset name");
                }
            }
        }
        // The registration can fail because this call is made before the virtual machine scaleset is done provisioning
        // The authentication layer of the service will reject this request when that happens
        // We retry the registration here to mitigate this issue
        let end_time = Instant::now() + timeout;

        while Instant::now() < end_time {
            let response = reqwest::Client::new()
                .post(url.clone())
                .header("Content-Length", "0")
                .bearer_auth(token.secret().expose_ref())
                .body("")
                .send_retry_default()
                .await
                .context("Registration.create")?;

            let status_code = response.status();

            match response.error_for_status_with_body().await {
                Ok(response) => {
                    let dynamic_config: DynamicConfig = response.json().await?;
                    dynamic_config.save().await?;
                    return Ok(Self {
                        config,
                        dynamic_config,
                        machine_id,
                    });
                }
                Err(err) if is_auth_error_code(status_code) => {
                    warn!(
                        "Registration failed: {}\n retrying in {} seconds",
                        err,
                        REGISTRATION_RETRY_PERIOD.as_secs()
                    );
                    delay_with_jitter(REGISTRATION_RETRY_PERIOD).await;
                }
                Err(err) => return Err(err),
            }
        }

        anyhow::bail!("Unable to register agent")
    }

    pub async fn load_existing(config: StaticConfig) -> Result<Self> {
        let dynamic_config = DynamicConfig::load().await?;
        let machine_id = onefuzz::machine_id::get_machine_id().await?;
        let mut registration = Self {
            config,
            dynamic_config,
            machine_id,
        };
        registration.renew().await?;
        Ok(registration)
    }

    pub async fn create_managed(config: StaticConfig) -> Result<Self> {
        Self::create(config, true, DEFAULT_REGISTRATION_CREATE_TIMEOUT).await
    }

    pub async fn create_unmanaged(config: StaticConfig) -> Result<Self> {
        Self::create(config, false, DEFAULT_REGISTRATION_CREATE_TIMEOUT).await
    }

    pub async fn renew(&mut self) -> Result<()> {
        info!("renewing registration");
        let token = self.config.credentials.access_token().await?;

        let machine_id = self.machine_id.to_string();

        let mut url = self.config.register_url();
        url.query_pairs_mut().append_pair("machine_id", &machine_id);

        let response = reqwest::Client::new()
            .get(url)
            .bearer_auth(token.secret().expose_ref())
            .send_retry_default()
            .await
            .context("Registration.renew")?
            .error_for_status_with_body()
            .await
            .context("Registration.renew request body")?;

        self.dynamic_config = response.json().await?;
        self.dynamic_config.save().await?;

        Ok(())
    }
}<|MERGE_RESOLUTION|>--- conflicted
+++ resolved
@@ -35,17 +35,12 @@
 
     pub instance_id: Uuid,
 
-<<<<<<< HEAD
-    #[serde(default)]
-    pub is_unmanaged: bool,
-=======
     #[serde(default = "default_as_true")]
     pub managed: bool,
 }
 
 fn default_as_true() -> bool {
     true
->>>>>>> ea878f51
 }
 
 // Temporary shim type to bridge the current service-provided config.
@@ -67,13 +62,8 @@
 
     pub instance_id: Uuid,
 
-<<<<<<< HEAD
-    #[serde(default)]
-    pub is_unmanaged: bool,
-=======
     #[serde(default = "default_as_true")]
     pub managed: bool,
->>>>>>> ea878f51
 }
 
 impl StaticConfig {
@@ -103,11 +93,7 @@
             instance_telemetry_key: config.instance_telemetry_key,
             heartbeat_queue: config.heartbeat_queue,
             instance_id: config.instance_id,
-<<<<<<< HEAD
-            is_unmanaged: config.is_unmanaged,
-=======
             managed: config.managed,
->>>>>>> ea878f51
         };
 
         Ok(config)
@@ -168,11 +154,7 @@
             microsoft_telemetry_key,
             heartbeat_queue,
             instance_id,
-<<<<<<< HEAD
-            is_unmanaged,
-=======
             managed: !is_unmanaged,
->>>>>>> ea878f51
         })
     }
 
