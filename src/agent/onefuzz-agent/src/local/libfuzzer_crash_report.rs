// Copyright (c) Microsoft Corporation.
// Licensed under the MIT License.

use crate::{
    local::common::{
        build_common_config, get_cmd_arg, get_cmd_env, get_cmd_exe, get_synced_dir, CmdType,
        CHECK_FUZZER_HELP, CHECK_RETRY_COUNT, CRASHES_DIR, DISABLE_CHECK_QUEUE, NO_REPRO_DIR,
        REPORTS_DIR, TARGET_ENV, TARGET_EXE, TARGET_OPTIONS, TARGET_TIMEOUT, UNIQUE_REPORTS_DIR,
    },
    tasks::{
        config::CommonConfig,
        report::libfuzzer_report::{Config, ReportTask},
    },
};
use anyhow::Result;
use clap::{App, Arg, SubCommand};
use storage_queue::QueueClient;

pub fn build_report_config(
    args: &clap::ArgMatches<'_>,
    input_queue: Option<QueueClient>,
    common: CommonConfig,
) -> Result<Config> {
    let target_exe = get_cmd_exe(CmdType::Target, args)?.into();
    let target_env = get_cmd_env(CmdType::Target, args)?;
    let target_options = get_cmd_arg(CmdType::Target, args);

    let crashes = get_synced_dir(CRASHES_DIR, common.job_id, common.task_id, args).ok();
    let reports = get_synced_dir(REPORTS_DIR, common.job_id, common.task_id, args).ok();

    let no_repro = get_synced_dir(NO_REPRO_DIR, common.job_id, common.task_id, args).ok();

    let unique_reports =
        get_synced_dir(UNIQUE_REPORTS_DIR, common.job_id, common.task_id, args).ok();

    let target_timeout = value_t!(args, TARGET_TIMEOUT, u64).ok();

    let check_retry_count = value_t!(args, CHECK_RETRY_COUNT, u64)?;

    let check_queue = !args.is_present(DISABLE_CHECK_QUEUE);

    let check_fuzzer_help = args.is_present(CHECK_FUZZER_HELP);

    let crashes = if input_queue.is_none() { crashes } else { None };

    let config = Config {
        target_exe,
        target_env,
        target_options,
        target_timeout,
        check_retry_count,
        check_fuzzer_help,
<<<<<<< HEAD
        minimized_stack_depth: None,
        input_queue: None,
=======
        input_queue,
>>>>>>> 779d8971
        check_queue,
        crashes,
        reports,
        no_repro,
        unique_reports,
        common,
    };
    Ok(config)
}

pub async fn run(args: &clap::ArgMatches<'_>) -> Result<()> {
    let common = build_common_config(args)?;
    let config = build_report_config(args, None, common)?;
    ReportTask::new(config).managed_run().await
}

pub fn build_shared_args() -> Vec<Arg<'static, 'static>> {
    vec![
        Arg::with_name(TARGET_EXE)
            .long(TARGET_EXE)
            .takes_value(true)
            .required(true),
        Arg::with_name(TARGET_ENV)
            .long(TARGET_ENV)
            .takes_value(true)
            .multiple(true),
        Arg::with_name(TARGET_OPTIONS)
            .long(TARGET_OPTIONS)
            .takes_value(true)
            .value_delimiter(" ")
            .help("Use a quoted string with space separation to denote multiple arguments"),
        Arg::with_name(CRASHES_DIR)
            .long(CRASHES_DIR)
            .takes_value(true)
            .required(true),
        Arg::with_name(REPORTS_DIR)
            .long(REPORTS_DIR)
            .takes_value(true)
            .required(false),
        Arg::with_name(NO_REPRO_DIR)
            .long(NO_REPRO_DIR)
            .takes_value(true)
            .required(false),
        Arg::with_name(UNIQUE_REPORTS_DIR)
            .long(UNIQUE_REPORTS_DIR)
            .takes_value(true)
            .required(true),
        Arg::with_name(TARGET_TIMEOUT)
            .takes_value(true)
            .long(TARGET_TIMEOUT),
        Arg::with_name(CHECK_RETRY_COUNT)
            .takes_value(true)
            .long(CHECK_RETRY_COUNT)
            .default_value("0"),
        Arg::with_name(DISABLE_CHECK_QUEUE)
            .takes_value(false)
            .long(DISABLE_CHECK_QUEUE),
        Arg::with_name(CHECK_FUZZER_HELP)
            .takes_value(false)
            .long(CHECK_FUZZER_HELP),
    ]
}

pub fn args(name: &'static str) -> App<'static, 'static> {
    SubCommand::with_name(name)
        .about("execute a local-only libfuzzer crash report task")
        .args(&build_shared_args())
}<|MERGE_RESOLUTION|>--- conflicted
+++ resolved
@@ -50,12 +50,8 @@
         target_timeout,
         check_retry_count,
         check_fuzzer_help,
-<<<<<<< HEAD
         minimized_stack_depth: None,
-        input_queue: None,
-=======
         input_queue,
->>>>>>> 779d8971
         check_queue,
         crashes,
         reports,
