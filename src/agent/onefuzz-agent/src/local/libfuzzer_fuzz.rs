// Copyright (c) Microsoft Corporation.
// Licensed under the MIT License.

use crate::{
    local::common::{
        build_local_context, get_cmd_arg, get_cmd_env, get_cmd_exe, get_synced_dir, CmdType,
        CHECK_FUZZER_HELP, CRASHES_DIR, INPUTS_DIR, TARGET_ENV, TARGET_EXE, TARGET_OPTIONS,
        TARGET_WORKERS,
    },
    tasks::{
        config::CommonConfig,
        fuzz::libfuzzer_fuzz::{Config, LibFuzzerFuzzTask},
    },
};
use anyhow::Result;
use clap::{App, Arg, SubCommand};

const DISABLE_EXPECT_CRASH_ON_FAILURE: &str = "disable_expect_crash_on_failure";

pub fn build_fuzz_config(args: &clap::ArgMatches<'_>, common: CommonConfig) -> Result<Config> {
    let crashes = get_synced_dir(CRASHES_DIR, common.job_id, common.task_id, args)?;
    let inputs = get_synced_dir(INPUTS_DIR, common.job_id, common.task_id, args)?;

    let target_exe = get_cmd_exe(CmdType::Target, args)?.into();
    let target_env = get_cmd_env(CmdType::Target, args)?;
    let target_options = get_cmd_arg(CmdType::Target, args);

    let target_workers = value_t!(args, "target_workers", u64).unwrap_or_default();
    let readonly_inputs = None;
    let check_fuzzer_help = args.is_present(CHECK_FUZZER_HELP);
    let expect_crash_on_failure = !args.is_present(DISABLE_EXPECT_CRASH_ON_FAILURE);

    let ensemble_sync_delay = None;

    let config = Config {
        inputs,
        readonly_inputs,
        crashes,
        target_exe,
        target_env,
        target_options,
        target_workers,
        ensemble_sync_delay,
        expect_crash_on_failure,
        check_fuzzer_help,
        common,
    };

    Ok(config)
}

pub async fn run(args: &clap::ArgMatches<'_>) -> Result<()> {
<<<<<<< HEAD
    let context = build_local_context(args)?;
    let config = build_fuzz_config(args, context.common_config.clone())?;
=======
    let common = build_common_config(args, true)?;
    let config = build_fuzz_config(args, common)?;
>>>>>>> 5fcb7777
    LibFuzzerFuzzTask::new(config)?.run().await
}

pub fn build_shared_args() -> Vec<Arg<'static, 'static>> {
    vec![
        Arg::with_name(TARGET_EXE)
            .long(TARGET_EXE)
            .takes_value(true)
            .required(true),
        Arg::with_name(TARGET_ENV)
            .long(TARGET_ENV)
            .takes_value(true)
            .multiple(true),
        Arg::with_name(TARGET_OPTIONS)
            .long(TARGET_OPTIONS)
            .takes_value(true)
            .value_delimiter(" ")
            .help("Use a quoted string with space separation to denote multiple arguments"),
        Arg::with_name(INPUTS_DIR)
            .long(INPUTS_DIR)
            .takes_value(true)
            .required(true),
        Arg::with_name(CRASHES_DIR)
            .long(CRASHES_DIR)
            .takes_value(true)
            .required(true),
        Arg::with_name(TARGET_WORKERS)
            .long(TARGET_WORKERS)
            .takes_value(true),
        Arg::with_name(CHECK_FUZZER_HELP)
            .takes_value(false)
            .long(CHECK_FUZZER_HELP),
        Arg::with_name(DISABLE_EXPECT_CRASH_ON_FAILURE)
            .takes_value(false)
            .long(DISABLE_EXPECT_CRASH_ON_FAILURE),
    ]
}

pub fn args(name: &'static str) -> App<'static, 'static> {
    SubCommand::with_name(name)
        .about("execute a local-only libfuzzer fuzzing task")
        .args(&build_shared_args())
}<|MERGE_RESOLUTION|>--- conflicted
+++ resolved
@@ -50,13 +50,8 @@
 }
 
 pub async fn run(args: &clap::ArgMatches<'_>) -> Result<()> {
-<<<<<<< HEAD
-    let context = build_local_context(args)?;
+    let context = build_local_context(args, true)?;
     let config = build_fuzz_config(args, context.common_config.clone())?;
-=======
-    let common = build_common_config(args, true)?;
-    let config = build_fuzz_config(args, common)?;
->>>>>>> 5fcb7777
     LibFuzzerFuzzTask::new(config)?.run().await
 }
 
