// Copyright (c) Microsoft Corporation.
// Licensed under the MIT License.

use anyhow::Result;
use clap::{App, Arg, SubCommand};
use tokio::select;

use crate::local::{
    common::add_common_config, generic_analysis, generic_crash_report, generic_generator,
    libfuzzer, libfuzzer_coverage, libfuzzer_crash_report, libfuzzer_fuzz, libfuzzer_merge,
<<<<<<< HEAD
    radamsa, tui::TerminalUi,
=======
    libfuzzer_test_input, radamsa, test_input,
>>>>>>> 5fcb7777
};

const RADAMSA: &str = "radamsa";
const LIBFUZZER: &str = "libfuzzer";
const LIBFUZZER_FUZZ: &str = "libfuzzer-fuzz";
const LIBFUZZER_CRASH_REPORT: &str = "libfuzzer-crash-report";
const LIBFUZZER_COVERAGE: &str = "libfuzzer-coverage";
const LIBFUZZER_MERGE: &str = "libfuzzer-merge";
<<<<<<< HEAD
const GENERIC_CRASH_REPORT: &str = "generic-crash-report";
const GENERIC_GENERATOR: &str = "generic-generator";
const GENERIC_ANALYSIS: &str = "generic-analysis";
const TERMINAL_UI: &str = "tui";

pub async fn run(args: clap::ArgMatches<'static>) -> Result<()> {
    let terminal = if args.is_present(TERMINAL_UI) {
        Some(TerminalUi::init()?)
    } else {
        env_logger::Builder::from_env(env_logger::Env::default().default_filter_or("info")).init();
        None
    };
    let event_sender = terminal.as_ref().map(|t| t.task_events.clone());
    let command_run = tokio::spawn(async move {
        match args.subcommand() {
            (RADAMSA, Some(sub)) => radamsa::run(sub).await,
            (LIBFUZZER, Some(sub)) => libfuzzer::run(sub, event_sender).await,
            (LIBFUZZER_FUZZ, Some(sub)) => libfuzzer_fuzz::run(sub).await,
            (LIBFUZZER_COVERAGE, Some(sub)) => libfuzzer_coverage::run(sub).await,
            (LIBFUZZER_CRASH_REPORT, Some(sub)) => libfuzzer_crash_report::run(sub).await,
            (LIBFUZZER_MERGE, Some(sub)) => libfuzzer_merge::run(sub).await,
            (GENERIC_ANALYSIS, Some(sub)) => generic_analysis::run(sub).await,
            (GENERIC_CRASH_REPORT, Some(sub)) => generic_crash_report::run(sub).await,
            (GENERIC_GENERATOR, Some(sub)) => generic_generator::run(sub).await,
            _ => {
                anyhow::bail!("missing subcommand\nUSAGE: {}", args.usage());
            }
=======
const LIBFUZZER_TEST_INPUT: &str = "libfuzzer-test-input";
const GENERIC_CRASH_REPORT: &str = "crash-report";
const GENERIC_GENERATOR: &str = "generator";
const GENERIC_ANALYSIS: &str = "analysis";
const GENERIC_TEST_INPUT: &str = "test-input";

pub async fn run(args: &clap::ArgMatches<'_>) -> Result<()> {
    match args.subcommand() {
        (RADAMSA, Some(sub)) => radamsa::run(sub).await,
        (LIBFUZZER, Some(sub)) => libfuzzer::run(sub).await,
        (LIBFUZZER_FUZZ, Some(sub)) => libfuzzer_fuzz::run(sub).await,
        (LIBFUZZER_COVERAGE, Some(sub)) => libfuzzer_coverage::run(sub).await,
        (LIBFUZZER_CRASH_REPORT, Some(sub)) => libfuzzer_crash_report::run(sub).await,
        (LIBFUZZER_MERGE, Some(sub)) => libfuzzer_merge::run(sub).await,
        (GENERIC_ANALYSIS, Some(sub)) => generic_analysis::run(sub).await,
        (GENERIC_CRASH_REPORT, Some(sub)) => generic_crash_report::run(sub).await,
        (GENERIC_GENERATOR, Some(sub)) => generic_generator::run(sub).await,
        (GENERIC_TEST_INPUT, Some(sub)) => test_input::run(sub).await,
        (LIBFUZZER_TEST_INPUT, Some(sub)) => libfuzzer_test_input::run(sub).await,
        _ => {
            anyhow::bail!("missing subcommand\nUSAGE: {}", args.usage());
>>>>>>> 5fcb7777
        }
    });

    if let Some(terminal) = terminal {
        let ui_run = tokio::spawn(terminal.run());
        select! {
            ui_result = ui_run => {
                ui_result??
            },
            command_run_result = command_run => {
                command_run_result??
            }
        };
        Ok(())
    } else {
        command_run.await?
    }
}

pub fn args(name: &str) -> App<'static, 'static> {
    SubCommand::with_name(name)
        .about("pre-release local fuzzing")
        .arg(Arg::with_name(TERMINAL_UI).long(TERMINAL_UI).required(false))
        .subcommand(add_common_config(radamsa::args(RADAMSA)))
        .subcommand(add_common_config(libfuzzer::args(LIBFUZZER)))
        .subcommand(add_common_config(libfuzzer_fuzz::args(LIBFUZZER_FUZZ)))
        .subcommand(add_common_config(libfuzzer_coverage::args(
            LIBFUZZER_COVERAGE,
        )))
        .subcommand(add_common_config(libfuzzer_merge::args(LIBFUZZER_MERGE)))
        .subcommand(add_common_config(libfuzzer_crash_report::args(
            LIBFUZZER_CRASH_REPORT,
        )))
        .subcommand(add_common_config(generic_crash_report::args(
            GENERIC_CRASH_REPORT,
        )))
        .subcommand(add_common_config(generic_generator::args(
            GENERIC_GENERATOR,
        )))
        .subcommand(add_common_config(generic_analysis::args(GENERIC_ANALYSIS)))
        .subcommand(add_common_config(test_input::args(GENERIC_TEST_INPUT)))
        .subcommand(add_common_config(libfuzzer_test_input::args(
            LIBFUZZER_TEST_INPUT,
        )))
}<|MERGE_RESOLUTION|>--- conflicted
+++ resolved
@@ -8,11 +8,7 @@
 use crate::local::{
     common::add_common_config, generic_analysis, generic_crash_report, generic_generator,
     libfuzzer, libfuzzer_coverage, libfuzzer_crash_report, libfuzzer_fuzz, libfuzzer_merge,
-<<<<<<< HEAD
-    radamsa, tui::TerminalUi,
-=======
-    libfuzzer_test_input, radamsa, test_input,
->>>>>>> 5fcb7777
+    libfuzzer_test_input, radamsa, test_input, tui::TerminalUi,
 };
 
 const RADAMSA: &str = "radamsa";
@@ -21,10 +17,12 @@
 const LIBFUZZER_CRASH_REPORT: &str = "libfuzzer-crash-report";
 const LIBFUZZER_COVERAGE: &str = "libfuzzer-coverage";
 const LIBFUZZER_MERGE: &str = "libfuzzer-merge";
-<<<<<<< HEAD
-const GENERIC_CRASH_REPORT: &str = "generic-crash-report";
-const GENERIC_GENERATOR: &str = "generic-generator";
-const GENERIC_ANALYSIS: &str = "generic-analysis";
+const LIBFUZZER_TEST_INPUT: &str = "libfuzzer-test-input";
+const GENERIC_CRASH_REPORT: &str = "crash-report";
+const GENERIC_GENERATOR: &str = "generator";
+const GENERIC_ANALYSIS: &str = "analysis";
+const GENERIC_TEST_INPUT: &str = "test-input";
+
 const TERMINAL_UI: &str = "tui";
 
 pub async fn run(args: clap::ArgMatches<'static>) -> Result<()> {
@@ -46,32 +44,11 @@
             (GENERIC_ANALYSIS, Some(sub)) => generic_analysis::run(sub).await,
             (GENERIC_CRASH_REPORT, Some(sub)) => generic_crash_report::run(sub).await,
             (GENERIC_GENERATOR, Some(sub)) => generic_generator::run(sub).await,
+            (GENERIC_TEST_INPUT, Some(sub)) => test_input::run(sub).await,
+            (LIBFUZZER_TEST_INPUT, Some(sub)) => libfuzzer_test_input::run(sub).await,
             _ => {
                 anyhow::bail!("missing subcommand\nUSAGE: {}", args.usage());
             }
-=======
-const LIBFUZZER_TEST_INPUT: &str = "libfuzzer-test-input";
-const GENERIC_CRASH_REPORT: &str = "crash-report";
-const GENERIC_GENERATOR: &str = "generator";
-const GENERIC_ANALYSIS: &str = "analysis";
-const GENERIC_TEST_INPUT: &str = "test-input";
-
-pub async fn run(args: &clap::ArgMatches<'_>) -> Result<()> {
-    match args.subcommand() {
-        (RADAMSA, Some(sub)) => radamsa::run(sub).await,
-        (LIBFUZZER, Some(sub)) => libfuzzer::run(sub).await,
-        (LIBFUZZER_FUZZ, Some(sub)) => libfuzzer_fuzz::run(sub).await,
-        (LIBFUZZER_COVERAGE, Some(sub)) => libfuzzer_coverage::run(sub).await,
-        (LIBFUZZER_CRASH_REPORT, Some(sub)) => libfuzzer_crash_report::run(sub).await,
-        (LIBFUZZER_MERGE, Some(sub)) => libfuzzer_merge::run(sub).await,
-        (GENERIC_ANALYSIS, Some(sub)) => generic_analysis::run(sub).await,
-        (GENERIC_CRASH_REPORT, Some(sub)) => generic_crash_report::run(sub).await,
-        (GENERIC_GENERATOR, Some(sub)) => generic_generator::run(sub).await,
-        (GENERIC_TEST_INPUT, Some(sub)) => test_input::run(sub).await,
-        (LIBFUZZER_TEST_INPUT, Some(sub)) => libfuzzer_test_input::run(sub).await,
-        _ => {
-            anyhow::bail!("missing subcommand\nUSAGE: {}", args.usage());
->>>>>>> 5fcb7777
         }
     });
 
@@ -94,7 +71,11 @@
 pub fn args(name: &str) -> App<'static, 'static> {
     SubCommand::with_name(name)
         .about("pre-release local fuzzing")
-        .arg(Arg::with_name(TERMINAL_UI).long(TERMINAL_UI).required(false))
+        .arg(
+            Arg::with_name(TERMINAL_UI)
+                .long(TERMINAL_UI)
+                .required(false),
+        )
         .subcommand(add_common_config(radamsa::args(RADAMSA)))
         .subcommand(add_common_config(libfuzzer::args(LIBFUZZER)))
         .subcommand(add_common_config(libfuzzer_fuzz::args(LIBFUZZER_FUZZ)))
