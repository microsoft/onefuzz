// Copyright (c) Microsoft Corporation.
// Licensed under the MIT License.

use crate::{
    local::{
        common::{
            build_local_context, monitor_file_urls, wait_for_dir, DirectoryMonitorQueue,
            ANALYZER_EXE, COVERAGE_DIR, UNIQUE_REPORTS_DIR,
        },
        generic_analysis::{build_analysis_config, build_shared_args as build_analysis_args},
        libfuzzer_coverage::{build_coverage_config, build_shared_args as build_coverage_args},
        libfuzzer_crash_report::{build_report_config, build_shared_args as build_crash_args},
        libfuzzer_fuzz::{build_fuzz_config, build_shared_args as build_fuzz_args},
    },
    tasks::{
        analysis::generic::run as run_analysis, config::CommonConfig,
        coverage::libfuzzer_coverage::CoverageTask, fuzz::libfuzzer_fuzz::LibFuzzerFuzzTask,
        report::libfuzzer_report::ReportTask,
    },
};
use anyhow::Result;
use clap::{App, SubCommand};

use onefuzz::utils::try_wait_all_join_handles;
use std::collections::HashSet;
use tokio::{sync::mpsc::UnboundedSender, task::spawn};
use uuid::Uuid;

<<<<<<< HEAD
use super::common::UiEvent;

pub async fn run(
    args: &clap::ArgMatches<'_>,
    event_sender: Option<UnboundedSender<UiEvent>>,
) -> Result<()> {
    let mut task_handles = vec![];
    let context = build_local_context(args)?;
    let fuzz_config = build_fuzz_config(args, context.common_config.clone())?;
    if let Some(event_sender) = event_sender.clone() {
        task_handles.append(&mut monitor_file_urls(
            &[
                fuzz_config.crashes.url.as_file_path(),
                fuzz_config.inputs.url.as_file_path(),
            ],
            event_sender.clone(),
        ));
    }
=======
pub async fn run(args: &clap::ArgMatches<'_>) -> Result<()> {
    let common = build_common_config(args, true)?;
    let fuzz_config = build_fuzz_config(args, common.clone())?;
>>>>>>> 5fcb7777
    let crash_dir = fuzz_config
        .crashes
        .url
        .as_file_path()
        .expect("invalid crash dir remote location");

    let fuzzer = LibFuzzerFuzzTask::new(fuzz_config)?;
    fuzzer.check_libfuzzer().await?;

    let fuzz_task = spawn(async move { fuzzer.managed_run().await });

    wait_for_dir(&crash_dir).await?;

    task_handles.push(fuzz_task);

    if args.is_present(UNIQUE_REPORTS_DIR) {
        let crash_report_input_monitor =
            DirectoryMonitorQueue::start_monitoring(crash_dir.clone()).await?;

        let report_config = build_report_config(
            args,
            Some(crash_report_input_monitor.queue_client),
            CommonConfig {
                task_id: Uuid::new_v4(),
                ..context.common_config.clone()
            },
        )?;
        if let Some(event_sender) = event_sender.clone() {
            task_handles.append(&mut monitor_file_urls(
                &[
                    report_config
                        .no_repro
                        .clone()
                        .and_then(|u| u.url.as_file_path()),
                    report_config
                        .reports
                        .clone()
                        .and_then(|u| u.url.as_file_path()),
                    report_config
                        .unique_reports
                        .clone()
                        .and_then(|u| u.url.as_file_path()),
                ],
                event_sender.clone(),
            ));
        }

        let mut report = ReportTask::new(report_config);
        let report_task = spawn(async move { report.managed_run().await });

        task_handles.push(report_task);
        task_handles.push(crash_report_input_monitor.handle);
    }

    if args.is_present(COVERAGE_DIR) {
        let coverage_input_monitor =
            DirectoryMonitorQueue::start_monitoring(crash_dir.clone()).await?;
        let coverage_config = build_coverage_config(
            args,
            true,
            Some(coverage_input_monitor.queue_client),
            CommonConfig {
                task_id: Uuid::new_v4(),
                ..context.common_config.clone()
            },
        )?;

        if let Some(event_sender) = event_sender {
            task_handles.append(&mut monitor_file_urls(
                &coverage_config
                    .readonly_inputs
                    .iter()
                    .cloned()
                    .map(|input| input.url.as_file_path())
                    .collect::<Vec<_>>(),
                event_sender.clone(),
            ));
            task_handles.append(&mut monitor_file_urls(
                &[coverage_config.coverage.clone().url.as_file_path()],
                event_sender.clone(),
            ));
        }

        let mut coverage = CoverageTask::new(coverage_config);
        let coverage_task = spawn(async move { coverage.managed_run().await });

        task_handles.push(coverage_task);
        task_handles.push(coverage_input_monitor.handle);
    }

    if args.is_present(ANALYZER_EXE) {
        let analysis_input_monitor = DirectoryMonitorQueue::start_monitoring(crash_dir).await?;
        let analysis_config = build_analysis_config(
            args,
            Some(analysis_input_monitor.queue_client),
            CommonConfig {
                task_id: Uuid::new_v4(),
                ..context.common_config.clone()
            },
        )?;
        let analysis_task = spawn(async move { run_analysis(analysis_config).await });

        task_handles.push(analysis_task);
        task_handles.push(analysis_input_monitor.handle);
    }

    try_wait_all_join_handles(task_handles).await?;

    Ok(())
}

pub fn args(name: &'static str) -> App<'static, 'static> {
    let mut app = SubCommand::with_name(name).about("run a local libfuzzer & crash reporting task");

    let mut used = HashSet::new();
    for args in &[
        build_fuzz_args(),
        build_crash_args(),
        build_analysis_args(false),
        build_coverage_args(true),
    ] {
        for arg in args {
            if used.contains(arg.b.name) {
                continue;
            }
            used.insert(arg.b.name.to_string());
            app = app.arg(arg);
        }
    }

    app
}<|MERGE_RESOLUTION|>--- conflicted
+++ resolved
@@ -26,7 +26,6 @@
 use tokio::{sync::mpsc::UnboundedSender, task::spawn};
 use uuid::Uuid;
 
-<<<<<<< HEAD
 use super::common::UiEvent;
 
 pub async fn run(
@@ -34,7 +33,7 @@
     event_sender: Option<UnboundedSender<UiEvent>>,
 ) -> Result<()> {
     let mut task_handles = vec![];
-    let context = build_local_context(args)?;
+    let context = build_local_context(args, true)?;
     let fuzz_config = build_fuzz_config(args, context.common_config.clone())?;
     if let Some(event_sender) = event_sender.clone() {
         task_handles.append(&mut monitor_file_urls(
@@ -45,11 +44,6 @@
             event_sender.clone(),
         ));
     }
-=======
-pub async fn run(args: &clap::ArgMatches<'_>) -> Result<()> {
-    let common = build_common_config(args, true)?;
-    let fuzz_config = build_fuzz_config(args, common.clone())?;
->>>>>>> 5fcb7777
     let crash_dir = fuzz_config
         .crashes
         .url
