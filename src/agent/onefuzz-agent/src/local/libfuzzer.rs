--- conflicted
+++ resolved
@@ -53,11 +53,7 @@
         .expect("invalid crash dir remote location");
 
     let fuzzer = LibFuzzerFuzzTask::new(fuzz_config)?;
-<<<<<<< HEAD
-    fuzzer.check_libfuzzer().await?;
-=======
     let mut task_handles = vec![];
->>>>>>> a33aba26
 
     let fuzz_task = spawn(async move { fuzzer.run().await });
 
