--- conflicted
+++ resolved
@@ -19,12 +19,6 @@
 use tokio::{sync::mpsc::UnboundedSender, task::JoinHandle, time::delay_for};
 use uuid::Uuid;
 
-<<<<<<< HEAD
-use path_absolutize::Absolutize;
-use std::task::Poll;
-
-=======
->>>>>>> 6aca32ed
 pub const SETUP_DIR: &str = "setup_dir";
 pub const INPUTS_DIR: &str = "inputs_dir";
 pub const CRASHES_DIR: &str = "crashes_dir";
@@ -156,12 +150,8 @@
     .arg(
         Arg::with_name("keep_job_dir")
             .long("keep_job_dir")
-<<<<<<< HEAD
-            .required(false),
-=======
             .required(false)
             .help("keep the local directory created for running the task"),
->>>>>>> 6aca32ed
     )
 }
 
@@ -247,15 +237,11 @@
         PathBuf::default()
     };
 
-<<<<<<< HEAD
-    let common_config = CommonConfig {
-=======
     if !args.is_present("keep_job_dir") {
         register_cleanup(job_id)?;
     }
 
-    let config = CommonConfig {
->>>>>>> 6aca32ed
+    let common_config = CommonConfig {
         job_id,
         task_id,
         instance_id,
