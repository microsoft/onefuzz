// Copyright (c) Microsoft Corporation.
// Licensed under the MIT License.

use crate::{
    local::common::{
        build_common_config, get_cmd_arg, get_cmd_env, get_cmd_exe, get_synced_dir, CmdType,
        CHECK_ASAN_LOG, CHECK_RETRY_COUNT, CRASHES_DIR, DISABLE_CHECK_QUEUE, NO_REPRO_DIR,
        REPORTS_DIR, TARGET_ENV, TARGET_EXE, TARGET_OPTIONS, TARGET_TIMEOUT, UNIQUE_REPORTS_DIR,
    },
    tasks::{
        config::CommonConfig,
        report::generic::{Config, ReportTask},
    },
};
use anyhow::Result;
use clap::{App, Arg, SubCommand};
use storage_queue::QueueClient;

pub fn build_report_config(
    args: &clap::ArgMatches<'_>,
    input_queue: Option<QueueClient>,
    common: CommonConfig,
) -> Result<Config> {
    let target_exe = get_cmd_exe(CmdType::Target, args)?.into();
    let target_env = get_cmd_env(CmdType::Target, args)?;
    let target_options = get_cmd_arg(CmdType::Target, args);

    let crashes = Some(get_synced_dir(
        CRASHES_DIR,
        common.job_id,
        common.task_id,
        args,
    )?);
    let reports = get_synced_dir(REPORTS_DIR, common.job_id, common.task_id, args).ok();
    let no_repro = get_synced_dir(NO_REPRO_DIR, common.job_id, common.task_id, args).ok();

    let unique_reports = Some(get_synced_dir(
        UNIQUE_REPORTS_DIR,
        common.job_id,
        common.task_id,
        args,
    )?);

    let target_timeout = value_t!(args, TARGET_TIMEOUT, u64).ok();

    let check_retry_count = value_t!(args, CHECK_RETRY_COUNT, u64)?;
    let check_queue = !args.is_present(DISABLE_CHECK_QUEUE);
    let check_asan_log = args.is_present(CHECK_ASAN_LOG);
    let check_debugger = !args.is_present("disable_check_debugger");

    let config = Config {
        target_exe,
        target_env,
        target_options,
        target_timeout,
        check_asan_log,
        check_debugger,
        check_retry_count,
        check_queue,
        crashes,
<<<<<<< HEAD
        minimized_stack_depth: None,
        input_queue: None,
=======
        input_queue,
>>>>>>> 779d8971
        no_repro,
        reports,
        unique_reports,
        common,
    };

    Ok(config)
}

pub async fn run(args: &clap::ArgMatches<'_>) -> Result<()> {
    let common = build_common_config(args)?;
    let config = build_report_config(args, None, common)?;
    ReportTask::new(config).managed_run().await
}

pub fn build_shared_args() -> Vec<Arg<'static, 'static>> {
    vec![
        Arg::with_name(TARGET_EXE)
            .long(TARGET_EXE)
            .takes_value(true)
            .required(true),
        Arg::with_name(TARGET_ENV)
            .long(TARGET_ENV)
            .takes_value(true)
            .multiple(true),
        Arg::with_name(TARGET_OPTIONS)
            .default_value("{input}")
            .long(TARGET_OPTIONS)
            .takes_value(true)
            .value_delimiter(" ")
            .help("Use a quoted string with space separation to denote multiple arguments"),
        Arg::with_name(CRASHES_DIR)
            .long(CRASHES_DIR)
            .takes_value(true)
            .required(true),
        Arg::with_name(REPORTS_DIR)
            .long(REPORTS_DIR)
            .takes_value(true)
            .required(false),
        Arg::with_name(NO_REPRO_DIR)
            .long(NO_REPRO_DIR)
            .takes_value(true)
            .required(false),
        Arg::with_name(UNIQUE_REPORTS_DIR)
            .long(UNIQUE_REPORTS_DIR)
            .takes_value(true)
            .required(true),
        Arg::with_name(TARGET_TIMEOUT)
            .takes_value(true)
            .long(TARGET_TIMEOUT)
            .default_value("30"),
        Arg::with_name(CHECK_RETRY_COUNT)
            .takes_value(true)
            .long(CHECK_RETRY_COUNT)
            .default_value("0"),
        Arg::with_name(DISABLE_CHECK_QUEUE)
            .takes_value(false)
            .long(DISABLE_CHECK_QUEUE),
        Arg::with_name(CHECK_ASAN_LOG)
            .takes_value(false)
            .long(CHECK_ASAN_LOG),
        Arg::with_name("disable_check_debugger")
            .takes_value(false)
            .long("disable_check_debugger"),
    ]
}

pub fn args(name: &'static str) -> App<'static, 'static> {
    SubCommand::with_name(name)
        .about("execute a local-only generic crash report")
        .args(&build_shared_args())
}<|MERGE_RESOLUTION|>--- conflicted
+++ resolved
@@ -58,12 +58,8 @@
         check_retry_count,
         check_queue,
         crashes,
-<<<<<<< HEAD
         minimized_stack_depth: None,
-        input_queue: None,
-=======
         input_queue,
->>>>>>> 779d8971
         no_repro,
         reports,
         unique_reports,
