// Copyright (c) Microsoft Corporation.
// Licensed under the MIT License.

use crate::{
    local::common::{
<<<<<<< HEAD
        build_local_context, get_cmd_arg, get_cmd_env, get_cmd_exe, get_synced_dir, CmdType,
        CHECK_ASAN_LOG, CHECK_RETRY_COUNT, CRASHES_DIR, DISABLE_CHECK_QUEUE, NO_REPRO_DIR,
        REPORTS_DIR, TARGET_ENV, TARGET_EXE, TARGET_OPTIONS, TARGET_TIMEOUT, UNIQUE_REPORTS_DIR,
=======
        build_common_config, get_cmd_arg, get_cmd_env, get_cmd_exe, get_synced_dir, CmdType,
        CHECK_ASAN_LOG, CHECK_RETRY_COUNT, CRASHES_DIR, DISABLE_CHECK_DEBUGGER,
        DISABLE_CHECK_QUEUE, NO_REPRO_DIR, REPORTS_DIR, TARGET_ENV, TARGET_EXE, TARGET_OPTIONS,
        TARGET_TIMEOUT, UNIQUE_REPORTS_DIR,
>>>>>>> 5fcb7777
    },
    tasks::{
        config::CommonConfig,
        report::generic::{Config, ReportTask},
    },
};
use anyhow::Result;
use clap::{App, Arg, SubCommand};
use storage_queue::QueueClient;

pub fn build_report_config(
    args: &clap::ArgMatches<'_>,
    input_queue: Option<QueueClient>,
    common: CommonConfig,
) -> Result<Config> {
    let target_exe = get_cmd_exe(CmdType::Target, args)?.into();
    let target_env = get_cmd_env(CmdType::Target, args)?;
    let target_options = get_cmd_arg(CmdType::Target, args);

    let crashes = Some(get_synced_dir(
        CRASHES_DIR,
        common.job_id,
        common.task_id,
        args,
    )?);
    let reports = get_synced_dir(REPORTS_DIR, common.job_id, common.task_id, args).ok();
    let no_repro = get_synced_dir(NO_REPRO_DIR, common.job_id, common.task_id, args).ok();

    let unique_reports = Some(get_synced_dir(
        UNIQUE_REPORTS_DIR,
        common.job_id,
        common.task_id,
        args,
    )?);

    let target_timeout = value_t!(args, TARGET_TIMEOUT, u64).ok();

    let check_retry_count = value_t!(args, CHECK_RETRY_COUNT, u64)?;
    let check_queue = !args.is_present(DISABLE_CHECK_QUEUE);
    let check_asan_log = args.is_present(CHECK_ASAN_LOG);
    let check_debugger = !args.is_present(DISABLE_CHECK_DEBUGGER);

    let config = Config {
        target_exe,
        target_env,
        target_options,
        target_timeout,
        check_asan_log,
        check_debugger,
        check_retry_count,
        check_queue,
        crashes,
        minimized_stack_depth: None,
        input_queue,
        no_repro,
        reports,
        unique_reports,
        common,
    };

    Ok(config)
}

pub async fn run(args: &clap::ArgMatches<'_>) -> Result<()> {
<<<<<<< HEAD
    let context = build_local_context(args)?;
    let config = build_report_config(args, None, context.common_config.clone())?;
=======
    let common = build_common_config(args, true)?;
    let config = build_report_config(args, None, common)?;
>>>>>>> 5fcb7777
    ReportTask::new(config).managed_run().await
}

pub fn build_shared_args() -> Vec<Arg<'static, 'static>> {
    vec![
        Arg::with_name(TARGET_EXE)
            .long(TARGET_EXE)
            .takes_value(true)
            .required(true),
        Arg::with_name(TARGET_ENV)
            .long(TARGET_ENV)
            .takes_value(true)
            .multiple(true),
        Arg::with_name(TARGET_OPTIONS)
            .default_value("{input}")
            .long(TARGET_OPTIONS)
            .takes_value(true)
            .value_delimiter(" ")
            .help("Use a quoted string with space separation to denote multiple arguments"),
        Arg::with_name(CRASHES_DIR)
            .long(CRASHES_DIR)
            .takes_value(true)
            .required(true),
        Arg::with_name(REPORTS_DIR)
            .long(REPORTS_DIR)
            .takes_value(true)
            .required(false),
        Arg::with_name(NO_REPRO_DIR)
            .long(NO_REPRO_DIR)
            .takes_value(true)
            .required(false),
        Arg::with_name(UNIQUE_REPORTS_DIR)
            .long(UNIQUE_REPORTS_DIR)
            .takes_value(true)
            .required(true),
        Arg::with_name(TARGET_TIMEOUT)
            .takes_value(true)
            .long(TARGET_TIMEOUT)
            .default_value("30"),
        Arg::with_name(CHECK_RETRY_COUNT)
            .takes_value(true)
            .long(CHECK_RETRY_COUNT)
            .default_value("0"),
        Arg::with_name(DISABLE_CHECK_QUEUE)
            .takes_value(false)
            .long(DISABLE_CHECK_QUEUE),
        Arg::with_name(CHECK_ASAN_LOG)
            .takes_value(false)
            .long(CHECK_ASAN_LOG),
        Arg::with_name(DISABLE_CHECK_DEBUGGER)
            .takes_value(false)
            .long(DISABLE_CHECK_DEBUGGER),
    ]
}

pub fn args(name: &'static str) -> App<'static, 'static> {
    SubCommand::with_name(name)
        .about("execute a local-only generic crash report")
        .args(&build_shared_args())
}<|MERGE_RESOLUTION|>--- conflicted
+++ resolved
@@ -3,16 +3,10 @@
 
 use crate::{
     local::common::{
-<<<<<<< HEAD
         build_local_context, get_cmd_arg, get_cmd_env, get_cmd_exe, get_synced_dir, CmdType,
-        CHECK_ASAN_LOG, CHECK_RETRY_COUNT, CRASHES_DIR, DISABLE_CHECK_QUEUE, NO_REPRO_DIR,
-        REPORTS_DIR, TARGET_ENV, TARGET_EXE, TARGET_OPTIONS, TARGET_TIMEOUT, UNIQUE_REPORTS_DIR,
-=======
-        build_common_config, get_cmd_arg, get_cmd_env, get_cmd_exe, get_synced_dir, CmdType,
         CHECK_ASAN_LOG, CHECK_RETRY_COUNT, CRASHES_DIR, DISABLE_CHECK_DEBUGGER,
         DISABLE_CHECK_QUEUE, NO_REPRO_DIR, REPORTS_DIR, TARGET_ENV, TARGET_EXE, TARGET_OPTIONS,
         TARGET_TIMEOUT, UNIQUE_REPORTS_DIR,
->>>>>>> 5fcb7777
     },
     tasks::{
         config::CommonConfig,
@@ -77,13 +71,8 @@
 }
 
 pub async fn run(args: &clap::ArgMatches<'_>) -> Result<()> {
-<<<<<<< HEAD
-    let context = build_local_context(args)?;
+    let context = build_local_context(args, true)?;
     let config = build_report_config(args, None, context.common_config.clone())?;
-=======
-    let common = build_common_config(args, true)?;
-    let config = build_report_config(args, None, common)?;
->>>>>>> 5fcb7777
     ReportTask::new(config).managed_run().await
 }
 
