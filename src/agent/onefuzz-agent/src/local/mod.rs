--- conflicted
+++ resolved
@@ -11,12 +11,6 @@
 pub mod libfuzzer_crash_report;
 pub mod libfuzzer_fuzz;
 pub mod libfuzzer_merge;
-<<<<<<< HEAD
-pub mod radamsa;
-pub mod test_input;
-pub mod test_input_libfuzzer;
-=======
 pub mod libfuzzer_test_input;
 pub mod radamsa;
-pub mod test_input;
->>>>>>> 7be4f3bb
+pub mod test_input;