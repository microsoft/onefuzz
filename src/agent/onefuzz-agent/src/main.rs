--- conflicted
+++ resolved
@@ -341,11 +341,7 @@
             machine_id: config.machine_identity.machine_id,
         }),
         Box::new(work_queue),
-<<<<<<< HEAD
-        Box::new(worker::WorkerRunner::new(config.machine_identity.clone())),
-=======
         Box::new(worker::WorkerRunner::new(config.machine_identity)),
->>>>>>> af806a32
         agent_heartbeat,
         config.managed,
         config.machine_identity.machine_id,
