--- conflicted
+++ resolved
@@ -30,13 +30,10 @@
 
 cp target/release/onefuzz-agent* ../../artifacts/agent
 cp target/release/onefuzz-supervisor* ../../artifacts/agent
-<<<<<<< HEAD
 cp target/release/onefuzz-downloader* ../../artifacts/agent
-=======
 
 if exists target/release/*.pdb; then
     for file in target/release/*.pdb; do
         cp ${file} ../../artifacts/agent
     done
-fi
->>>>>>> 6dc7b784
+fi