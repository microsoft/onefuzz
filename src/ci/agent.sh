#!/bin/bash
#
# Copyright (c) Microsoft Corporation. All rights reserved.
# Licensed under the MIT License.

set -ex

exists() {
    [ -e "$1" ]
}

# only set RUSTC_WRAPPER if sccache exists
if sccache --help; then
    export RUSTC_WRAPPER=$(which sccache)
fi

# only set CARGO_INCREMENTAL on non-release builds
#
# This speeds up build time, but makes the resulting binaries slightly slower.
# https://doc.rust-lang.org/cargo/reference/profiles.html?highlight=incremental#incremental
if [ "${GITHUB_REF}" != "" ]; then
    TAG_VERSION=${GITHUB_REF#refs/tags/}
    if [ ${TAG_VERSION} == ${GITHUB_REF} ]; then
        export CARGO_INCREMENTAL=1
    fi
fi

mkdir -p artifacts/agent

cd src/agent
cargo fmt -- --check
# RUSTSEC-2020-0016: a dependency net2 (pulled in from tokio) is deprecated
# RUSTSEC-2020-0036: a dependency failure (pulled from proc-maps) is deprecated
<<<<<<< HEAD
# RUSTSEC-2020-0095: a dependency difference (pulled from pretty_assertions) is unmaintained.  The next release of pretty_assertions should fix this.
cargo audit --deny warnings --deny unmaintained --deny unsound --deny yanked --ignore RUSTSEC-2020-0016 --ignore RUSTSEC-2020-0036 --ignore RUSTSEC-2020-0095
=======
# RUSTSEC-2019-0036: a dependency failure (pulled from proc-maps) has type confusion vulnerability
cargo audit --deny warnings --deny unmaintained --deny unsound --deny yanked --ignore RUSTSEC-2020-0016 --ignore RUSTSEC-2020-0036 --ignore RUSTSEC-2019-0036
>>>>>>> 8a1a4db5
cargo-license -j > data/licenses.json
cargo build --release --locked
cargo clippy --release -- -D warnings
# export RUST_LOG=trace
export RUST_BACKTRACE=full
cargo test --release --workspace

# TODO: re-enable integration tests.
# cargo test --release --manifest-path ./onefuzz-agent/Cargo.toml --features integration_test -- --nocapture

cp target/release/onefuzz-agent* ../../artifacts/agent
cp target/release/onefuzz-supervisor* ../../artifacts/agent

if exists target/release/*.pdb; then
    for file in target/release/*.pdb; do
        cp ${file} ../../artifacts/agent
    done
fi<|MERGE_RESOLUTION|>--- conflicted
+++ resolved
@@ -31,13 +31,9 @@
 cargo fmt -- --check
 # RUSTSEC-2020-0016: a dependency net2 (pulled in from tokio) is deprecated
 # RUSTSEC-2020-0036: a dependency failure (pulled from proc-maps) is deprecated
-<<<<<<< HEAD
+# RUSTSEC-2019-0036: a dependency failure (pulled from proc-maps) has type confusion vulnerability
 # RUSTSEC-2020-0095: a dependency difference (pulled from pretty_assertions) is unmaintained.  The next release of pretty_assertions should fix this.
-cargo audit --deny warnings --deny unmaintained --deny unsound --deny yanked --ignore RUSTSEC-2020-0016 --ignore RUSTSEC-2020-0036 --ignore RUSTSEC-2020-0095
-=======
-# RUSTSEC-2019-0036: a dependency failure (pulled from proc-maps) has type confusion vulnerability
-cargo audit --deny warnings --deny unmaintained --deny unsound --deny yanked --ignore RUSTSEC-2020-0016 --ignore RUSTSEC-2020-0036 --ignore RUSTSEC-2019-0036
->>>>>>> 8a1a4db5
+cargo audit --deny warnings --deny unmaintained --deny unsound --deny yanked --ignore RUSTSEC-2020-0016 --ignore RUSTSEC-2020-0036 --ignore RUSTSEC-2019-0036 --ignore RUSTSEC-2020-0095
 cargo-license -j > data/licenses.json
 cargo build --release --locked
 cargo clippy --release -- -D warnings
